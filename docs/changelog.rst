.. _changelog:

#########
Changelog
#########

Develop
-----------------
<<<<<<< HEAD
* [FEATURE] Add TupleAzureBlobStoreBackend

=======
* [BUGFIX] Query batch kwargs support for Athena backend (issue 1964)
>>>>>>> 18664b17
* [BUGFIX] Skip config substitution if key is "password"
* [BUGFIX] fix site_names functionality and add site_names param to get_docs_sites_urls
* [BUGFIX] Always render expectation suites in data docs unless passing a specific ExpectationSuiteIdentifier in resource_identifiers #1990

0.12.4
-----------------
* [FEATURE] Add PagerdutyAlertAction (Thanks @NiallRees!)
* [FEATURE] enable using Minio for S3 backend (Thanks @noklam!)
* [ENHANCEMENT] Add SqlAlchemy support for expect_compound_columns_to_be_unique (Thanks @jhweaver!)
* [ENHANCEMENT] Add Spark support for expect_compound_columns_to_be_unique (Thanks @tscottcoombes1!)
* [ENHANCEMENT] Save expectation suites with datetimes in evaluation parameters (Thanks @mbakunze!)
* [ENHANCEMENT] Show data asset name in Slack message (Thanks @haydarai!)
* [ENHANCEMENT] Enhance data doc to show data asset name in overview block (Thanks @noklam!)
* [ENHANCEMENT] Clean up checkpoint output
* [BUGFIX] Change default prefix for TupleStoreBackend (issue 1907)
* [BUGFIX] Duplicate s3 approach for GCS for building object keys
* [BUGFIX] import NotebookConfig (Thanks @cclauss!)
* [BUGFIX] Improve links (Thanks @sbrugman!)
* [MAINTENANCE] Unpin black in requirements (Thanks @jtilly!)
* [MAINTENANCE] remove test case name special characters

0.12.3
-----------------
* [ENHANCEMENT] Add expect_compound_columns_to_be_unique and clarify multicolumn uniqueness
* [ENHANCEMENT] Add expectation expect_table_columns_to_match_set
* [ENHANCEMENT] Checkpoint run command now prints out details on each validation #1437
* [ENHANCEMENT] Slack notifications can now display links to GCS-hosted DataDocs sites
* [ENHANCEMENT] Public base URL can be configured for Data Docs sites
* [ENHANCEMENT] SuiteEditNotebookRenderer.add_header class now allows usage of env variables in jinja templates (thanks @mbakunze)!
* [ENHANCEMENT] Display table for Cramer's Phi expectation in Data Docs (thanks @mlondschien)!
* [BUGFIX] Explicitly convert keys to tuples when removing from TupleS3StoreBackend (thanks @balexander)!
* [BUGFIX] Use more-specific s3.meta.client.exceptions with dealing with boto resource api (thanks @lcorneliussen)!
* [BUGFIX] Links to Amazon S3 are compatible with virtual host-style access and path-style access
* [DOCS] How to Instantiate a Data Context on a Databricks Spark Cluster
* [DOCS] Update to Deploying Great Expectations with Google Cloud Composer
* [MAINTENANCE] Update moto dependency to include cryptography (see #spulec/moto/3290)

0.12.2
-----------------
* [ENHANCEMENT] Update schema for anonymized expectation types to avoid large key domain
* [ENHANCEMENT] BaseProfiler type mapping expanded to include more pandas and numpy dtypes
* [BUGFIX] Allow for pandas reader option inference with parquet and Excel (thanks @dlachasse)!
* [BUGFIX] Fix bug where running checkpoint fails if GCS data docs site has a prefix (thanks @sergii-tsymbal-exa)!
* [BUGFIX] Fix bug in deleting datasource config from config file (thanks @rxmeez)!
* [BUGFIX] clarify inclusiveness of min/max values in string rendering
* [BUGFIX] Building data docs no longer crashes when a data asset name is an integer #1913
* [DOCS] Add notes on transient table creation to Snowflake guide (thanks @verhey)!
* [DOCS] Fixed several broken links and glossary organization (thanks @JavierMonton and @sbrugman)!
* [DOCS] Deploying Great Expectations with Google Cloud Composer (Hosted Airflow)

0.12.1
-----------------
* [FEATURE] Add ``expect_column_pair_cramers_phi_value_to_be_less_than`` expectation to ``PandasDatasource`` to check for the independence of two columns by computing their Cramers Phi (thanks @mlondschien)!
* [FEATURE] add support for ``expect_column_pair_values_to_be_in_set`` to ``Spark`` (thanks @mikaylaedwards)!
* [FEATURE] Add new expectation:`` expect_multicolumn_sum_to_equal`` for ``pandas` and ``Spark`` (thanks @chipmyersjr)!
* [ENHANCEMENT] Update isort, pre-commit & pre-commit hooks, start more linting (thanks @dandandan)!
* [ENHANCEMENT] Bundle shaded marshmallow==3.7.1 to avoid dependency conflicts on GCP Composer
* [ENHANCEMENT] Improve row_condition support in aggregate expectations
* [BUGFIX] SuiteEditNotebookRenderer no longer break GCS and S3 data paths
* [BUGFIX] Fix bug preventing the use of get_available_partition_ids in s3 generator
* [BUGFIX] SuiteEditNotebookRenderer no longer break GCS and S3 data paths
* [BUGFIX] TupleGCSStoreBackend: remove duplicate prefix for urls (thanks @azban)!
* [BUGFIX] Fix `TypeError: unhashable type` error in Data Docs rendering

0.12.0
-----------------
* [BREAKING] This release includes a breaking change that *only* affects users who directly call `add_expectation`, `remove_expectation`, or `find_expectations`. (Most users do not use these APIs but add Expectations by stating them directly on Datasets). Those methods have been updated to take an ExpectationConfiguration object and `match_type` object. The change provides more flexibility in determining which expectations should be modified and allows us provide substantially improved support for two major features that we have frequently heard requested: conditional Expectations and more flexible multi-column custom expectations. See :ref:`expectation_suite_operations` and :ref:`migrating_versions` for more information.
* [FEATURE] Add support for conditional expectations using pandas execution engine (#1217 HUGE thanks @arsenii!)
* [FEATURE] ValidationActions can now consume and return "payload", which can be used to share information across ValidationActions
* [FEATURE] Add support for nested columns in the PySpark expectations (thanks @bramelfrink)!
* [FEATURE] add support for `expect_column_values_to_be_increasing` to `Spark` (thanks @mikaylaedwards)!
* [FEATURE] add support for `expect_column_values_to_be_decreasing` to `Spark` (thanks @mikaylaedwards)!
* [FEATURE] Slack Messages sent as ValidationActions now have link to DataDocs, if available.
* [FEATURE] Expectations now define “domain,” “success,” and “runtime” kwargs to allow them to determine expectation equivalence for updating expectations. Fixes column pair expectation update logic.
* [ENHANCEMENT] Add a `skip_and_clean_missing` flag to `DefaultSiteIndexBuilder.build` (default True). If True, when an index page is being built and an existing HTML page does not have corresponding source data (i.e. an expectation suite or validation result was removed from source store), the HTML page is automatically deleted and will not appear in the index. This ensures that the expectations store and validations store are the source of truth for Data Docs.
* [ENHANCEMENT] Include datetime and bool column types in descriptive documentation results
* [ENHANCEMENT] Improve data docs page breadcrumbs to have clearer run information
* [ENHANCEMENT] Data Docs Validation Results only shows unexpected value counts if all unexpected values are available
* [ENHANCEMENT] Convert GE version key from great_expectations.__version__ to great_expectations_version (thanks, @cwerner!) (#1606)
* [ENHANCEMENT] Add support in JSON Schema profiler for combining schema with anyOf key and creating nullability expectations
* [BUGFIX] Add guard for checking Redshift Dialect in match_like_pattern expectation
* [BUGFIX] Fix content_block build failure for dictionary content - (thanks @jliew!) #1722
* [BUGFIX] Fix bug that was preventing env var substitution in `config_variables.yml` when not at the top level
* [BUGFIX] Fix issue where expect_column_values_to_be_in_type_list did not work with positional type_list argument in SqlAlchemyDataset or SparkDFDataset
* [BUGFIX] Fixes a bug that was causing exceptions to occur if user had a Data Docs config excluding a particular site section
* [DOCS] Add how-to guides for configuring MySQL and MSSQL Datasources
* [DOCS] Add information about issue tags to contributing docs
* [DEPRECATION] Deprecate demo suite behavior in `suite new`

0.11.9
-----------------
* [FEATURE] New Dataset Support: Microsoft SQL Server
* [FEATURE] Render expectation validation results to markdown
* [FEATURE] Add --assume-yes/--yes/-y option to cli docs build command (thanks @feluelle)
* [FEATURE] Add SSO and SSH key pair authentication for Snowflake (thanks @dmateusp)
* [FEATURE] Add pattern-matching expectations that use the Standard SQL "LIKE" operator: "expect_column_values_to_match_like_pattern", "expect_column_values_to_not_match_like_pattern", "expect_column_values_to_match_like_pattern_list", and "expect_column_values_to_not_match_like_pattern_list"
* [ENHANCEMENT] Make Data Docs rendering of profiling results more flexible by deprecating the reliance on validation results having the specific run_name of "profiling"
* [ENHANCEMENT] Use green checkmark in Slack msgs instead of tada
* [ENHANCEMENT] log class instantiation errors for better debugging
* [BUGFIX] usage_statistics decorator now handles 'dry_run' flag
* [BUGFIX] Add spark_context to DatasourceConfigSchema (#1713) (thanks @Dandandan)
* [BUGFIX] Handle case when unexpected_count list element is str
* [DOCS] Deploying Data Docs
* [DOCS] New how-to guide: How to instantiate a Data Context on an EMR Spark cluster
* [DOCS] Managed Spark DF Documentation #1729 (thanks @mgorsk1)
* [DOCS] Typos and clarifications (thanks @dechoma @sbrugman @rexboyce)

0.11.8
-----------------
* [FEATURE] Customizable "Suite Edit" generated notebooks
* [ENHANCEMENT] Add support and docs for loading evaluation parameter from SQL database
* [ENHANCEMENT] Fixed some typos/grammar and a broken link in the suite_scaffold_notebook_renderer
* [ENHANCEMENT] allow updates to DatabaseStoreBackend keys by default, requiring `allow_update=False` to disallow
* [ENHANCEMENT] Improve support for prefixes declared in TupleS3StoreBackend that include reserved characters
* [BUGFIX] Fix issue where allow_updates was set for StoreBackend that did not support it
* [BUGFIX] Fix issue where GlobReaderBatchKwargsGenerator failed with relative base_directory
* [BUGFIX] Adding explicit requirement for "importlib-metadata" (needed for Python versions prior to Python 3.8).
* [MAINTENANCE] Install GitHub Dependabot
* [BUGFIX] Fix missing importlib for python 3.8 #1651

0.11.7
-----------------
* [ENHANCEMENT] Improve CLI error handling.
* [ENHANCEMENT] Do not register signal handlers if not running in main thread
* [ENHANCEMENT] store_backend (S3 and GCS) now throws InvalidKeyError if file does not exist at expected location
* [BUGFIX] ProfilerTypeMapping uses lists instead of sets to prevent serialization errors when saving suites created by JsonSchemaProfiler
* [DOCS] Update suite scaffold how-to
* [DOCS] Docs/how to define expectations that span multiple tables
* [DOCS] how to metadata stores validation on s3

0.11.6
-----------------
* [FEATURE] Auto-install Python DB packages.  If the required packages for a DB library are not installed, GE will offer the user to install them, without exiting CLI
* [FEATURE] Add new expectation expect_table_row_count_to_equal_other_table for SqlAlchemyDataset
* [FEATURE] A profiler that builds suites from JSONSchema files
* [ENHANCEMENT] Add ``.feather`` file support to PandasDatasource
* [ENHANCEMENT] Use ``colorama init`` to support terminal color on Windows
* [ENHANCEMENT] Update how_to_trigger_slack_notifications_as_a_validation_action.rst
* [ENHANCEMENT] Added note for config_version in great_expectations.yml
* [ENHANCEMENT] Implement "column_quantiles" for MySQL (via a compound SQLAlchemy query, since MySQL does not support "percentile_disc")
* [BUGFIX] "data_asset.validate" events with "data_asset_name" key in the batch kwargs were failing schema validation
* [BUGFIX] database_store_backend does not support storing Expectations in DB
* [BUGFIX] instantiation of ExpectationSuite always adds GE version metadata to prevent datadocs from crashing
* [BUGFIX] Fix all tests having to do with missing data source libraries
* [DOCS] will/docs/how_to/Store Expectations on Google Cloud Store

0.11.5
-----------------
* [FEATURE] Add support for expect_column_values_to_match_regex_list exception for Spark backend
* [ENHANCEMENT] Added 3 new usage stats events: "cli.new_ds_choice", "data_context.add_datasource", and "datasource.sqlalchemy.connect"
* [ENHANCEMENT] Support platform_specific_separator flag for TupleS3StoreBackend prefix
* [ENHANCEMENT] Allow environment substitution in config_variables.yml
* [BUGFIX] fixed issue where calling head() on a SqlAlchemyDataset would fail if the underlying table is empty
* [BUGFIX] fixed bug in rounding of mostly argument to nullity expectations produced by the BasicSuiteBuilderProfiler
* [DOCS] New How-to guide: How to add a Validation Operator (+ updated in Validation Operator doc strings)

0.11.4
-----------------
* [BUGIFX] Fixed an error that crashed the CLI when called in an environment with neither SQLAlchemy nor google.auth installed

0.11.3
-----------------
* [ENHANCEMENT] Removed the misleading scary "Site doesn't exist or is inaccessible" message that the CLI displayed before building Data Docs for the first time.
* [ENHANCEMENT] Catch sqlalchemy.exc.ArgumentError and google.auth.exceptions.GoogleAuthError in SqlAlchemyDatasource __init__ and re-raise them as DatasourceInitializationError - this allows the CLI to execute its retry logic when users provide a malformed SQLAlchemy URL or attempt to connect to a BigQuery project without having proper authentication.
* [BUGFIX] Fixed issue where the URL of the Glossary of Expectations article in the auto-generated suite edit notebook was wrong (out of date) (#1557).
* [BUGFIX] Use renderer_type to set paths in jinja templates instead of utm_medium since utm_medium is optional
* [ENHANCEMENT] Bring in custom_views_directory in DefaultJinjaView to enable custom jinja templates stored in plugins dir
* [BUGFIX] fixed glossary links in walkthrough modal, README, CTA button, scaffold notebook
* [BUGFIX] Improved TupleGCSStoreBackend configurability (#1398 #1399)
* [BUGFIX] Data Docs: switch bootstrap-table-filter-control.min.js to CDN
* [ENHANCEMENT] BasicSuiteBuilderProfiler now rounds mostly values for readability
* [DOCS] Add AutoAPI as the primary source for API Reference docs.

0.11.2
-----------------
* [FEATURE] Add support for expect_volumn_values_to_match_json_schema exception for Spark backend (thanks @chipmyersjr!)
* [ENHANCEMENT] Add formatted __repr__ for ValidationOperatorResult
* [ENHANCEMENT] add option to suppress logging when getting expectation suite
* [BUGFIX] Fix object name construction when calling SqlAlchemyDataset.head (thanks @mascah!)
* [BUGFIX] Fixed bug where evaluation parameters used in arithmetic expressions would not be identified as upstream dependencies.
* [BUGFIX] Fix issue where DatabaseStoreBackend threw IntegrityError when storing same metric twice
* [FEATURE] Added new cli upgrade helper to help facilitate upgrading projects to be compatible with GE 0.11.
  See :ref:`upgrading_to_0.11` for more info.
* [BUGFIX] Fixed bug preventing GCS Data Docs sites to cleaned
* [BUGFIX] Correct doc link in checkpoint yml
* [BUGFIX] Fixed issue where CLI checkpoint list truncated names (#1518)
* [BUGFIX] Fix S3 Batch Kwargs Generator incorrect migration to new build_batch_kwargs API
* [BUGFIX] Fix missing images in data docs walkthrough modal
* [BUGFIX] Fix bug in checkpoints that was causing incorrect run_time to be set
* [BUGFIX] Fix issue where data docs could remove trailing zeros from values when low precision was requested

0.11.1
-----------------
* [BUGFIX] Fixed bug that was caused by comparison between timezone aware and non-aware datetimes
* [DOCS] Updated docs with info on typed run ids and validation operator results
* [BUGFIX] Update call-to-action buttons on index page with correct URLs

0.11.0
-----------------
* [BREAKING] ``run_id`` is now typed using the new ``RunIdentifier`` class, which consists of a ``run_time`` and
  ``run_name``. Existing projects that have Expectation Suite Validation Results must be migrated.
  See :ref:`upgrading_to_0.11` for instructions.
* [BREAKING] ``ValidationMetric`` and ``ValidationMetricIdentifier`` objects now have a ``data_asset_name`` attribute.
  Existing projects with evaluation parameter stores that have database backends must be migrated.
  See :ref:`upgrading_to_0.11` for instructions.
* [BREAKING] ``ValidationOperator.run`` now returns an instance of new type, ``ValidationOperatorResult`` (instead of a
  dictionary). If your code uses output from Validation Operators, it must be updated.
* Major update to the styling and organization of documentation! Watch for more content and reorganization as we continue to improve the documentation experience with Great Expectations.
* [FEATURE] Data Docs: redesigned index page with paginated/sortable/searchable/filterable tables
* [FEATURE] Data Docs: searchable tables on Expectation Suite Validation Result pages
* ``data_asset_name`` is now added to batch_kwargs by batch_kwargs_generators (if available) and surfaced in Data Docs
* Renamed all ``generator_asset`` parameters to ``data_asset_name``
* Updated the dateutil dependency
* Added experimental QueryStore
* Removed deprecated cli tap command
* Added of 0.11 upgrade helper
* Corrected Scaffold maturity language in notebook to Experimental
* Updated the installation/configuration documentation for Snowflake users
* [ENHANCEMENT] Improved error messages for misconfigured checkpoints.
* [BUGFIX] Fixed bug that could cause some substituted variables in DataContext config to be saved to `great_expectations.yml`

0.10.12
-----------------
* [DOCS] Improved help for CLI `checkpoint` command
* [BUGFIX] BasicSuiteBuilderProfiler could include extra expectations when only some expectations were selected (#1422)
* [FEATURE] add support for `expect_multicolumn_values_to_be_unique` and `expect_column_pair_values_A_to_be_greater_than_B`
  to `Spark`. Thanks @WilliamWsyHK!
* [ENHANCEMENT] Allow a dictionary of variables can be passed to the DataContext constructor to allow override
  config variables at runtime. Thanks @balexander!
* [FEATURE] add support for `expect_column_pair_values_A_to_be_greater_than_B` to `Spark`.
* [BUGFIX] Remove SQLAlchemy typehints to avoid requiring library (thanks @mzjp2)!
* [BUGFIX] Fix issue where quantile boundaries could not be set to zero. Thanks @kokes!

0.10.11
-----------------
* Bugfix: build_data_docs list_keys for GCS returns keys and when empty a more user friendly message
* ENHANCEMENT: Enable Redshift Quantile Profiling


0.10.10
-----------------
* Removed out-of-date Airflow integration examples. This repo provides a comprehensive example of Airflow integration: `#GE Airflow Example <https://github.com/superconductive/ge_tutorials>`_
* Bugfix suite scaffold notebook now has correct suite name in first markdown cell.
* Bugfix: fixed an example in the custom expectations documentation article - "result" key was missing in the returned dictionary
* Data Docs Bugfix: template string substitution is now done using .safe_substitute(), to handle cases where string templates
  or substitution params have extraneous $ signs. Also added logic to handle templates where intended output has groupings of 2 or more $ signs
* Docs fix: fix in yml for example action_list_operator for metrics
* GE is now auto-linted using Black

-----------------

* DataContext.get_docs_sites_urls now raises error if non-existent site_name is specified
* Bugfix for the CLI command `docs build` ignoring the --site_name argument (#1378)
* Bugfix and refactor for `datasource delete` CLI command (#1386) @mzjp2
* Instantiate datasources and validate config only when datasource is used (#1374) @mzjp2
* suite delete changed from an optional argument to a required one
* bugfix for uploading objects to GCP #1393
* added a new usage stats event for the case when a data context is created through CLI
* tuplefilestore backend, expectationstore backend remove_key bugs fixed
* no url is returned on empty data_docs site
* return url for resource only if key exists
* Test added for the period special char case
* updated checkpoint module to not require sqlalchemy
* added BigQuery as an option in the list of databases in the CLI
* added special cases for handling BigQuery - table names are already qualified with schema name, so we must make sure that we do not prepend the schema name twice
* changed the prompt for the name of the temp table in BigQuery in the CLI to hint that a fully qualified name (project.dataset.table) should be provided
* Bugfix for: expect_column_quantile_values_to_be_between expectation throws an "unexpected keyword WITHIN" on BigQuery (#1391)

0.10.8
-----------------
* added support for overriding the default jupyter command via a GE_JUPYTER_COMMAND environment variable (#1347) @nehiljain
* Bugfix for checkpoint missing template (#1379)

0.10.7
-----------------
* crud delete suite bug fix

0.10.6
-----------------

* Checkpoints: a new feature to ease deployment of suites into your pipelines
  - DataContext.list_checkpoints() returns a list of checkpoint names found in the project
  - DataContext.get_checkpoint() returns a validated dictionary loaded from yml
  - new cli commands

    - `checkpoint new`
    - `checkpoint list`
    - `checkpoint run`
    - `checkpoint script`

* marked cli `tap` commands as deprecating on next release
* marked cli `validation-operator run` command as deprecating
* internal improvements in the cli code
* Improve UpdateDataDocsAction docs

0.10.5
-----------------

* improvements to ge.read_json tests
* tidy up the changelog

  - Fix bullet list spacing issues
  - Fix 0.10. formatting
  - Drop roadmap_and_changelog.rst and move changelog.rst to the top level of the table of contents
* DataContext.run_validation_operator() now raises a DataContextError if:
  - no batches are passed
  - batches are of the the wrong type
  - no matching validation operator is found in the project
* Clarified scaffolding language in scaffold notebook
* DataContext.create() adds an additional directory: `checkpoints`
* Marked tap command for deprecation in next major release

0.10.4
-----------------
* consolidated error handling in CLI DataContext loading
* new cli command `suite scaffold` to speed up creation of suites
* new cli command `suite demo` that creates an example suite
* Update bigquery.rst `#1330 <https://github.com/great-expectations/great_expectations/issues/1330>`_
* Fix datetime reference in create_expectations.rst `#1321 <https://github.com/great-expectations/great_expectations/issues/1321>`_ Thanks @jschendel !
* Update issue templates
* CLI command experimental decorator
* Update style_guide.rst
* Add pull request template
* Use pickle to generate hash for dataframes with unhashable objects. `#1315 <https://github.com/great-expectations/great_expectations/issues/1315>`_ Thanks @shahinism !
* Unpin pytest

0.10.3
-----------------
* Use pickle to generate hash for dataframes with unhashable objects.

0.10.2
-----------------
* renamed NotebookRenderer to SuiteEditNotebookRenderer
* SuiteEditNotebookRenderer now lints using black
* New SuiteScaffoldNotebookRenderer renderer to expedite suite creation
* removed autopep8 dependency
* bugfix: extra backslash in S3 urls if store was configured without a prefix `#1314 <https://github.com/great-expectations/great_expectations/issues/1314>`_

0.10.1
-----------------
* removing bootstrap scrollspy on table of contents `#1282 <https://github.com/great-expectations/great_expectations/issues/1282>`_
* Silently tolerate connection timeout during usage stats reporting

0.10.0
-----------------
* (BREAKING) Clarified API language: renamed all ``generator`` parameters and methods to the more correct ``batch_kwargs_generator`` language. Existing projects may require simple migration steps. See :ref:`Upgrading to 0.10.x <upgrading_to_0.10.x>` for instructions.
* Adds anonymized usage statistics to Great Expectations. See this article for details: :ref:`Usage Statistics`.
* CLI: improve look/consistency of ``docs list``, ``suite list``, and ``datasource list`` output; add ``store list`` and ``validation-operator list`` commands.
* New SuiteBuilderProfiler that facilitates faster suite generation by allowing columns to be profiled
* Added two convenience methods to ExpectationSuite: get_table_expectations & get_column_expectations
* Added optional profiler_configuration to DataContext.profile() and DataAsset.profile()
* Added list_available_expectation_types() to DataAsset

0.9.11
-----------------
* Add evaluation parameters support in WarningAndFailureExpectationSuitesValidationOperator `#1284 <https://github.com/great-expectations/great_expectations/issues/1284>`_ thanks `@balexander <https://github.com/balexander>`_
* Fix compatibility with MS SQL Server. `#1269 <https://github.com/great-expectations/great_expectations/issues/1269>`_ thanks `@kepiej <https://github.com/kepiej>`_
* Bug fixes for query_generator `#1292 <https://github.com/great-expectations/great_expectations/issues/1292>`_ thanks `@ian-whitestone <https://github.com/ian-whitestone>`_

0.9.10
-----------------
* Data Docs: improve configurability of site_section_builders
* TupleFilesystemStoreBackend now ignore `.ipynb_checkpoints` directories `#1203 <https://github.com/great-expectations/great_expectations/issues/1203>`_
* bugfix for Data Docs links encoding on S3 `#1235 <https://github.com/great-expectations/great_expectations/issues/1235>`_

0.9.9
-----------------
* Allow evaluation parameters support in run_validation_operator
* Add log_level parameter to jupyter_ux.setup_notebook_logging.
* Add experimental display_profiled_column_evrs_as_section and display_column_evrs_as_section methods, with a minor (nonbreaking) refactor to create a new _render_for_jupyter method.
* Allow selection of site in UpdateDataDocsAction with new arg target_site_names in great_expectations.yml
* Fix issue with regular expression support in BigQuery (#1244)

0.9.8
-----------------
* Allow basic operations in evaluation parameters, with or without evaluation parameters.
* When unexpected exceptions occur (e.g., during data docs rendering), the user will see detailed error messages, providing information about the specific issue as well as the stack trace.
* Remove the "project new" option from the command line (since it is not implemented; users can only run "init" to create a new project).
* Update type detection for bigquery based on driver changes in pybigquery driver 0.4.14. Added a warning for users who are running an older pybigquery driver
* added execution tests to the NotebookRenderer to mitigate codegen risks
* Add option "persist", true by default, for SparkDFDataset to persist the DataFrame it is passed. This addresses #1133 in a deeper way (thanks @tejsvirai for the robust debugging support and reproduction on spark).

  * Disabling this option should *only* be done if the user has *already* externally persisted the DataFrame, or if the dataset is too large to persist but *computations are guaranteed to be stable across jobs*.

* Enable passing dataset kwargs through datasource via dataset_options batch_kwarg.
* Fix AttributeError when validating expectations from a JSON file
* Data Docs: fix bug that was causing erratic scrolling behavior when table of contents contains many columns
* Data Docs: add ability to hide how-to buttons and related content in Data Docs

0.9.7
-----------------
* Update marshmallow dependency to >3. NOTE: as of this release, you MUST use marshamllow >3.0, which REQUIRES python 3. (`#1187 <https://github.com/great-expectations/great_expectations/issues/1187>`_) @jcampbell

  * Schema checking is now stricter for expectation suites, and data_asset_name must not be present as a top-level key in expectation suite json. It is safe to remove.
  * Similarly, datasource configuration must now adhere strictly to the required schema, including having any required credentials stored in the "credentials" dictionary.

* New beta CLI command: `tap new` that generates an executable python file to expedite deployments. (`#1193 <https://github.com/great-expectations/great_expectations/issues/1193>`_) @Aylr
* bugfix in TableBatchKwargsGenerator docs
* Added feature maturity in README (`#1203 <https://github.com/great-expectations/great_expectations/issues/1203>`_) @kyleaton
* Fix failing test that should skip if postgresql not running (`#1199 <https://github.com/great-expectations/great_expectations/issues/1199>`_) @cicdw


0.9.6
-----------------
* validate result dict when instantiating an ExpectationValidationResult (`#1133 <https://github.com/great-expectations/great_expectations/issues/1133>`_)
* DataDocs: Expectation Suite name on Validation Result pages now link to Expectation Suite page
* `great_expectations init`: cli now asks user if csv has header when adding a Spark Datasource with csv file
* Improve support for using GCP Storage Bucket as a Data Docs Site backend (thanks @hammadzz)
* fix notebook renderer handling for expectations with no column kwarg and table not in their name (`#1194 <https://github.com/great-expectations/great_expectations/issues/1194>`_)


0.9.5
-----------------
* Fixed unexpected behavior with suite edit, data docs and jupyter
* pytest pinned to 5.3.5


0.9.4
-----------------
* Update CLI `init` flow to support snowflake transient tables
* Use filename for default expectation suite name in CLI `init`
* Tables created by SqlAlchemyDataset use a shorter name with 8 hex characters of randomness instead of a full uuid
* Better error message when config substitution variable is missing
* removed an unused directory in the GE folder
* removed obsolete config error handling
* Docs typo fixes
* Jupyter notebook improvements
* `great_expectations init` improvements
* Simpler messaging in validation notebooks
* replaced hacky loop with suite list call in notebooks
* CLI suite new now supports `--empty` flag that generates an empty suite and opens a notebook
* add error handling to `init` flow for cases where user tries using a broken file


0.9.3
-----------------
* Add support for transient table creation in snowflake (#1012)
* Improve path support in TupleStoreBackend for better cross-platform compatibility
* New features on `ExpectationSuite`

  - ``add_citation()``
  - ``get_citations()``

* `SampleExpectationsDatasetProfiler` now leaves a citation containing the original batch kwargs
* `great_expectations suite edit` now uses batch_kwargs from citations if they exist
* Bugfix :: suite edit notebooks no longer blow away the existing suite while loading a batch of data
* More robust and tested logic in `suite edit`
* DataDocs: bugfixes and improvements for smaller viewports
* Bugfix :: fix for bug that crashes SampleExpectationsDatasetProfiler if unexpected_percent is of type decimal.Decimal (`#1109 <https://github.com/great-expectations/great_expectations/issues/1109>`_)


0.9.2
-----------------
* Fixes #1095
* Added a `list_expectation_suites` function to `data_context`, and a corresponding CLI function - `suite list`.
* CI no longer enforces legacy python tests.

0.9.1
------
* Bugfix for dynamic "How to Edit This Expectation Suite" command in DataDocs

0.9.0
-----------------

Version 0.9.0 is a major update to Great Expectations! The DataContext has continued to evolve into a powerful tool
for ensuring that Expectation Suites can properly represent the way users think about their data, and upgrading will
make it much easier to store and share expectation suites, and to build data docs that support your whole team.
You’ll get awesome new features including improvements to data docs look and the ability to choose and store metrics
for building flexible data quality dashboards.

The changes for version 0.9.0 fall into several broad areas:

1. Onboarding

Release 0.9.0 of Great Expectations makes it much easier to get started with the project. The `init` flow has grown
to support a much wider array of use cases and to use more natural language rather than introducing
GreatExpectations concepts earlier. You can more easily configure different backends and datasources, take advantage
of guided walkthroughs to find and profile data, and share project configurations with colleagues.

If you have already completed the `init` flow using a previous version of Great Expectations, you do not need to
rerun the command. However, **there are some small changes to your configuration that will be required**. See
:ref:`migrating_versions` for details.

2. CLI Command Improvements

With this release we have introduced a consistent naming pattern for accessing subcommands based on the noun (a
Great Expectations object like `suite` or `docs`) and verb (an action like `edit` or `new`). The new user experience
will allow us to more naturally organize access to CLI tools as new functionality is added.

3. Expectation Suite Naming and Namespace Changes

Defining shared expectation suites and validating data from different sources is much easier in this release. The
DataContext, which manages storage and configuration of expectations, validations, profiling, and data docs, no
longer requires that expectation suites live in a datasource-specific “namespace.” Instead, you should name suites
with the logical name corresponding to your data, making it easy to share them or validate against different data
sources. For example, the expectation suite "npi" for National Provider Identifier data can now be shared across
teams who access the same logical data in local systems using Pandas, on a distributed Spark cluster, or via a
relational database.

Batch Kwargs, or instructions for a datasource to build a batch of data, are similarly freed from a required
namespace, and you can more easily integrate Great Expectations into workflows where you do not need to use a
BatchKwargsGenerator (usually because you have a batch of data ready to validate, such as in a table or a known
directory).

The most noticeable impact of this API change is in the complete removal of the DataAssetIdentifier class. For
example, the `create_expectation_suite` and `get_batch` methods now no longer require a data_asset_name parameter,
relying only on the expectation_suite_name and batch_kwargs to do their job. Similarly, there is no more asset name
normalization required. See the upgrade guide for more information.

4. Metrics and Evaluation Parameter Stores

Metrics have received much more love in this release of Great Expectations! We've improved the system for declaring
evaluation parameters that support dependencies between different expectation suites, so you can easily identify a
particular field in the result of one expectation to use as the input into another. And the MetricsStore is now much
more flexible, supporting a new ValidationAction that makes it possible to select metrics from a validation result
to be saved in a database where they can power a dashboard.

5. Internal Type Changes and Improvements

Finally, in this release, we have done a lot of work under the hood to make things more robust, including updating
all of the internal objects to be more strongly typed. That change, while largely invisible to end users, paves the
way for some really exciting opportunities for extending Great Expectations as we build a bigger community around
the project.


We are really excited about this release, and encourage you to upgrade right away to take advantage of the more
flexible naming and simpler API for creating, accessing, and sharing your expectations. As always feel free to join
us on Slack for questions you don't see addressed!


0.8.9__develop
-----------------


0.8.8
-----------------
* Add support for allow_relative_error to expect_column_quantile_values_to_be_between, allowing Redshift users access
  to this expectation
* Add support for checking backend type information for datetime columns using expect_column_min_to_be_between and
  expect_column_max_to_be_between

0.8.7
-----------------
* Add support for expect_column_values_to_be_of_type for BigQuery backend (#940)
* Add image CDN for community usage stats
* Documentation improvements and fixes

0.8.6
-----------------
* Raise informative error if config variables are declared but unavailable
* Update ExpectationsStore defaults to be consistent across all FixedLengthTupleStoreBackend objects
* Add support for setting spark_options via SparkDFDatasource
* Include tail_weights by default when using build_continuous_partition_object
* Fix Redshift quantiles computation and type detection
* Allow boto3 options to be configured (#887)

0.8.5
-----------------
* BREAKING CHANGE: move all reader options from the top-level batch_kwargs object to a sub-dictionary called
  "reader_options" for SparkDFDatasource and PandasDatasource. This means it is no longer possible to specify
  supplemental reader-specific options at the top-level of `get_batch`,  `yield_batch_kwargs` or `build_batch_kwargs`
  calls, and instead, you must explicitly specify that they are reader_options, e.g. by a call such as:
  `context.yield_batch_kwargs(data_asset_name, reader_options={'encoding': 'utf-8'})`.
* BREAKING CHANGE: move all query_params from the top-level batch_kwargs object to a sub-dictionary called
  "query_params" for SqlAlchemyDatasource. This means it is no longer possible to specify supplemental query_params at
  the top-level of `get_batch`,  `yield_batch_kwargs` or `build_batch_kwargs`
  calls, and instead, you must explicitly specify that they are query_params, e.g. by a call such as:
  `context.yield_batch_kwargs(data_asset_name, query_params={'schema': 'foo'})`.
* Add support for filtering validation result suites and validation result pages to show only failed expectations in
  generated documentation
* Add support for limit parameter to batch_kwargs for all datasources: Pandas, SqlAlchemy, and SparkDF; add support
  to generators to support building batch_kwargs with limits specified.
* Include raw_query and query_params in query_generator batch_kwargs
* Rename generator keyword arguments from data_asset_name to generator_asset to avoid ambiguity with normalized names
* Consistently migrate timestamp from batch_kwargs to batch_id
* Include batch_id in validation results
* Fix issue where batch_id was not included in some generated datasets
* Fix rendering issue with expect_table_columns_to_match_ordered_list expectation
* Add support for GCP, including BigQuery and GCS
* Add support to S3 generator for retrieving directories by specifying the `directory_assets` configuration
* Fix warning regarding implicit class_name during init flow
* Expose build_generator API publicly on datasources
* Allow configuration of known extensions and return more informative message when SubdirReaderBatchKwargsGenerator cannot find
  relevant files.
* Add support for allow_relative_error on internal dataset quantile functions, and add support for
  build_continuous_partition_object in Redshift
* Fix truncated scroll bars in value_counts graphs


0.8.4.post0
----------------
* Correct a packaging issue resulting in missing notebooks in tarball release; update docs to reflect new notebook
  locations.


0.8.4
-----------------
* Improved the tutorials that walk new users through the process of creating expectations and validating data
* Changed the flow of the init command - now it creates the scaffolding of the project and adds a datasource. After
  that users can choose their path.
* Added a component with links to useful tutorials to the index page of the Data Docs website
* Improved the UX of adding a SQL datasource in the CLI - now the CLI asks for specific credentials for Postgres,
  MySQL, Redshift and Snowflake, allows continuing debugging in the config file and has better error messages
* Added batch_kwargs information to DataDocs validation results
* Fix an issue affecting file stores on Windows


0.8.3
-----------------
* Fix a bug in data-docs' rendering of mostly parameter
* Correct wording for expect_column_proportion_of_unique_values_to_be_between
* Set charset and meta tags to avoid unicode decode error in some browser/backend configurations
* Improve formatting of empirical histograms in validation result data docs
* Add support for using environment variables in `config_variables_file_path`
* Documentation improvements and corrections


0.8.2.post0
------------
* Correct a packaging issue resulting in missing css files in tarball release


0.8.2
-----------------
* Add easier support for customizing data-docs css
* Use higher precision for rendering 'mostly' parameter in data-docs; add more consistent locale-based
  formatting in data-docs
* Fix an issue causing visual overlap of large numbers of validation results in build-docs index
* Documentation fixes (thanks @DanielOliver!) and improvements
* Minor CLI wording fixes
* Improved handling of MySql temporary tables
* Improved detection of older config versions


0.8.1
-----------------
* Fix an issue where version was reported as '0+unknown'


0.8.0
-----------------

Version 0.8.0 is a significant update to Great Expectations, with many improvements focused on configurability
and usability.  See the :ref:`migrating_versions` guide for more details on specific changes, which include
several breaking changes to configs and APIs.

Highlights include:

1. Validation Operators and Actions. Validation operators make it easy to integrate GE into a variety of pipeline runners. They
   offer one-line integration that emphasizes configurability. See the :ref:`validation_operators_and_actions`
   feature guide for more information.

   - The DataContext `get_batch` method no longer treats `expectation_suite_name` or `batch_kwargs` as optional; they
     must be explicitly specified.
   - The top-level GE validate method allows more options for specifying the specific data_asset class to use.

2. First-class support for plugins in a DataContext, with several features that make it easier to configure and
   maintain DataContexts across common deployment patterns.

   - **Environments**: A DataContext can now manage :ref:`environment_and_secrets` more easily thanks to more dynamic and
     flexible variable substitution.
   - **Stores**: A new internal abstraction for DataContexts, :ref:`Stores <reference__core_concepts__data_context__stores>`, make extending GE easier by
     consolidating logic for reading and writing resources from a database, local, or cloud storage.
   - **Types**: Utilities configured in a DataContext are now referenced using `class_name` and `module_name` throughout
     the DataContext configuration, making it easier to extend or supplement pre-built resources. For now, the "type"
     parameter is still supported but expect it to be removed in a future release.

3. Partitioners: Batch Kwargs are clarified and enhanced to help easily reference well-known chunks of data using a
   partition_id. Batch ID and Batch Fingerprint help round out support for enhanced metadata around data
   assets that GE validates. See :ref:`Batch Identifiers <reference__core_concepts__batch_parameters>` for more information. The `GlobReaderBatchKwargsGenerator`,
   `QueryBatchKwargsGenerator`, `S3GlobReaderBatchKwargsGenerator`, `SubdirReaderBatchKwargsGenerator`, and `TableBatchKwargsGenerator` all support partition_id for
   easily accessing data assets.

4. Other Improvements:

   - We're beginning a long process of some under-the-covers refactors designed to make GE more maintainable as we
     begin adding additional features.
   - Restructured documentation: our docs have a new structure and have been reorganized to provide space for more
     easily adding and accessing reference material. Stay tuned for additional detail.
   - The command build-documentation has been renamed build-docs and now by
     default opens the Data Docs in the users' browser.

v0.7.11
-----------------
* Fix an issue where head() lost the column name for SqlAlchemyDataset objects with a single column
* Fix logic for the 'auto' bin selection of `build_continuous_partition_object`
* Add missing jinja2 dependency
* Fix an issue with inconsistent availability of strict_min and strict_max options on expect_column_values_to_be_between
* Fix an issue where expectation suite evaluation_parameters could be overriden by values during validate operation


v0.7.10
-----------------
* Fix an issue in generated documentation where the Home button failed to return to the index
* Add S3 Generator to module docs and improve module docs formatting
* Add support for views to QueryBatchKwargsGenerator
* Add success/failure icons to index page
* Return to uniform histogram creation during profiling to avoid large partitions for internal performance reasons


v0.7.9
-----------------
* Add an S3 generator, which will introspect a configured bucket and generate batch_kwargs from identified objects
* Add support to PandasDatasource and SparkDFDatasource for reading directly from S3
* Enhance the Site Index page in documentation so that validation results are sorted and display the newest items first
  when using the default run-id scheme
* Add a new utility method, `build_continuous_partition_object` which will build partition objects using the dataset
  API and so supports any GE backend.
* Fix an issue where columns with spaces in their names caused failures in some SqlAlchemyDataset and SparkDFDataset
  expectations
* Fix an issue where generated queries including null checks failed on MSSQL (#695)
* Fix an issue where evaluation parameters passed in as a set instead of a list could cause JSON serialization problems
  for the result object (#699)


v0.7.8
-----------------
* BREAKING: slack webhook URL now must be in the profiles.yml file (treat as a secret)
* Profiler improvements:

  - Display candidate profiling data assets in alphabetical order
  - Add columns to the expectation_suite meta during profiling to support human-readable description information

* Improve handling of optional dependencies during CLI init
* Improve documentation for create_expectations notebook
* Fix several anachronistic documentation and docstring phrases (#659, #660, #668, #681; #thanks @StevenMMortimer)
* Fix data docs rendering issues:

  - documentation rendering failure from unrecognized profiled column type (#679; thanks @dinedal))
  - PY2 failure on encountering unicode (#676)


0.7.7
-----------------
* Standardize the way that plugin module loading works. DataContext will begin to use the new-style class and plugin
  identification moving forward; yml configs should specify class_name and module_name (with module_name optional for
  GE types). For now, it is possible to use the "type" parameter in configuration (as before).
* Add support for custom data_asset_type to all datasources
* Add support for strict_min and strict_max to inequality-based expectations to allow strict inequality checks
  (thanks @RoyalTS!)
* Add support for reader_method = "delta" to SparkDFDatasource
* Fix databricks generator (thanks @sspitz3!)
* Improve performance of DataContext loading by moving optional import
* Fix several memory and performance issues in SparkDFDataset.

  - Use only distinct value count instead of bringing values to driver
  - Migrate away from UDF for set membership, nullity, and regex expectations

* Fix several UI issues in the data_documentation

  - Move prescriptive dataset expectations to Overview section
  - Fix broken link on Home breadcrumb
  - Scroll follows navigation properly
  - Improved flow for long items in value_set
  - Improved testing for ValidationRenderer
  - Clarify dependencies introduced in documentation sites
  - Improve testing and documentation for site_builder, including run_id filter
  - Fix missing header in Index page and cut-off tooltip
  - Add run_id to path for validation files


0.7.6
-----------------
* New Validation Renderer! Supports turning validation results into HTML and displays differences between the expected
  and the observed attributes of a dataset.
* Data Documentation sites are now fully configurable; a data context can be configured to generate multiple
  sites built with different GE objects to support a variety of data documentation use cases. See data documentation
  guide for more detail.
* CLI now has a new top-level command, `build-documentation` that can support rendering documentation for specified
  sites and even named data assets in a specific site.
* Introduced DotDict and LooselyTypedDotDict classes that allow to enforce typing of dictionaries.
* Bug fixes: improved internal logic of rendering data documentation, slack notification, and CLI profile command when
  datasource argument was not provided.

0.7.5
-----------------
* Fix missing requirement for pypandoc brought in from markdown support for notes rendering.

0.7.4
-----------------
* Fix numerous rendering bugs and formatting issues for rendering documentation.
* Add support for pandas extension dtypes in pandas backend of expect_column_values_to_be_of_type and
  expect_column_values_to_be_in_type_list and fix bug affecting some dtype-based checks.
* Add datetime and boolean column-type detection in BasicDatasetProfiler.
* Improve BasicDatasetProfiler performance by disabling interactive evaluation when output of expectation is not
  immediately used for determining next expectations in profile.
* Add support for rendering expectation_suite and expectation_level notes from meta in docs.
* Fix minor formatting issue in readthedocs documentation.

0.7.3
-----------------
* BREAKING: Harmonize expect_column_values_to_be_of_type and expect_column_values_to_be_in_type_list semantics in
  Pandas with other backends, including support for None type and type_list parameters to support profiling.
  *These type expectations now rely exclusively on native python or numpy type names.*
* Add configurable support for Custom DataAsset modules to DataContext
* Improve support for setting and inheriting custom data_asset_type names
* Add tooltips with expectations backing data elements to rendered documentation
* Allow better selective disabling of tests (thanks @RoyalITS)
* Fix documentation build errors causing missing code blocks on readthedocs
* Update the parameter naming system in DataContext to reflect data_asset_name *and* expectation_suite_name
* Change scary warning about discarding expectations to be clearer, less scary, and only in log
* Improve profiler support for boolean types, value_counts, and type detection
* Allow user to specify data_assets to profile via CLI
* Support CLI rendering of expectation_suite and EVR-based documentation

0.7.2
-----------------
* Improved error detection and handling in CLI "add datasource" feature
* Fixes in rendering of profiling results (descriptive renderer of validation results)
* Query Generator of SQLAlchemy datasource adds tables in non-default schemas to the data asset namespace
* Added convenience methods to display HTML renderers of sections in Jupyter notebooks
* Implemented prescriptive rendering of expectations for most expectation types

0.7.1
------------

* Added documentation/tutorials/videos for onboarding and new profiling and documentation features
* Added prescriptive documentation built from expectation suites
* Improved index, layout, and navigation of data context HTML documentation site
* Bug fix: non-Python files were not included in the package
* Improved the rendering logic to gracefully deal with failed expectations
* Improved the basic dataset profiler to be more resilient
* Implement expect_column_values_to_be_of_type, expect_column_values_to_be_in_type_list for SparkDFDataset
* Updated CLI with a new documentation command and improved profile and render commands
* Expectation suites and validation results within a data context are saved in a more readable form (with indentation)
* Improved compatibility between SparkDatasource and InMemoryGenerator
* Optimization for Pandas column type checking
* Optimization for Spark duplicate value expectation (thanks @orenovadia!)
* Default run_id format no longer includes ":" and specifies UTC time
* Other internal improvements and bug fixes


0.7.0
------------

Version 0.7 of Great Expectations is HUGE. It introduces several major new features
and a large number of improvements, including breaking API changes.

The core vocabulary of expectations remains consistent. Upgrading to
the new version of GE will primarily require changes to code that
uses data contexts; existing expectation suites will require only changes
to top-level names.

 * Major update of Data Contexts. Data Contexts now offer significantly \
   more support for building and maintaining expectation suites and \
   interacting with existing pipeline systems, including providing a namespace for objects.\
   They can handle integrating, registering, and storing validation results, and
   provide a namespace for data assets, making **batches** first-class citizens in GE.
   Read more: :ref:`data_context` or :py:mod:`great_expectations.data_context`

 * Major refactor of autoinspect. Autoinspect is now built around a module
   called "profile" which provides a class-based structure for building
   expectation suites. There is no longer a default  "autoinspect_func" --
   calling autoinspect requires explicitly passing the desired profiler. See :ref:`profiling`

 * New "Compile to Docs" feature produces beautiful documentation from expectations and expectation
   validation reports, helping keep teams on the same page.

 * Name clarifications: we've stopped using the overloaded terms "expectations
   config" and "config" and instead use "expectation suite" to refer to a
   collection (or suite!) of expectations that can be used for validating a
   data asset.

   - Expectation Suites include several top level keys that are useful \
     for organizing content in a data context: data_asset_name, \
     expectation_suite_name, and data_asset_type. When a data_asset is \
     validated, those keys will be placed in the `meta` key of the \
     validation result.

 * Major enhancement to the CLI tool including `init`, `render` and more flexibility with `validate`

 * Added helper notebooks to make it easy to get started. Each notebook acts as a combination of \
   tutorial and code scaffolding, to help you quickly learn best practices by applying them to \
   your own data.

 * Relaxed constraints on expectation parameter values, making it possible to declare many column
   aggregate expectations in a way that is always "vacuously" true, such as
   ``expect_column_values_to_be_between`` ``None`` and ``None``. This makes it possible to progressively
   tighten expectations while using them as the basis for profiling results and documentation.

  * Enabled caching on dataset objects by default.

 * Bugfixes and improvements:

   * New expectations:

     * expect_column_quantile_values_to_be_between
     * expect_column_distinct_values_to_be_in_set

   * Added support for ``head`` method on all current backends, returning a PandasDataset
   * More implemented expectations for SparkDF Dataset with optimizations

     * expect_column_values_to_be_between
     * expect_column_median_to_be_between
     * expect_column_value_lengths_to_be_between

   * Optimized histogram fetching for SqlalchemyDataset and SparkDFDataset
   * Added cross-platform internal partition method, paving path for improved profiling
   * Fixed bug with outputstrftime not being honored in PandasDataset
   * Fixed series naming for column value counts
   * Standardized naming for expect_column_values_to_be_of_type
   * Standardized and made explicit use of sample normalization in stdev calculation
   * Added from_dataset helper
   * Internal testing improvements
   * Documentation reorganization and improvements
   * Introduce custom exceptions for more detailed error logs

0.6.1
------------
* Re-add testing (and support) for py2
* NOTE: Support for SqlAlchemyDataset and SparkDFDataset is enabled via optional install \
  (e.g. ``pip install great_expectations[sqlalchemy]`` or ``pip install great_expectations[spark]``)

0.6.0
------------
* Add support for SparkDFDataset and caching (HUGE work from @cselig)
* Migrate distributional expectations to new testing framework
* Add support for two new expectations: expect_column_distinct_values_to_contain_set
  and expect_column_distinct_values_to_equal_set (thanks @RoyalTS)
* FUTURE BREAKING CHANGE: The new cache mechanism for Datasets, \
  when enabled, causes GE to assume that dataset does not change between evaluation of individual expectations. \
  We anticipate this will become the future default behavior.
* BREAKING CHANGE: Drop official support pandas < 0.22

0.5.1
---------------
* **Fix** issue where no result_format available for expect_column_values_to_be_null caused error
* Use vectorized computation in pandas (#443, #445; thanks @RoyalTS)


0.5.0
----------------
* Restructured class hierarchy to have a more generic DataAsset parent that maintains expectation logic separate \
  from the tabular organization of Dataset expectations
* Added new FileDataAsset and associated expectations (#416 thanks @anhollis)
* Added support for date/datetime type columns in some SQLAlchemy expectations (#413)
* Added support for a multicolumn expectation, expect multicolumn values to be unique (#408)
* **Optimization**: You can now disable `partial_unexpected_counts` by setting the `partial_unexpected_count` value to \
  0 in the result_format argument, and we do not compute it when it would not be returned. (#431, thanks @eugmandel)
* **Fix**: Correct error in unexpected_percent computations for sqlalchemy when unexpected values exceed limit (#424)
* **Fix**: Pass meta object to expectation result (#415, thanks @jseeman)
* Add support for multicolumn expectations, with `expect_multicolumn_values_to_be_unique` as an example (#406)
* Add dataset class to from_pandas to simplify using custom datasets (#404, thanks @jtilly)
* Add schema support for sqlalchemy data context (#410, thanks @rahulj51)
* Minor documentation, warning, and testing improvements (thanks @zdog).


0.4.5
----------------
* Add a new autoinspect API and remove default expectations.
* Improve details for expect_table_columns_to_match_ordered_list (#379, thanks @rlshuhart)
* Linting fixes (thanks @elsander)
* Add support for dataset_class in from_pandas (thanks @jtilly)
* Improve redshift compatibility by correcting faulty isnull operator (thanks @avanderm)
* Adjust partitions to use tail_weight to improve JSON compatibility and
  support special cases of KL Divergence (thanks @anhollis)
* Enable custom_sql datasets for databases with multiple schemas, by
  adding a fallback for column reflection (#387, thanks @elsander)
* Remove `IF NOT EXISTS` check for custom sql temporary tables, for
  Redshift compatibility (#372, thanks @elsander)
* Allow users to pass args/kwargs for engine creation in
  SqlAlchemyDataContext (#369, thanks @elsander)
* Add support for custom schema in SqlAlchemyDataset (#370, thanks @elsander)
* Use getfullargspec to avoid deprecation warnings.
* Add expect_column_values_to_be_unique to SqlAlchemyDataset
* **Fix** map expectations for categorical columns (thanks @eugmandel)
* Improve internal testing suite (thanks @anhollis and @ccnobbli)
* Consistently use value_set instead of mixing value_set and values_set (thanks @njsmith8)

0.4.4
----------------
* Improve CLI help and set CLI return value to the number of unmet expectations
* Add error handling for empty columns to SqlAlchemyDataset, and associated tests
* **Fix** broken support for older pandas versions (#346)
* **Fix** pandas deepcopy issue (#342)

0.4.3
-------
* Improve type lists in expect_column_type_to_be[_in_list] (thanks @smontanaro and @ccnobbli)
* Update cli to use entry_points for conda compatibility, and add version option to cli
* Remove extraneous development dependency to airflow
* Address SQlAlchemy warnings in median computation
* Improve glossary in documentation
* Add 'statistics' section to validation report with overall validation results (thanks @sotte)
* Add support for parameterized expectations
* Improve support for custom expectations with better error messages (thanks @syk0saje)
* Implement expect_column_value_lenghts_to_[be_between|equal] for SQAlchemy (thanks @ccnobbli)
* **Fix** PandasDataset subclasses to inherit child class

0.4.2
-------
* **Fix** bugs in expect_column_values_to_[not]_be_null: computing unexpected value percentages and handling all-null (thanks @ccnobbli)
* Support mysql use of Decimal type (thanks @bouke-nederstigt)
* Add new expectation expect_column_values_to_not_match_regex_list.

  * Change behavior of expect_column_values_to_match_regex_list to use python re.findall in PandasDataset, relaxing \
    matching of individuals expressions to allow matches anywhere in the string.

* **Fix** documentation errors and other small errors (thanks @roblim, @ccnobbli)

0.4.1
-------
* Correct inclusion of new data_context module in source distribution

0.4.0
-------
* Initial implementation of data context API and SqlAlchemyDataset including implementations of the following \
  expectations:

  * expect_column_to_exist
  * expect_table_row_count_to_be
  * expect_table_row_count_to_be_between
  * expect_column_values_to_not_be_null
  * expect_column_values_to_be_null
  * expect_column_values_to_be_in_set
  * expect_column_values_to_be_between
  * expect_column_mean_to_be
  * expect_column_min_to_be
  * expect_column_max_to_be
  * expect_column_sum_to_be
  * expect_column_unique_value_count_to_be_between
  * expect_column_proportion_of_unique_values_to_be_between

* Major refactor of output_format to new result_format parameter. See docs for full details:

  * exception_list and related uses of the term exception have been renamed to unexpected
  * Output formats are explicitly hierarchical now, with BOOLEAN_ONLY < BASIC < SUMMARY < COMPLETE. \
    All *column_aggregate_expectation* expectations now return element count and related information included at the \
    BASIC level or higher.

* New expectation available for parameterized distributions--\
  expect_column_parameterized_distribution_ks_test_p_value_to_be_greater_than (what a name! :) -- (thanks @ccnobbli)
* ge.from_pandas() utility (thanks @schrockn)
* Pandas operations on a PandasDataset now return another PandasDataset (thanks @dlwhite5)
* expect_column_to_exist now takes a column_index parameter to specify column order (thanks @louispotok)
* Top-level validate option (ge.validate())
* ge.read_json() helper (thanks @rjurney)
* Behind-the-scenes improvements to testing framework to ensure parity across data contexts.
* Documentation improvements, bug-fixes, and internal api improvements

0.3.2
-------
* Include requirements file in source dist to support conda

0.3.1
--------
* **Fix** infinite recursion error when building custom expectations
* Catch dateutil parsing overflow errors

0.2
-----
* Distributional expectations and associated helpers are improved and renamed to be more clear regarding the tests they apply
* Expectation decorators have been refactored significantly to streamline implementing expectations and support custom expectations
* API and examples for custom expectations are available
* New output formats are available for all expectations
* Significant improvements to test suite and compatibility<|MERGE_RESOLUTION|>--- conflicted
+++ resolved
@@ -6,12 +6,8 @@
 
 Develop
 -----------------
-<<<<<<< HEAD
 * [FEATURE] Add TupleAzureBlobStoreBackend
-
-=======
 * [BUGFIX] Query batch kwargs support for Athena backend (issue 1964)
->>>>>>> 18664b17
 * [BUGFIX] Skip config substitution if key is "password"
 * [BUGFIX] fix site_names functionality and add site_names param to get_docs_sites_urls
 * [BUGFIX] Always render expectation suites in data docs unless passing a specific ExpectationSuiteIdentifier in resource_identifiers #1990
