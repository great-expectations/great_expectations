--- conflicted
+++ resolved
@@ -7,12 +7,9 @@
 
 Develop
 -----------------
-<<<<<<< HEAD
+* [BUGFIX] Misc bugfixes and improvements to code & documentation for new in-code data context API #2118
 * [BUGFIX] When Introspecting a database, sql_data_connector will ignore view_names that are also system_tables
 * [DOCS] Updated explanation for ConfiguredAssetDataConnector and InferredAssetDataConnector
-=======
-* [BUGFIX] Misc bugfixes and improvements to code & documentation for new in-code data context API #2118
->>>>>>> d213d376
 
 0.13.1
 -----------------
