--- conflicted
+++ resolved
@@ -3,12 +3,8 @@
 ---
 
 ### Develop
-<<<<<<< HEAD
 * [BUGFIX] Addresses issue #2993 (#3054) by using configuration over list keys when possible.
-=======
 * [FEATURE] Add optional ge_cloud_mode flag to DataContext to enable use with Great Expectations Cloud.
-
->>>>>>> a6a701c9
 
 ### 0.13.32
 * [FEATURE] Add Performance Benchmarks Using BigQuery. (Thanks @jdimatteo)
