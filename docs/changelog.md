--- conflicted
+++ resolved
@@ -3,11 +3,7 @@
 ---
 
 ### Develop
-<<<<<<< HEAD
-* [FEATURE] Add s3_put_options to TupleS3StoreBackend (#3470) (Thanks @kj-9)
 * [DOCS] Added details on Anonymous Usage Statistics to the reference documentation.
-=======
-
 
 ### 0.13.37
 * [FEATURE] Implement CompoundColumnsUnique metric for SqlAlchemyExecutionEngine (#3477)
@@ -24,7 +20,6 @@
 * [MAINTENANCE] Update contributing_checklist.md (#3478) (Thanks @plain-jane-gray)
 * [MAINTENANCE] Update how_to_configure_a_validation_result_store_in_gcs.md (#3480) (Thanks @plain-jane-gray)
 * [MAINTENANCE] update implemented_expectations (#3492)
->>>>>>> e06324f8
 
 ### 0.13.36
 * [FEATURE] GREAT-3439 extended SlackNotificationsAction for slack app tokens (#3440) (Thanks @psheets)
