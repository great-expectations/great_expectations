.. _reference__core_concepts:


#############
Core concepts
#############


.. _reference__core_concepts__expectations:

*************
Expectations
*************

Expectations are assertions for data. They help accelerate data engineering and increase analytic integrity, by making it possible to answer a critical question: *what can I expect of my data?*

**Expectations** are declarative statements that a computer can evaluate, and that are semantically meaningful to humans, like ``expect_column_values_to_be_unique`` or ``expect_column_mean_to_be_between``.

**Expectation Configurations** describe specific Expectations for data. They combine an Expectation and specific parameters to make it possible to evaluate whether the expectation is true for some specific data. For example, they might provide expected values for a column or the name of a column whose values should be unique.

**Expectation Implementations** provide the critical translation layer between what we expect and how to verify the expectation in data or express it in :ref:`data_docs`. Expectation Implementations are tailored for specific validation engines where the actual expectation is executed.

.. _reference__core_concepts__expectations__expectation_suites:

**Expectation Suites** combine multiple Expectation Configurations into an overall description of a dataset. Expectation
Suites should have names corresponding to the kind of data they define, like “NPI” for National Provider Identifier data or “company.users” for a users table.

.. toctree::
   :maxdepth: 2

   /reference/core_concepts/expectations/expectations.rst
   /reference/core_concepts/expectations/distributional_expectations.rst
   /reference/core_concepts/expectations/standard_arguments.rst
   /reference/core_concepts/expectations/result_format.rst
   /reference/core_concepts/expectations/implemented_expectations.rst

.. _reference__core_concepts__validation:

**********
Validation
**********

Great Expectations makes it possible to validate your data against an Expectation Suite. Validation produces a detailed report of how the data meets your expectations -- and where it doesn’t.

.. attention::

   The DataAsset class will be refactored and renamed in an upcoming release of Great Expectations to make it easier to create custom expectations and ensure Expectation Implementations are consistent across different validation engines.

A **DataAsset** is a Great Expectations object that can create and validate Expectations against specific data. DataAssets are connected to data. A DataAsset can evaluate Expectations wherever you access your data, using different **ValidationEngines** such as Pandas, Spark, or SqlAlchemy.

.. _reference__core_concepts__validation__expectation_validation_result:

An **Expectation Validation Result** captures the output of checking an expectation against data. It describes whether
the data met the expectation, and additional metrics from the data such as the percentage of unique values or observed mean.

An **Expectation Suite Validation Result** combines multiple Expectation Validation Results and metadata about the
validation into a single report.

A **Metric** is a value produced by Great Expectations when evaluating one or more batches of data, such as an
observed mean or distribution of data.

.. _reference__core_concepts__validation__validation_operator:

A **Validation Operator** stitches together resources provided by the Data Context to provide an easy way to deploy Great Expectations in your environment. It executes configurable **Action** such as updating Data Docs, sending a notification to your team about validation results, or storing a result in a shared S3 bucket.

.. _reference__core_concepts__validation__checkpoints:

A **Checkpoint** is a configuration for a Validation Operator that specifies which Batches of data and Expectation Suites should be validated.

.. toctree::
   :maxdepth: 2

   /reference/core_concepts/validation.rst
   /reference/core_concepts/validation_operators_and_actions.rst
   /reference/core_concepts/validation_result.rst
   /reference/core_concepts/metric_reference.rst
   /reference/core_concepts/metrics.rst

.. _reference__core_concepts__data_contexts:

*************
Data Context
*************

.. _reference__core_concepts__data_context__data_context:

A **Data Context** stitches together all the features available with Great Expectations, making it possible to easily 
manage configurations for resources such as Datasources, Validation Operators, Data Docs Sites, and Stores.

A **Data Context Configuration** is a yaml file that can be committed to source control to ensure that all the settings 
related to your validation are appropriately versioned and visible to your team. It can flexibly describe plugins and other customizations for accessing datasources or building data docs sites.

.. _reference__core_concepts__data_context__stores:

A **Store** provides a consistent API to manage access to Expectations, Expectation Suite Validation Results and other Great Expectations assets, making it easy to share resources across a team that uses AWS, Azure, GCP, local storage, or something else entirely.

<<<<<<< HEAD
An **Evaluation Parameter Store** makes it possible to build expectation suites that depend on values from other batches
of data, such as ensuring that the number of rows in a downstream dataset equals the number of unique values from an upstream one. A Data Context can manage a store to facilitate that validation scenario.

A **Metric Store** makes facilitates saving any metric or statistic generated during validation, for example making it easy to create a dashboard showing key output from running Great Expectations.
=======
.. _reference__core_concepts__data_context__evaluation_parameter_stores:

An **Evaluation Parameter** Store makes it possible to build expectation suites that depend on values from other batches
of data, such as ensuring that the number of rows in a downstream dataset equals the number of unique values from an upstream one. A Data Context can manage a store to facilitate that validation scenario.

.. _reference__core_concepts__data_context__metrics:

A **Metric** Store makes facilitates saving any metric or statistic generated during validation, for example making it easy to create a dashboard showing key output from running Great Expectations.
>>>>>>> d2875ab4


.. toctree::
   :maxdepth: 2

   /reference/core_concepts/data_context.rst
   /reference/core_concepts/evaluation_parameters.rst


.. _reference__core_concepts__datasources:

************
Datasources
************

.. attention::

   Datasource configuration will be changing soon to make it easier to:

   - adjust configuration for where data is stored and validated independently.
   - understand the roles of Batch Kwargs, Batch Kwargs Generators, Batch Parameters, and Batch Markers.

Datasources, Batch Kwargs Generators, Batch Parameters, and Batch Kwargs make it easier to connect Great Expectations to your data. Together, they address questions such as:

- How do I get data into my Great Expectations DataAsset?
- How do I tell my Datasource how to access my specific data?
- How do I use Great Expectations to store Batch Kwargs configurations or logically describe data when I need to build equivalent Batch Kwargs for different datasources?
- How do I know what data is available from my datasource?

A **Datasource** is a connection to a **Validation Engine** (a compute environment such as Pandas, Spark, or a SQL-compatible database) and one or more data storage locations. For a SQL database, the Validation Engine and data storage locations will be the same, but for Spark or Pandas, you may be reading data from a remote location such as an S3 bucket but validating it in a cluster or local machine. The Datasource produces Batches of data that Great Expectations can validate in that environment.

.. _reference__core_concepts__batches:
.. _reference__core_concepts__batch_kwargs:

**Batch Kwargs** are specific instructions for a Datasource about what data should be prepared as a Batch for
validation. The Batch could reference a specific database table, the most recent log file delivered to S3, or a subset of one of those objects, for example just the first 10,000 rows.

.. _reference__core_concepts__batch_kwargs_generators:

A **Batch Kwargs Generator** produces datasource-specific Batch Kwargs. The most basic Batch Kwargs Generator simply stores Batch Kwargs by name to make it easy to retrieve them and obtain batches of data. But Batch Kwargs Generators can be more powerful and offer stronger guarantees about reproducibility and compatibility with other tools, and help identify available Data Assets and Partitions by inspecting a storage environment.

.. _reference__core_concepts__batch_parameters:

**Batch Parameters** provide instructions for how to retrieve stored Batch Kwargs or build new Batch Kwargs that reflect partitions, deliveries, or slices of logical data assets.

**Batch Markers** provide additional metadata a batch to help ensure reproducitiblity, such as the timestamp at which it was created.

A **Batch Kwargs Generator** translates Batch Parameters to datasource-specific Batch Kwargs. A Batch Kwargs Generator 
can also identify data assets and partitions by inspecting a storage environment.

.. toctree::
   :maxdepth: 2

   /reference/core_concepts/datasource.rst
   /reference/core_concepts/datasource_reference.rst
   /reference/core_concepts/batch_kwargs_generator.rst


.. _reference__core_concepts__data_docs:

**************************
Data Docs
**************************

With Great Expectations, your tests are your docs, and your docs are your tests. Data Docs makes it possible to produce clear visual descriptions of what you expect, what you observe, and how they differ.

An **Expectation Suite Renderer** creates a page that shows what you expect from data. Its language is prescriptive, for example translating a fully-configured ``expect_column_values_to_not_be_null`` expectation into the English phrase, "column ``address`` values must not be null, at least 80% of the time."

A **Validation Result Renderer** produces an overview of the result of validating a batch of data with an Expectation 
Suite. It shows the difference between observed and expected values.

A **Profiling Renderer** details the observed metrics produced from a validation without comparing them to 
specific expected values. It provides a detailed look into what Great Expectations learned about your data.

.. toctree::
   :maxdepth: 2

   /reference/core_concepts/data_docs.rst
   /reference/core_concepts/profiling.rst


.. _reference__core_concepts__profiling:

*********
Profiling
*********

Profiling helps you understand your data by describing it and even building expectation suites based on previous batches of data. Profiling lets you ask:

- What is this dataset like?

A **Profiler** reviews data assets and produces new Metrics, Expectation Suites, and Expectation Suite Validation Results that describe the data. A profiler can create a “stub” of high-level expectations based on what it sees in the data. Profilers can also be extended to create more specific expectations based on team conventions or statistical properties. Finally, Profilers can take advantage of metrics produced by Great Expectations when validating data to create useful overviews of data.

.. toctree::
   :maxdepth: 2

   /reference/core_concepts/profilers.rst<|MERGE_RESOLUTION|>--- conflicted
+++ resolved
@@ -94,21 +94,14 @@
 
 A **Store** provides a consistent API to manage access to Expectations, Expectation Suite Validation Results and other Great Expectations assets, making it easy to share resources across a team that uses AWS, Azure, GCP, local storage, or something else entirely.
 
-<<<<<<< HEAD
+.. _reference__core_concepts__data_context__evaluation_parameter_stores:
+
 An **Evaluation Parameter Store** makes it possible to build expectation suites that depend on values from other batches
 of data, such as ensuring that the number of rows in a downstream dataset equals the number of unique values from an upstream one. A Data Context can manage a store to facilitate that validation scenario.
 
+.. _reference__core_concepts__data_context__metrics:
+
 A **Metric Store** makes facilitates saving any metric or statistic generated during validation, for example making it easy to create a dashboard showing key output from running Great Expectations.
-=======
-.. _reference__core_concepts__data_context__evaluation_parameter_stores:
-
-An **Evaluation Parameter** Store makes it possible to build expectation suites that depend on values from other batches
-of data, such as ensuring that the number of rows in a downstream dataset equals the number of unique values from an upstream one. A Data Context can manage a store to facilitate that validation scenario.
-
-.. _reference__core_concepts__data_context__metrics:
-
-A **Metric** Store makes facilitates saving any metric or statistic generated during validation, for example making it easy to create a dashboard showing key output from running Great Expectations.
->>>>>>> d2875ab4
 
 
 .. toctree::
