.. _reference__core_concepts:


#############
Core concepts
#############


.. _reference__core_concepts__expectations:

*************
Expectations
*************

Expectations are assertions for data. They help accelerate data engineering and increase analytic integrity, by making it possible to answer a critical question: *what can I expect of my data?*

**Expectations** are declarative statements that a computer can evaluate, and that are semantically meaningful to humans, like ``expect_column_values_to_be_unique`` or ``expect_column_mean_to_be_between``.

**Expectation Configurations** describe specific Expectations for data. They combine an Expectation and specific parameters to make it possible to evaluate whether the expectation is true for some specific data. For example, they might provide expected values for a column or the name of a column whose values should be unique.

**Expectation Implementations** provide the critical translation layer between what we expect and how to verify the expectation in data or express it in :ref:`data_docs`. Expectation Implementations are tailored for specific validation engines where the actual expectation is executed.

**Expectation Suites** combine multiple Expectation Configurations into an overall description of a dataset. Expectation
Suites should have names corresponding to the kind of data they define, like “NPI” for National Provider Identifier data or “company.users” for a users table.

.. toctree::
   :maxdepth: 2

   /reference/core_concepts/expectations/expectations.rst
   /reference/core_concepts/expectations/distributional_expectations.rst
   /reference/core_concepts/expectations/standard_arguments.rst
   /reference/core_concepts/expectations/result_format.rst
   /reference/core_concepts/expectations/glossary_of_expectations.rst
   /reference/core_concepts/expectations/implemented_expectations.rst

<<<<<<< HEAD
**********
Validation
**********

Great Expectations makes it possible to validate your data against an Expectation Suite. Validation produces a detailed report of how the data meets your expectations -- and where it doesn’t.

.. attention::

   The DataAsset class will be refactored and renamed in an upcoming release of Great Expectations to make it easier to create custom expectations and ensure Expectation Implementations are consistent across different validation engines.

A **DataAsset** is a Great Expectations object that can create and validate Expectations against specific data. DataAssets are connected to data. A DataAsset can evaluate Expectations wherever you access your data, using different **ValidationEngines** such as Pandas, Spark, or SqlAlchemy.

An **Expectation Validation Result** captures the output of checking an expectation against data. It describes whether
the data met the expectation, and additional metrics from the data such as the percentage of unique values or observed mean.

An **Expectation Suite Validation Result** combines multiple Expectation Validation Results and metadata about the
validation into a single report.

A **Metric** is a value produced by Great Expectations when evaluating one or more batches of data, such as an
observed mean or distribution of data.

A **Validation Operator** stitches together resources provided by the Data Context to provide an easy way to deploy Great Expectations in your environment. It executes configurable **Action**s such as updating Data Docs, sending a notification to your team about validation results, or storing a result in a shared S3 bucket.

A **Checkpoint** is a configuration for a Validation Operator that specifies which Batches of data and Expectation Suites should be validated.

.. toctree::
   :maxdepth: 2

   /reference/core_concepts/validation.rst
   /reference/core_concepts/validation_operators_and_actions.rst
   /reference/core_concepts/validation_result.rst
   /reference/core_concepts/metric_reference.rst
   /reference/core_concepts/metrics.rst

=======

.. _reference__core_concepts__data_contexts:
>>>>>>> 2ad4870c

*************
Data Context
*************

A **Data Context** stitches together all the features available with Great Expectations, making it possible to easily 
manage configurations for resources such as Datasources, Validation Operators, Data Docs Sites, and Stores.

A **Data Context Configuration** is a yaml file that can be committed to source control to ensure that all the settings 
related to your validation are appropriately versioned and visible to your team. It can flexibly describe plugins and other customizations for accessing datasources or building data docs sites.

A **Store** provides a consistent API to manage access to Expectations, Expectation Suite Validation Results and other Great Expectations assets, making it easy to share resources across a team that uses AWS, Azure, GCP, local storage, or something else entirely.

An **Evaluation Parameter** Store makes it possible to build expectation suites that depend on values from other batches
of data, such as ensuring that the number of rows in a downstream dataset equals the number of unique values from an upstream one. A Data Context can manage a store to facilitate that validation scenario.

A **Metric** Store makes facilitates saving any metric or statistic generated during validation, for example making it easy to create a dashboard showing key output from running Great Expectations.


.. toctree::
   :maxdepth: 2

   /reference/core_concepts/data_context.rst
   /reference/core_concepts/evaluation_parameters.rst

<<<<<<< HEAD
************
=======

.. _reference__core_concepts__datasources:

***********
>>>>>>> 2ad4870c
Datasources
************

.. attention::

   Datasource configuration will be changing soon to make it easier to:

   - adjust configuration for where data is stored and validated independently.
   - understand the roles of Batch Kwargs, Batch Kwargs Generators, Batch Parameters, and Batch Markers.

Datasources, Batch Kwargs Generators, Batch Parameters, and Batch Kwargs make it easier to connect Great Expectations to your data. Together, they address questions such as:

- How do I get data into my Great Expectations DataAsset?
- How do I tell my Datasource how to access my specific data?
- How do I use Great Expectations to store Batch Kwargs configurations or logically describe data when I need to build
equivalent Batch Kwargs for different datasources?
- How do I know what data is available from my datasource?

A **Datasource** is a connection to a **Validation Engine** (a compute environment such as Pandas, Spark, or a SQL-compatible database) and one or more data storage locations. For a SQL database, the Validation Engine and data storage locations will be the same, but for Spark or Pandas, you may be reading data from a remote location such as an S3 bucket but validating it in a cluster or local machine. The Datasource produces Batches of data that Great Expectations can validate in that environment.

**Batch Kwargs** are specific instructions for a Datasource about what data should be prepared as a Batch for
validation. The Batch could reference a specific database table, the most recent log file delivered to S3, or a subset of one of those objects, for example just the first 10,000 rows.

A **Batch Kwargs Generator** produces datasource-specific Batch Kwargs. The most basic Batch Kwargs Generator simply stores Batch Kwargs by name to make it easy to retrieve them and obtain batches of data. But Batch Kwargs Generators can be more powerful and offer stronger guarantees about reproducibility and compatibility with other tools, and help identify available Data Assets and Partitions by inspecting a storage environment.

**Batch Parameters** provide instructions for how to retrieve stored Batch Kwargs or build new Batch Kwargs that reflect partitions, deliveries, or slices of logical data assets.

**Batch Markers** provide additional metadata a batch to help ensure reproducitiblity, such as the timestamp at which it was created.

<<<<<<< HEAD
=======

.. _reference__core_concepts__batch_kwargs_generators:

A **Batch Kwargs Generator** translates Batch Parameters to datasource-specific Batch Kwargs. A Batch Kwargs Generator 
can also identify data assets and partitions by inspecting a storage environment.
>>>>>>> 2ad4870c

.. toctree::
   :maxdepth: 2

   /reference/core_concepts/datasource.rst
   /reference/core_concepts/datasource_reference.rst
   /reference/core_concepts/batch_kwargs_generator.rst

<<<<<<< HEAD
=======

.. _reference__core_concepts__validation:

**********
Validation
**********

In addition to specifying Expectations, Great Expectations also allows you to validate your data against an Expectation Suite. Validation produces a detailed report of how the data meets your expectations -- and where it doesn’t.

DataAssets and Validations, answer the questions:

- How do I describe my Expectations to Great Expectations?
- Does my data meet my Expectations?

.. _reference__core_concepts__validation__execution_engines:

An **Execution Engine** is the layer that handles the actual computation for validation. Currently, Great Expectations supports three Execution Engines: pandas, sqlalchemy, and pyspark. We plan to extend the library to support others in the future.

A **DataAsset** is a Great Expectations object that can create and validate Expectations against specific data. 
DataAssets are connected to data. They can evaluate Expectations wherever you access your data, using Pandas, Spark, or SqlAlchemy.

An **Expectation Validation Result** captures the output of checking an expectation against data. It describes whether 
the data met the expectation, and additional metrics from the data such as the percentage of unique values or observed mean.

An **Expectation Suite Validation Result** combines multiple Expectation Validation Results and metadata about the 
validation into a single report.

A **Metric** is simply a value produced by Great Expectations when evaluating one or more batches of data, such as an 
observed mean or distribution of data.

A **Validation Operator** stitches together resources provided by the Data Context to build mini-programs that 
demonstrate the full potential of Great Expectations. They take configurable Actions such as updating Data Docs, sending a notification to your team about validation results, or storing a result in a shared S3 bucket.

.. toctree::
   :maxdepth: 2

   /reference/core_concepts/validation.rst
   /reference/core_concepts/validation_operators_and_actions.rst
   /reference/core_concepts/validation_result.rst
   /reference/core_concepts/metric_reference.rst
   /reference/core_concepts/metrics.rst
>>>>>>> 2ad4870c


.. _reference__core_concepts__data_docs:

**************************
Data Docs
**************************

With Great Expectations, your tests are your docs, and your docs are your tests. Data Docs makes it possible to produce clear visual descriptions of what you expect, what you observe, and how they differ.

An **Expectation Suite Renderer** creates a page that shows what you expect from data. Its language is prescriptive, for example translating a fully-configured ``expect_column_values_to_not_be_null`` expectation into the English phrase, "column ``address`` values must not be null, at least 80% of the time."

A **Validation Result Renderer** produces an overview of the result of validating a batch of data with an Expectation 
Suite. It shows the difference between observed and expected values.

A **Profiling Renderer** details the observed metrics produced from a validation without comparing them to 
specific expected values. It provides a detailed look into what Great Expectations learned about your data.

.. toctree::
   :maxdepth: 2

   /reference/core_concepts/data_docs.rst
   /reference/core_concepts/profiling.rst

*********
Profiling
*********

Profiling helps you understand your data by describing it and even building expectation suites based on previous batches of data. Profiling lets you ask:

- What is this dataset like?

A **Profiler** reviews data assets and produces new Metrics, Expectation Suites, and Expectation Suite Validation Results that describe the data. A profiler can create a “stub” of high-level expectations based on what it sees in the data. Profilers can also be extended to create more specific expectations based on team conventions or statistical properties. Finally, Profilers can take advantage of metrics produced by Great Expectations when validating data to create useful overviews of data.

.. toctree::
   :maxdepth: 2

   /reference/core_concepts/profilers.rst<|MERGE_RESOLUTION|>--- conflicted
+++ resolved
@@ -33,7 +33,8 @@
    /reference/core_concepts/expectations/glossary_of_expectations.rst
    /reference/core_concepts/expectations/implemented_expectations.rst
 
-<<<<<<< HEAD
+.. _reference__core_concepts__validation:
+
 **********
 Validation
 **********
@@ -68,10 +69,7 @@
    /reference/core_concepts/metric_reference.rst
    /reference/core_concepts/metrics.rst
 
-=======
-
 .. _reference__core_concepts__data_contexts:
->>>>>>> 2ad4870c
 
 *************
 Data Context
@@ -97,14 +95,10 @@
    /reference/core_concepts/data_context.rst
    /reference/core_concepts/evaluation_parameters.rst
 
-<<<<<<< HEAD
-************
-=======
 
 .. _reference__core_concepts__datasources:
 
-***********
->>>>>>> 2ad4870c
+************
 Datasources
 ************
 
@@ -134,14 +128,10 @@
 
 **Batch Markers** provide additional metadata a batch to help ensure reproducitiblity, such as the timestamp at which it was created.
 
-<<<<<<< HEAD
-=======
-
 .. _reference__core_concepts__batch_kwargs_generators:
 
 A **Batch Kwargs Generator** translates Batch Parameters to datasource-specific Batch Kwargs. A Batch Kwargs Generator 
 can also identify data assets and partitions by inspecting a storage environment.
->>>>>>> 2ad4870c
 
 .. toctree::
    :maxdepth: 2
@@ -149,51 +139,6 @@
    /reference/core_concepts/datasource.rst
    /reference/core_concepts/datasource_reference.rst
    /reference/core_concepts/batch_kwargs_generator.rst
-
-<<<<<<< HEAD
-=======
-
-.. _reference__core_concepts__validation:
-
-**********
-Validation
-**********
-
-In addition to specifying Expectations, Great Expectations also allows you to validate your data against an Expectation Suite. Validation produces a detailed report of how the data meets your expectations -- and where it doesn’t.
-
-DataAssets and Validations, answer the questions:
-
-- How do I describe my Expectations to Great Expectations?
-- Does my data meet my Expectations?
-
-.. _reference__core_concepts__validation__execution_engines:
-
-An **Execution Engine** is the layer that handles the actual computation for validation. Currently, Great Expectations supports three Execution Engines: pandas, sqlalchemy, and pyspark. We plan to extend the library to support others in the future.
-
-A **DataAsset** is a Great Expectations object that can create and validate Expectations against specific data. 
-DataAssets are connected to data. They can evaluate Expectations wherever you access your data, using Pandas, Spark, or SqlAlchemy.
-
-An **Expectation Validation Result** captures the output of checking an expectation against data. It describes whether 
-the data met the expectation, and additional metrics from the data such as the percentage of unique values or observed mean.
-
-An **Expectation Suite Validation Result** combines multiple Expectation Validation Results and metadata about the 
-validation into a single report.
-
-A **Metric** is simply a value produced by Great Expectations when evaluating one or more batches of data, such as an 
-observed mean or distribution of data.
-
-A **Validation Operator** stitches together resources provided by the Data Context to build mini-programs that 
-demonstrate the full potential of Great Expectations. They take configurable Actions such as updating Data Docs, sending a notification to your team about validation results, or storing a result in a shared S3 bucket.
-
-.. toctree::
-   :maxdepth: 2
-
-   /reference/core_concepts/validation.rst
-   /reference/core_concepts/validation_operators_and_actions.rst
-   /reference/core_concepts/validation_result.rst
-   /reference/core_concepts/metric_reference.rst
-   /reference/core_concepts/metrics.rst
->>>>>>> 2ad4870c
 
 
 .. _reference__core_concepts__data_docs:
