.. _changelog:

#########
Changelog
#########

develop
-----------------
<<<<<<< HEAD
* [ENHANCEMENT] Removed the misleading scary "Site doesn't exist or is inaccessible" message that the CLI displayed before building Data Docs for the first time.
* [ENHANCEMENT] Catch sqlalchemy.exc.ArgumentError and google.auth.exceptions.GoogleAuthError in SqlAlchemyDatasource __init__ and re-raise them as DatasourceInitializationError - this allows the CLI to execute its retry logic when users provide a malformed SQLAlchemy URL or attempt to connect to a BigQuery project without having proper authentication.
* [BUGFIX] Fixed issue where the URL of the Glossary of Expectations article in the auto-generated suite edit notebook was wrong (out of date) (#1557).
=======
* [BUGFIX] Use renderer_type to set paths in jinja templates instead of utm_medium since utm_medium is optional
* [ENHANCEMENT] Bring in custom_views_directory in DefaultJinjaView to enable custom jinja templates stored in plugins dir
>>>>>>> 78bc5cfe

0.11.2
-----------------
* [FEATURE] Add support for expect_volumn_values_to_match_json_schema exception for Spark backend (thanks @chipmyersjr!)
* [ENHANCEMENT] Add formatted __repr__ for ValidationOperatorResult
* [ENHANCEMENT] add option to suppress logging when getting expectation suite
* [BUGFIX] Fix object name construction when calling SqlAlchemyDataset.head (thanks @mascah!)
* [BUGFIX] Fixed bug where evaluation parameters used in arithmetic expressions would not be identified as upstream dependencies.
* [BUGFIX] Fix issue where DatabaseStoreBackend threw IntegrityError when storing same metric twice
* [FEATURE] Added new cli upgrade helper to help facilitate upgrading projects to be compatible with GE 0.11.
  See :ref:`upgrading_to_0.11` for more info.
* [BUGFIX] Fixed bug preventing GCS Data Docs sites to cleaned
* [BUGFIX] Correct doc link in checkpoint yml
* [BUGFIX] Fixed issue where CLI checkpoint list truncated names (#1518)
* [BUGFIX] Fix S3 Batch Kwargs Generator incorrect migration to new build_batch_kwargs API
* [BUGFIX] Fix missing images in data docs walkthrough modal
* [BUGFIX] Fix bug in checkpoints that was causing incorrect run_time to be set
* [BUGFIX] Fix issue where data docs could remove trailing zeros from values when low precision was requested

0.11.1
-----------------
* [BUGFIX] Fixed bug that was caused by comparison between timezone aware and non-aware datetimes
* [DOCS] Updated docs with info on typed run ids and validation operator results
* [BUGFIX] Update call-to-action buttons on index page with correct URLs

0.11.0
-----------------
* [BREAKING] ``run_id`` is now typed using the new ``RunIdentifier`` class, which consists of a ``run_time`` and
  ``run_name``. Existing projects that have Expectation Suite Validation Results must be migrated.
  See :ref:`upgrading_to_0.11` for instructions.
* [BREAKING] ``ValidationMetric`` and ``ValidationMetricIdentifier`` objects now have a ``data_asset_name`` attribute.
  Existing projects with evaluation parameter stores that have database backends must be migrated.
  See :ref:`upgrading_to_0.11` for instructions.
* [BREAKING] ``ValidationOperator.run`` now returns an instance of new type, ``ValidationOperatorResult`` (instead of a
  dictionary). If your code uses output from Validation Operators, it must be updated.
* Major update to the styling and organization of documentation! Watch for more content and reorganization as we continue to improve the documentation experience with Great Expectations.
* [FEATURE] Data Docs: redesigned index page with paginated/sortable/searchable/filterable tables
* [FEATURE] Data Docs: searchable tables on Expectation Suite Validation Result pages
* ``data_asset_name`` is now added to batch_kwargs by batch_kwargs_generators (if available) and surfaced in Data Docs
* Renamed all ``generator_asset`` parameters to ``data_asset_name``
* Updated the dateutil dependency
* Added experimental QueryStore
* Removed deprecated cli tap command
* Added of 0.11 upgrade helper
* Corrected Scaffold maturity language in notebook to Experimental
* Updated the installation/configuration documentation for Snowflake users
* [ENHANCEMENT] Improved error messages for misconfigured checkpoints.
* [BUGFIX] Fixed bug that could cause some substituted variables in DataContext config to be saved to `great_expectations.yml`

0.10.12
-----------------
* [DOCS] Improved help for CLI `checkpoint` command
* [BUGFIX] BasicSuiteBuilderProfiler could include extra expectations when only some expectations were selected (#1422)
* [FEATURE] add support for `expect_multicolumn_values_to_be_unique` and `expect_column_pair_values_A_to_be_greater_than_B`
  to `Spark`. Thanks @WilliamWsyHK!
* [ENHANCEMENT] Allow a dictionary of variables can be passed to the DataContext constructor to allow override
  config variables at runtime. Thanks @balexander!
* [FEATURE] add support for `expect_column_pair_values_A_to_be_greater_than_B` to `Spark`.
* [BUGFIX] Remove SQLAlchemy typehints to avoid requiring library (thanks @mzjp2)!
* [BUGFIX] Fix issue where quantile boundaries could not be set to zero. Thanks @kokes!

0.10.11
-----------------
* Bugfix: build_data_docs list_keys for GCS returns keys and when empty a more user friendly message
* ENHANCEMENT: Enable Redshift Quantile Profiling


0.10.10
-----------------
* Removed out-of-date Airflow integration examples. This repo provides a comprehensive example of Airflow integration: `#GE Airflow Example <https://github.com/superconductive/ge_tutorials>`_
* Bugfix suite scaffold notebook now has correct suite name in first markdown cell.
* Bugfix: fixed an example in the custom expectations documentation article - "result" key was missing in the returned dictionary
* Data Docs Bugfix: template string substitution is now done using .safe_substitute(), to handle cases where string templates
  or substitution params have extraneous $ signs. Also added logic to handle templates where intended output has groupings of 2 or more $ signs
* Docs fix: fix in yml for example action_list_operator for metrics
* GE is now auto-linted using Black

-----------------

* DataContext.get_docs_sites_urls now raises error if non-existent site_name is specified
* Bugfix for the CLI command `docs build` ignoring the --site_name argument (#1378)
* Bugfix and refactor for `datasource delete` CLI command (#1386) @mzjp2
* Instantiate datasources and validate config only when datasource is used (#1374) @mzjp2
* suite delete changed from an optional argument to a required one
* bugfix for uploading objects to GCP #1393
* added a new usage stats event for the case when a data context is created through CLI
* tuplefilestore backend, expectationstore backend remove_key bugs fixed
* no url is returned on empty data_docs site
* return url for resource only if key exists
* Test added for the period special char case
* updated checkpoint module to not require sqlalchemy
* added BigQuery as an option in the list of databases in the CLI
* added special cases for handling BigQuery - table names are already qualified with schema name, so we must make sure that we do not prepend the schema name twice
* changed the prompt for the name of the temp table in BigQuery in the CLI to hint that a fully qualified name (project.dataset.table) should be provided
* Bugfix for: expect_column_quantile_values_to_be_between expectation throws an "unexpected keyword WITHIN" on BigQuery (#1391)

0.10.8
-----------------
* added support for overriding the default jupyter command via a GE_JUPYTER_COMMAND environment variable (#1347) @nehiljain
* Bugfix for checkpoint missing template (#1379)

0.10.7
-----------------
* crud delete suite bug fix

0.10.6
-----------------

* Checkpoints: a new feature to ease deployment of suites into your pipelines
  - DataContext.list_checkpoints() returns a list of checkpoint names found in the project
  - DataContext.get_checkpoint() returns a validated dictionary loaded from yml
  - new cli commands
    - `checkpoint new`
    - `checkpoint list`
    - `checkpoint run`
    - `checkpoint script`
* marked cli `tap` commands as deprecating on next release
* marked cli `validation-operator run` command as deprecating
* internal improvements in the cli code
* Improve UpdateDataDocsAction docs

0.10.5
-----------------

* improvements to ge.read_json tests
* tidy up the changelog

  - Fix bullet list spacing issues
  - Fix 0.10. formatting
  - Drop roadmap_and_changelog.rst and move changelog.rst to the top level of the table of contents
* DataContext.run_validation_operator() now raises a DataContextError if:
  - no batches are passed
  - batches are of the the wrong type
  - no matching validation operator is found in the project
* Clarified scaffolding language in scaffold notebook
* DataContext.create() adds an additional directory: `checkpoints`
* Marked tap command for deprecation in next major release

0.10.4
-----------------
* consolidated error handling in CLI DataContext loading
* new cli command `suite scaffold` to speed up creation of suites
* new cli command `suite demo` that creates an example suite
* Update bigquery.rst `#1330 <https://github.com/great-expectations/great_expectations/issues/1330>`_
* Fix datetime reference in create_expectations.rst `#1321 <https://github.com/great-expectations/great_expectations/issues/1321>`_ Thanks @jschendel !
* Update issue templates
* CLI command experimental decorator
* Update style_guide.rst
* Add pull request template
* Use pickle to generate hash for dataframes with unhashable objects. `#1315 <https://github.com/great-expectations/great_expectations/issues/1315>`_ Thanks @shahinism !
* Unpin pytest

0.10.3
-----------------
* Use pickle to generate hash for dataframes with unhashable objects.

0.10.2
-----------------
* renamed NotebookRenderer to SuiteEditNotebookRenderer
* SuiteEditNotebookRenderer now lints using black
* New SuiteScaffoldNotebookRenderer renderer to expedite suite creation
* removed autopep8 dependency
* bugfix: extra backslash in S3 urls if store was configured without a prefix `#1314 <https://github.com/great-expectations/great_expectations/issues/1314>`_

0.10.1
-----------------
* removing bootstrap scrollspy on table of contents `#1282 <https://github.com/great-expectations/great_expectations/issues/1282>`_
* Silently tolerate connection timeout during usage stats reporting

0.10.0
-----------------
* (BREAKING) Clarified API language: renamed all ``generator`` parameters and methods to the more correct ``batch_kwargs_generator`` language. Existing projects may require simple migration steps. See :ref:`Upgrading to 0.10.x` for instructions.
* Adds anonymized usage statistics to Great Expectations. See this article for details: :ref:`Usage Statistics`.
* CLI: improve look/consistency of ``docs list``, ``suite list``, and ``datasource list`` output; add ``store list`` and ``validation-operator list`` commands.
* New SuiteBuilderProfiler that facilitates faster suite generation by allowing columns to be profiled
* Added two convenience methods to ExpectationSuite: get_table_expectations & get_column_expectations
* Added optional profiler_configuration to DataContext.profile() and DataAsset.profile()
* Added list_available_expectation_types() to DataAsset

0.9.11
-----------------
* Add evaluation parameters support in WarningAndFailureExpectationSuitesValidationOperator `#1284 <https://github.com/great-expectations/great_expectations/issues/1284>`_ thanks `@balexander <https://github.com/balexander>`_
* Fix compatibility with MS SQL Server. `#1269 <https://github.com/great-expectations/great_expectations/issues/1269>`_ thanks `@kepiej <https://github.com/kepiej>`_
* Bug fixes for query_generator `#1292 <https://github.com/great-expectations/great_expectations/issues/1292>`_ thanks `@ian-whitestone <https://github.com/ian-whitestone>`_

0.9.10
-----------------
* Data Docs: improve configurability of site_section_builders
* TupleFilesystemStoreBackend now ignore `.ipynb_checkpoints` directories `#1203 <https://github.com/great-expectations/great_expectations/issues/1203>`_
* bugfix for Data Docs links encoding on S3 `#1235 <https://github.com/great-expectations/great_expectations/issues/1235>`_

0.9.9
-----------------
* Allow evaluation parameters support in run_validation_operator
* Add log_level parameter to jupyter_ux.setup_notebook_logging.
* Add experimental display_profiled_column_evrs_as_section and display_column_evrs_as_section methods, with a minor (nonbreaking) refactor to create a new _render_for_jupyter method.
* Allow selection of site in UpdateDataDocsAction with new arg target_site_names in great_expectations.yml
* Fix issue with regular expression support in BigQuery (#1244)

0.9.8
-----------------
* Allow basic operations in evaluation parameters, with or without evaluation parameters.
* When unexpected exceptions occur (e.g., during data docs rendering), the user will see detailed error messages, providing information about the specific issue as well as the stack trace.
* Remove the "project new" option from the command line (since it is not implemented; users can only run "init" to create a new project).
* Update type detection for bigquery based on driver changes in pybigquery driver 0.4.14. Added a warning for users who are running an older pybigquery driver
* added execution tests to the NotebookRenderer to mitigate codegen risks
* Add option "persist", true by default, for SparkDFDataset to persist the DataFrame it is passed. This addresses #1133 in a deeper way (thanks @tejsvirai for the robust debugging support and reproduction on spark).

  * Disabling this option should *only* be done if the user has *already* externally persisted the DataFrame, or if the dataset is too large to persist but *computations are guaranteed to be stable across jobs*.

* Enable passing dataset kwargs through datasource via dataset_options batch_kwarg.
* Fix AttributeError when validating expectations from a JSON file
* Data Docs: fix bug that was causing erratic scrolling behavior when table of contents contains many columns
* Data Docs: add ability to hide how-to buttons and related content in Data Docs

0.9.7
-----------------
* Update marshmallow dependency to >3. NOTE: as of this release, you MUST use marshamllow >3.0, which REQUIRES python 3. (`#1187 <https://github.com/great-expectations/great_expectations/issues/1187>`_) @jcampbell

  * Schema checking is now stricter for expectation suites, and data_asset_name must not be present as a top-level key in expectation suite json. It is safe to remove.
  * Similarly, datasource configuration must now adhere strictly to the required schema, including having any required credentials stored in the "credentials" dictionary.

* New beta CLI command: `tap new` that generates an executable python file to expedite deployments. (`#1193 <https://github.com/great-expectations/great_expectations/issues/1193>`_) @Aylr
* bugfix in TableBatchKwargsGenerator docs
* Added feature maturity in README (`#1203 <https://github.com/great-expectations/great_expectations/issues/1203>`_) @kyleaton
* Fix failing test that should skip if postgresql not running (`#1199 <https://github.com/great-expectations/great_expectations/issues/1199>`_) @cicdw


0.9.6
-----------------
* validate result dict when instantiating an ExpectationValidationResult (`#1133 <https://github.com/great-expectations/great_expectations/issues/1133>`_)
* DataDocs: Expectation Suite name on Validation Result pages now link to Expectation Suite page
* `great_expectations init`: cli now asks user if csv has header when adding a Spark Datasource with csv file
* Improve support for using GCP Storage Bucket as a Data Docs Site backend (thanks @hammadzz)
* fix notebook renderer handling for expectations with no column kwarg and table not in their name (`#1194 <https://github.com/great-expectations/great_expectations/issues/1194>`_)


0.9.5
-----------------
* Fixed unexpected behavior with suite edit, data docs and jupyter
* pytest pinned to 5.3.5


0.9.4
-----------------
* Update CLI `init` flow to support snowflake transient tables
* Use filename for default expectation suite name in CLI `init`
* Tables created by SqlAlchemyDataset use a shorter name with 8 hex characters of randomness instead of a full uuid
* Better error message when config substitution variable is missing
* removed an unused directory in the GE folder
* removed obsolete config error handling
* Docs typo fixes
* Jupyter notebook improvements
* `great_expectations init` improvements
* Simpler messaging in validation notebooks
* replaced hacky loop with suite list call in notebooks
* CLI suite new now supports `--empty` flag that generates an empty suite and opens a notebook
* add error handling to `init` flow for cases where user tries using a broken file


0.9.3
-----------------
* Add support for transient table creation in snowflake (#1012)
* Improve path support in TupleStoreBackend for better cross-platform compatibility
* New features on `ExpectationSuite`

  - ``add_citation()``
  - ``get_citations()``

* `SampleExpectationsDatasetProfiler` now leaves a citation containing the original batch kwargs
* `great_expectations suite edit` now uses batch_kwargs from citations if they exist
* Bugfix :: suite edit notebooks no longer blow away the existing suite while loading a batch of data
* More robust and tested logic in `suite edit`
* DataDocs: bugfixes and improvements for smaller viewports
* Bugfix :: fix for bug that crashes SampleExpectationsDatasetProfiler if unexpected_percent is of type decimal.Decimal (`#1109 <https://github.com/great-expectations/great_expectations/issues/1109>`_)


0.9.2
-----------------
* Fixes #1095
* Added a `list_expectation_suites` function to `data_context`, and a corresponding CLI function - `suite list`.
* CI no longer enforces legacy python tests.

0.9.1
------
* Bugfix for dynamic "How to Edit This Expectation Suite" command in DataDocs

0.9.0
-----------------

Version 0.9.0 is a major update to Great Expectations! The DataContext has continued to evolve into a powerful tool
for ensuring that Expectation Suites can properly represent the way users think about their data, and upgrading will
make it much easier to store and share expectation suites, and to build data docs that support your whole team.
You’ll get awesome new features including improvements to data docs look and the ability to choose and store metrics
for building flexible data quality dashboards.

The changes for version 0.9.0 fall into several broad areas:

1. Onboarding

Release 0.9.0 of Great Expectations makes it much easier to get started with the project. The `init` flow has grown
to support a much wider array of use cases and to use more natural language rather than introducing
GreatExpectations concepts earlier. You can more easily configure different backends and datasources, take advantage
of guided walkthroughs to find and profile data, and share project configurations with colleagues.

If you have already completed the `init` flow using a previous version of Great Expectations, you do not need to
rerun the command. However, **there are some small changes to your configuration that will be required**. See
:ref:`migrating_versions` for details.

2. CLI Command Improvements

With this release we have introduced a consistent naming pattern for accessing subcommands based on the noun (a
Great Expectations object like `suite` or `docs`) and verb (an action like `edit` or `new`). The new user experience
will allow us to more naturally organize access to CLI tools as new functionality is added.

3. Expectation Suite Naming and Namespace Changes

Defining shared expectation suites and validating data from different sources is much easier in this release. The
DataContext, which manages storage and configuration of expectations, validations, profiling, and data docs, no
longer requires that expectation suites live in a datasource-specific “namespace.” Instead, you should name suites
with the logical name corresponding to your data, making it easy to share them or validate against different data
sources. For example, the expectation suite "npi" for National Provider Identifier data can now be shared across
teams who access the same logical data in local systems using Pandas, on a distributed Spark cluster, or via a
relational database.

Batch Kwargs, or instructions for a datasource to build a batch of data, are similarly freed from a required
namespace, and you can more easily integrate Great Expectations into workflows where you do not need to use a
BatchKwargsGenerator (usually because you have a batch of data ready to validate, such as in a table or a known
directory).

The most noticeable impact of this API change is in the complete removal of the DataAssetIdentifier class. For
example, the `create_expectation_suite` and `get_batch` methods now no longer require a data_asset_name parameter,
relying only on the expectation_suite_name and batch_kwargs to do their job. Similarly, there is no more asset name
normalization required. See the upgrade guide for more information.

4. Metrics and Evaluation Parameter Stores

Metrics have received much more love in this release of Great Expectations! We've improved the system for declaring
evaluation parameters that support dependencies between different expectation suites, so you can easily identify a
particular field in the result of one expectation to use as the input into another. And the MetricsStore is now much
more flexible, supporting a new ValidationAction that makes it possible to select metrics from a validation result
to be saved in a database where they can power a dashboard.

5. Internal Type Changes and Improvements

Finally, in this release, we have done a lot of work under the hood to make things more robust, including updating
all of the internal objects to be more strongly typed. That change, while largely invisible to end users, paves the
way for some really exciting opportunities for extending Great Expectations as we build a bigger community around
the project.


We are really excited about this release, and encourage you to upgrade right away to take advantage of the more
flexible naming and simpler API for creating, accessing, and sharing your expectations. As always feel free to join
us on Slack for questions you don't see addressed!


0.8.9__develop
-----------------


0.8.8
-----------------
* Add support for allow_relative_error to expect_column_quantile_values_to_be_between, allowing Redshift users access
  to this expectation
* Add support for checking backend type information for datetime columns using expect_column_min_to_be_between and
  expect_column_max_to_be_between

0.8.7
-----------------
* Add support for expect_column_values_to_be_of_type for BigQuery backend (#940)
* Add image CDN for community usage stats
* Documentation improvements and fixes

0.8.6
-----------------
* Raise informative error if config variables are declared but unavailable
* Update ExpectationsStore defaults to be consistent across all FixedLengthTupleStoreBackend objects
* Add support for setting spark_options via SparkDFDatasource
* Include tail_weights by default when using build_continuous_partition_object
* Fix Redshift quantiles computation and type detection
* Allow boto3 options to be configured (#887)

0.8.5
-----------------
* BREAKING CHANGE: move all reader options from the top-level batch_kwargs object to a sub-dictionary called
  "reader_options" for SparkDFDatasource and PandasDatasource. This means it is no longer possible to specify
  supplemental reader-specific options at the top-level of `get_batch`,  `yield_batch_kwargs` or `build_batch_kwargs`
  calls, and instead, you must explicitly specify that they are reader_options, e.g. by a call such as:
  `context.yield_batch_kwargs(data_asset_name, reader_options={'encoding': 'utf-8'})`.
* BREAKING CHANGE: move all query_params from the top-level batch_kwargs object to a sub-dictionary called
  "query_params" for SqlAlchemyDatasource. This means it is no longer possible to specify supplemental query_params at
  the top-level of `get_batch`,  `yield_batch_kwargs` or `build_batch_kwargs`
  calls, and instead, you must explicitly specify that they are query_params, e.g. by a call such as:
  `context.yield_batch_kwargs(data_asset_name, query_params={'schema': 'foo'})`.
* Add support for filtering validation result suites and validation result pages to show only failed expectations in
  generated documentation
* Add support for limit parameter to batch_kwargs for all datasources: Pandas, SqlAlchemy, and SparkDF; add support
  to generators to support building batch_kwargs with limits specified.
* Include raw_query and query_params in query_generator batch_kwargs
* Rename generator keyword arguments from data_asset_name to generator_asset to avoid ambiguity with normalized names
* Consistently migrate timestamp from batch_kwargs to batch_id
* Include batch_id in validation results
* Fix issue where batch_id was not included in some generated datasets
* Fix rendering issue with expect_table_columns_to_match_ordered_list expectation
* Add support for GCP, including BigQuery and GCS
* Add support to S3 generator for retrieving directories by specifying the `directory_assets` configuration
* Fix warning regarding implicit class_name during init flow
* Expose build_generator API publicly on datasources
* Allow configuration of known extensions and return more informative message when SubdirReaderBatchKwargsGenerator cannot find
  relevant files.
* Add support for allow_relative_error on internal dataset quantile functions, and add support for
  build_continuous_partition_object in Redshift
* Fix truncated scroll bars in value_counts graphs


0.8.4.post0
----------------
* Correct a packaging issue resulting in missing notebooks in tarball release; update docs to reflect new notebook
  locations.


0.8.4
-----------------
* Improved the tutorials that walk new users through the process of creating expectations and validating data
* Changed the flow of the init command - now it creates the scaffolding of the project and adds a datasource. After
  that users can choose their path.
* Added a component with links to useful tutorials to the index page of the Data Docs website
* Improved the UX of adding a SQL datasource in the CLI - now the CLI asks for specific credentials for Postgres,
  MySQL, Redshift and Snowflake, allows continuing debugging in the config file and has better error messages
* Added batch_kwargs information to DataDocs validation results
* Fix an issue affecting file stores on Windows


0.8.3
-----------------
* Fix a bug in data-docs' rendering of mostly parameter
* Correct wording for expect_column_proportion_of_unique_values_to_be_between
* Set charset and meta tags to avoid unicode decode error in some browser/backend configurations
* Improve formatting of empirical histograms in validation result data docs
* Add support for using environment variables in `config_variables_file_path`
* Documentation improvements and corrections


0.8.2.post0
------------
* Correct a packaging issue resulting in missing css files in tarball release


0.8.2
-----------------
* Add easier support for customizing data-docs css
* Use higher precision for rendering 'mostly' parameter in data-docs; add more consistent locale-based
  formatting in data-docs
* Fix an issue causing visual overlap of large numbers of validation results in build-docs index
* Documentation fixes (thanks @DanielOliver!) and improvements
* Minor CLI wording fixes
* Improved handling of MySql temporary tables
* Improved detection of older config versions


0.8.1
-----------------
* Fix an issue where version was reported as '0+unknown'


0.8.0
-----------------

Version 0.8.0 is a significant update to Great Expectations, with many improvements focused on configurability
and usability.  See the :ref:`migrating_versions` guide for more details on specific changes, which include
several breaking changes to configs and APIs.

Highlights include:

1. Validation Operators and Actions. Validation operators make it easy to integrate GE into a variety of pipeline runners. They
   offer one-line integration that emphasizes configurability. See the :ref:`validation_operators_and_actions`
   feature guide for more information.

   - The DataContext `get_batch` method no longer treats `expectation_suite_name` or `batch_kwargs` as optional; they
     must be explicitly specified.
   - The top-level GE validate method allows more options for specifying the specific data_asset class to use.

2. First-class support for plugins in a DataContext, with several features that make it easier to configure and
   maintain DataContexts across common deployment patterns.

   - **Environments**: A DataContext can now manage :ref:`environment_and_secrets` more easily thanks to more dynamic and
     flexible variable substitution.
   - **Stores**: A new internal abstraction for DataContexts, :ref:`stores_reference`, make extending GE easier by
     consolidating logic for reading and writing resources from a database, local, or cloud storage.
   - **Types**: Utilities configured in a DataContext are now referenced using `class_name` and `module_name` throughout
     the DataContext configuration, making it easier to extend or supplement pre-built resources. For now, the "type"
     parameter is still supported but expect it to be removed in a future release.

3. Partitioners: Batch Kwargs are clarified and enhanced to help easily reference well-known chunks of data using a
   partition_id. Batch ID and Batch Fingerprint help round out support for enhanced metadata around data
   assets that GE validates. See :ref:`batch_identifiers` for more information. The `GlobReaderBatchKwargsGenerator`,
   `QueryBatchKwargsGenerator`, `S3GlobReaderBatchKwargsGenerator`, `SubdirReaderBatchKwargsGenerator`, and `TableBatchKwargsGenerator` all support partition_id for
   easily accessing data assets.

4. Other Improvements:

   - We're beginning a long process of some under-the-covers refactors designed to make GE more maintainable as we
     begin adding additional features.
   - Restructured documentation: our docs have a new structure and have been reorganized to provide space for more
     easily adding and accessing reference material. Stay tuned for additional detail.
   - The command build-documentation has been renamed build-docs and now by
     default opens the Data Docs in the users' browser.

v0.7.11
-----------------
* Fix an issue where head() lost the column name for SqlAlchemyDataset objects with a single column
* Fix logic for the 'auto' bin selection of `build_continuous_partition_object`
* Add missing jinja2 dependency
* Fix an issue with inconsistent availability of strict_min and strict_max options on expect_column_values_to_be_between
* Fix an issue where expectation suite evaluation_parameters could be overriden by values during validate operation


v0.7.10
-----------------
* Fix an issue in generated documentation where the Home button failed to return to the index
* Add S3 Generator to module docs and improve module docs formatting
* Add support for views to QueryBatchKwargsGenerator
* Add success/failure icons to index page
* Return to uniform histogram creation during profiling to avoid large partitions for internal performance reasons


v0.7.9
-----------------
* Add an S3 generator, which will introspect a configured bucket and generate batch_kwargs from identified objects
* Add support to PandasDatasource and SparkDFDatasource for reading directly from S3
* Enhance the Site Index page in documentation so that validation results are sorted and display the newest items first
  when using the default run-id scheme
* Add a new utility method, `build_continuous_partition_object` which will build partition objects using the dataset
  API and so supports any GE backend.
* Fix an issue where columns with spaces in their names caused failures in some SqlAlchemyDataset and SparkDFDataset
  expectations
* Fix an issue where generated queries including null checks failed on MSSQL (#695)
* Fix an issue where evaluation parameters passed in as a set instead of a list could cause JSON serialization problems
  for the result object (#699)


v0.7.8
-----------------
* BREAKING: slack webhook URL now must be in the profiles.yml file (treat as a secret)
* Profiler improvements:

  - Display candidate profiling data assets in alphabetical order
  - Add columns to the expectation_suite meta during profiling to support human-readable description information

* Improve handling of optional dependencies during CLI init
* Improve documentation for create_expectations notebook
* Fix several anachronistic documentation and docstring phrases (#659, #660, #668, #681; #thanks @StevenMMortimer)
* Fix data docs rendering issues:

  - documentation rendering failure from unrecognized profiled column type (#679; thanks @dinedal))
  - PY2 failure on encountering unicode (#676)


0.7.7
-----------------
* Standardize the way that plugin module loading works. DataContext will begin to use the new-style class and plugin
  identification moving forward; yml configs should specify class_name and module_name (with module_name optional for
  GE types). For now, it is possible to use the "type" parameter in configuration (as before).
* Add support for custom data_asset_type to all datasources
* Add support for strict_min and strict_max to inequality-based expectations to allow strict inequality checks
  (thanks @RoyalTS!)
* Add support for reader_method = "delta" to SparkDFDatasource
* Fix databricks generator (thanks @sspitz3!)
* Improve performance of DataContext loading by moving optional import
* Fix several memory and performance issues in SparkDFDataset.

  - Use only distinct value count instead of bringing values to driver
  - Migrate away from UDF for set membership, nullity, and regex expectations

* Fix several UI issues in the data_documentation

  - Move prescriptive dataset expectations to Overview section
  - Fix broken link on Home breadcrumb
  - Scroll follows navigation properly
  - Improved flow for long items in value_set
  - Improved testing for ValidationRenderer
  - Clarify dependencies introduced in documentation sites
  - Improve testing and documentation for site_builder, including run_id filter
  - Fix missing header in Index page and cut-off tooltip
  - Add run_id to path for validation files


0.7.6
-----------------
* New Validation Renderer! Supports turning validation results into HTML and displays differences between the expected
  and the observed attributes of a dataset.
* Data Documentation sites are now fully configurable; a data context can be configured to generate multiple
  sites built with different GE objects to support a variety of data documentation use cases. See data documentation
  guide for more detail.
* CLI now has a new top-level command, `build-documentation` that can support rendering documentation for specified
  sites and even named data assets in a specific site.
* Introduced DotDict and LooselyTypedDotDict classes that allow to enforce typing of dictionaries.
* Bug fixes: improved internal logic of rendering data documentation, slack notification, and CLI profile command when
  datasource argument was not provided.

0.7.5
-----------------
* Fix missing requirement for pypandoc brought in from markdown support for notes rendering.

0.7.4
-----------------
* Fix numerous rendering bugs and formatting issues for rendering documentation.
* Add support for pandas extension dtypes in pandas backend of expect_column_values_to_be_of_type and
  expect_column_values_to_be_in_type_list and fix bug affecting some dtype-based checks.
* Add datetime and boolean column-type detection in BasicDatasetProfiler.
* Improve BasicDatasetProfiler performance by disabling interactive evaluation when output of expectation is not
  immediately used for determining next expectations in profile.
* Add support for rendering expectation_suite and expectation_level notes from meta in docs.
* Fix minor formatting issue in readthedocs documentation.

0.7.3
-----------------
* BREAKING: Harmonize expect_column_values_to_be_of_type and expect_column_values_to_be_in_type_list semantics in
  Pandas with other backends, including support for None type and type_list parameters to support profiling.
  *These type expectations now rely exclusively on native python or numpy type names.*
* Add configurable support for Custom DataAsset modules to DataContext
* Improve support for setting and inheriting custom data_asset_type names
* Add tooltips with expectations backing data elements to rendered documentation
* Allow better selective disabling of tests (thanks @RoyalITS)
* Fix documentation build errors causing missing code blocks on readthedocs
* Update the parameter naming system in DataContext to reflect data_asset_name *and* expectation_suite_name
* Change scary warning about discarding expectations to be clearer, less scary, and only in log
* Improve profiler support for boolean types, value_counts, and type detection
* Allow user to specify data_assets to profile via CLI
* Support CLI rendering of expectation_suite and EVR-based documentation

0.7.2
-----------------
* Improved error detection and handling in CLI "add datasource" feature
* Fixes in rendering of profiling results (descriptive renderer of validation results)
* Query Generator of SQLAlchemy datasource adds tables in non-default schemas to the data asset namespace
* Added convenience methods to display HTML renderers of sections in Jupyter notebooks
* Implemented prescriptive rendering of expectations for most expectation types

0.7.1
------------

* Added documentation/tutorials/videos for onboarding and new profiling and documentation features
* Added prescriptive documentation built from expectation suites
* Improved index, layout, and navigation of data context HTML documentation site
* Bug fix: non-Python files were not included in the package
* Improved the rendering logic to gracefully deal with failed expectations
* Improved the basic dataset profiler to be more resilient
* Implement expect_column_values_to_be_of_type, expect_column_values_to_be_in_type_list for SparkDFDataset
* Updated CLI with a new documentation command and improved profile and render commands
* Expectation suites and validation results within a data context are saved in a more readable form (with indentation)
* Improved compatibility between SparkDatasource and InMemoryGenerator
* Optimization for Pandas column type checking
* Optimization for Spark duplicate value expectation (thanks @orenovadia!)
* Default run_id format no longer includes ":" and specifies UTC time
* Other internal improvements and bug fixes


0.7.0
------------

Version 0.7 of Great Expectations is HUGE. It introduces several major new features
and a large number of improvements, including breaking API changes.

The core vocabulary of expectations remains consistent. Upgrading to
the new version of GE will primarily require changes to code that
uses data contexts; existing expectation suites will require only changes
to top-level names.

 * Major update of Data Contexts. Data Contexts now offer significantly \
   more support for building and maintaining expectation suites and \
   interacting with existing pipeline systems, including providing a namespace for objects.\
   They can handle integrating, registering, and storing validation results, and
   provide a namespace for data assets, making **batches** first-class citizens in GE.
   Read more: :ref:`data_context` or :py:mod:`great_expectations.data_context`

 * Major refactor of autoinspect. Autoinspect is now built around a module
   called "profile" which provides a class-based structure for building
   expectation suites. There is no longer a default  "autoinspect_func" --
   calling autoinspect requires explicitly passing the desired profiler. See :ref:`profiling`

 * New "Compile to Docs" feature produces beautiful documentation from expectations and expectation
   validation reports, helping keep teams on the same page.

 * Name clarifications: we've stopped using the overloaded terms "expectations
   config" and "config" and instead use "expectation suite" to refer to a
   collection (or suite!) of expectations that can be used for validating a
   data asset.

   - Expectation Suites include several top level keys that are useful \
     for organizing content in a data context: data_asset_name, \
     expectation_suite_name, and data_asset_type. When a data_asset is \
     validated, those keys will be placed in the `meta` key of the \
     validation result.

 * Major enhancement to the CLI tool including `init`, `render` and more flexibility with `validate`

 * Added helper notebooks to make it easy to get started. Each notebook acts as a combination of \
   tutorial and code scaffolding, to help you quickly learn best practices by applying them to \
   your own data.

 * Relaxed constraints on expectation parameter values, making it possible to declare many column
   aggregate expectations in a way that is always "vacuously" true, such as
   ``expect_column_values_to_be_between`` ``None`` and ``None``. This makes it possible to progressively
   tighten expectations while using them as the basis for profiling results and documentation.

  * Enabled caching on dataset objects by default.

 * Bugfixes and improvements:

   * New expectations:

     * expect_column_quantile_values_to_be_between
     * expect_column_distinct_values_to_be_in_set

   * Added support for ``head`` method on all current backends, returning a PandasDataset
   * More implemented expectations for SparkDF Dataset with optimizations

     * expect_column_values_to_be_between
     * expect_column_median_to_be_between
     * expect_column_value_lengths_to_be_between

   * Optimized histogram fetching for SqlalchemyDataset and SparkDFDataset
   * Added cross-platform internal partition method, paving path for improved profiling
   * Fixed bug with outputstrftime not being honored in PandasDataset
   * Fixed series naming for column value counts
   * Standardized naming for expect_column_values_to_be_of_type
   * Standardized and made explicit use of sample normalization in stdev calculation
   * Added from_dataset helper
   * Internal testing improvements
   * Documentation reorganization and improvements
   * Introduce custom exceptions for more detailed error logs

0.6.1
------------
* Re-add testing (and support) for py2
* NOTE: Support for SqlAlchemyDataset and SparkDFDataset is enabled via optional install \
  (e.g. ``pip install great_expectations[sqlalchemy]`` or ``pip install great_expectations[spark]``)

0.6.0
------------
* Add support for SparkDFDataset and caching (HUGE work from @cselig)
* Migrate distributional expectations to new testing framework
* Add support for two new expectations: expect_column_distinct_values_to_contain_set
  and expect_column_distinct_values_to_equal_set (thanks @RoyalTS)
* FUTURE BREAKING CHANGE: The new cache mechanism for Datasets, \
  when enabled, causes GE to assume that dataset does not change between evaluation of individual expectations. \
  We anticipate this will become the future default behavior.
* BREAKING CHANGE: Drop official support pandas < 0.22

0.5.1
---------------
* **Fix** issue where no result_format available for expect_column_values_to_be_null caused error
* Use vectorized computation in pandas (#443, #445; thanks @RoyalTS)


0.5.0
----------------
* Restructured class hierarchy to have a more generic DataAsset parent that maintains expectation logic separate \
  from the tabular organization of Dataset expectations
* Added new FileDataAsset and associated expectations (#416 thanks @anhollis)
* Added support for date/datetime type columns in some SQLAlchemy expectations (#413)
* Added support for a multicolumn expectation, expect multicolumn values to be unique (#408)
* **Optimization**: You can now disable `partial_unexpected_counts` by setting the `partial_unexpected_count` value to \
  0 in the result_format argument, and we do not compute it when it would not be returned. (#431, thanks @eugmandel)
* **Fix**: Correct error in unexpected_percent computations for sqlalchemy when unexpected values exceed limit (#424)
* **Fix**: Pass meta object to expectation result (#415, thanks @jseeman)
* Add support for multicolumn expectations, with `expect_multicolumn_values_to_be_unique` as an example (#406)
* Add dataset class to from_pandas to simplify using custom datasets (#404, thanks @jtilly)
* Add schema support for sqlalchemy data context (#410, thanks @rahulj51)
* Minor documentation, warning, and testing improvements (thanks @zdog).


0.4.5
----------------
* Add a new autoinspect API and remove default expectations.
* Improve details for expect_table_columns_to_match_ordered_list (#379, thanks @rlshuhart)
* Linting fixes (thanks @elsander)
* Add support for dataset_class in from_pandas (thanks @jtilly)
* Improve redshift compatibility by correcting faulty isnull operator (thanks @avanderm)
* Adjust partitions to use tail_weight to improve JSON compatibility and
  support special cases of KL Divergence (thanks @anhollis)
* Enable custom_sql datasets for databases with multiple schemas, by
  adding a fallback for column reflection (#387, thanks @elsander)
* Remove `IF NOT EXISTS` check for custom sql temporary tables, for
  Redshift compatibility (#372, thanks @elsander)
* Allow users to pass args/kwargs for engine creation in
  SqlAlchemyDataContext (#369, thanks @elsander)
* Add support for custom schema in SqlAlchemyDataset (#370, thanks @elsander)
* Use getfullargspec to avoid deprecation warnings.
* Add expect_column_values_to_be_unique to SqlAlchemyDataset
* **Fix** map expectations for categorical columns (thanks @eugmandel)
* Improve internal testing suite (thanks @anhollis and @ccnobbli)
* Consistently use value_set instead of mixing value_set and values_set (thanks @njsmith8)

0.4.4
----------------
* Improve CLI help and set CLI return value to the number of unmet expectations
* Add error handling for empty columns to SqlAlchemyDataset, and associated tests
* **Fix** broken support for older pandas versions (#346)
* **Fix** pandas deepcopy issue (#342)

0.4.3
-------
* Improve type lists in expect_column_type_to_be[_in_list] (thanks @smontanaro and @ccnobbli)
* Update cli to use entry_points for conda compatibility, and add version option to cli
* Remove extraneous development dependency to airflow
* Address SQlAlchemy warnings in median computation
* Improve glossary in documentation
* Add 'statistics' section to validation report with overall validation results (thanks @sotte)
* Add support for parameterized expectations
* Improve support for custom expectations with better error messages (thanks @syk0saje)
* Implement expect_column_value_lenghts_to_[be_between|equal] for SQAlchemy (thanks @ccnobbli)
* **Fix** PandasDataset subclasses to inherit child class

0.4.2
-------
* **Fix** bugs in expect_column_values_to_[not]_be_null: computing unexpected value percentages and handling all-null (thanks @ccnobbli)
* Support mysql use of Decimal type (thanks @bouke-nederstigt)
* Add new expectation expect_column_values_to_not_match_regex_list.

  * Change behavior of expect_column_values_to_match_regex_list to use python re.findall in PandasDataset, relaxing \
    matching of individuals expressions to allow matches anywhere in the string.

* **Fix** documentation errors and other small errors (thanks @roblim, @ccnobbli)

0.4.1
-------
* Correct inclusion of new data_context module in source distribution

0.4.0
-------
* Initial implementation of data context API and SqlAlchemyDataset including implementations of the following \
  expectations:

  * expect_column_to_exist
  * expect_table_row_count_to_be
  * expect_table_row_count_to_be_between
  * expect_column_values_to_not_be_null
  * expect_column_values_to_be_null
  * expect_column_values_to_be_in_set
  * expect_column_values_to_be_between
  * expect_column_mean_to_be
  * expect_column_min_to_be
  * expect_column_max_to_be
  * expect_column_sum_to_be
  * expect_column_unique_value_count_to_be_between
  * expect_column_proportion_of_unique_values_to_be_between

* Major refactor of output_format to new result_format parameter. See docs for full details:

  * exception_list and related uses of the term exception have been renamed to unexpected
  * Output formats are explicitly hierarchical now, with BOOLEAN_ONLY < BASIC < SUMMARY < COMPLETE. \
    All *column_aggregate_expectation* expectations now return element count and related information included at the \
    BASIC level or higher.

* New expectation available for parameterized distributions--\
  expect_column_parameterized_distribution_ks_test_p_value_to_be_greater_than (what a name! :) -- (thanks @ccnobbli)
* ge.from_pandas() utility (thanks @schrockn)
* Pandas operations on a PandasDataset now return another PandasDataset (thanks @dlwhite5)
* expect_column_to_exist now takes a column_index parameter to specify column order (thanks @louispotok)
* Top-level validate option (ge.validate())
* ge.read_json() helper (thanks @rjurney)
* Behind-the-scenes improvements to testing framework to ensure parity across data contexts.
* Documentation improvements, bug-fixes, and internal api improvements

0.3.2
-------
* Include requirements file in source dist to support conda

0.3.1
--------
* **Fix** infinite recursion error when building custom expectations
* Catch dateutil parsing overflow errors

0.2
-----
* Distributional expectations and associated helpers are improved and renamed to be more clear regarding the tests they apply
* Expectation decorators have been refactored significantly to streamline implementing expectations and support custom expectations
* API and examples for custom expectations are available
* New output formats are available for all expectations
* Significant improvements to test suite and compatibility<|MERGE_RESOLUTION|>--- conflicted
+++ resolved
@@ -6,14 +6,11 @@
 
 develop
 -----------------
-<<<<<<< HEAD
 * [ENHANCEMENT] Removed the misleading scary "Site doesn't exist or is inaccessible" message that the CLI displayed before building Data Docs for the first time.
 * [ENHANCEMENT] Catch sqlalchemy.exc.ArgumentError and google.auth.exceptions.GoogleAuthError in SqlAlchemyDatasource __init__ and re-raise them as DatasourceInitializationError - this allows the CLI to execute its retry logic when users provide a malformed SQLAlchemy URL or attempt to connect to a BigQuery project without having proper authentication.
 * [BUGFIX] Fixed issue where the URL of the Glossary of Expectations article in the auto-generated suite edit notebook was wrong (out of date) (#1557).
-=======
 * [BUGFIX] Use renderer_type to set paths in jinja templates instead of utm_medium since utm_medium is optional
 * [ENHANCEMENT] Bring in custom_views_directory in DefaultJinjaView to enable custom jinja templates stored in plugins dir
->>>>>>> 78bc5cfe
 
 0.11.2
 -----------------
