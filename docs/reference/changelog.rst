--- conflicted
+++ resolved
@@ -18,12 +18,9 @@
 * [BUGFIX] Correct doc link in checkpoint yml
 * [BUGFIX] Fixed issue where CLI checkpoint list truncated names (#1518)
 * [BUGFIX] Fix S3 Batch Kwargs Generator incorrect migration to new build_batch_kwargs API
-<<<<<<< HEAD
 * [BUGFIX] Fix missing images in data docs walkthrough modal
 * [BUGFIX] Fix bug in checkpoints that was causing incorrect run_time to be set
-=======
 * [BUGFIX] Fix issue where data docs could remove trailing zeros from values when low precision was requested
->>>>>>> 3c0a3de6
 
 0.11.1
 -----------------
