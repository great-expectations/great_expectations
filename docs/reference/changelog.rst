.. _changelog:

#########
Changelog
#########


Develop
-----------------


0.11.5
-----------------
* [FEATURE] Add support for expect_column_values_to_match_regex_list exception for Spark backend
* [ENHANCEMENT] Added 3 new usage stats events: "cli.new_ds_choice", "data_context.add_datasource", and "datasource.sqlalchemy.connect"
* [ENHANCEMENT] Support platform_specific_separator flag for TupleS3StoreBackend prefix
* [ENHANCEMENT] Allow environment substitution in config_variables.yml
* [BUGFIX] fixed issue where calling head() on a SqlAlchemyDataset would fail if the underlying table is empty
* [BUGFIX] fixed bug in rounding of mostly argument to nullity expectations produced by the BasicSuiteBuilderProfiler
<<<<<<< HEAD
* [FEATURE] Auto-install Python DB packages.  If the required packages for a DB library are not installed, GE will offer the user to install them, without exiting CLI.
* [ENHANCEMENT] Implement "column_quantiles" for MySQL (via a compound SQLAlchemy query, since MySQL does not support "percentile_disc").
=======
* [DOCS] New How-to guide: How to add a Validation Operator (+ updated in Validation Operator doc strings)
>>>>>>> 05ac87c6

0.11.4
-----------------
* [BUGIFX] Fixed an error that crashed the CLI when called in an environment with neither SQLAlchemy nor google.auth installed

0.11.3
-----------------
* [ENHANCEMENT] Removed the misleading scary "Site doesn't exist or is inaccessible" message that the CLI displayed before building Data Docs for the first time.
* [ENHANCEMENT] Catch sqlalchemy.exc.ArgumentError and google.auth.exceptions.GoogleAuthError in SqlAlchemyDatasource __init__ and re-raise them as DatasourceInitializationError - this allows the CLI to execute its retry logic when users provide a malformed SQLAlchemy URL or attempt to connect to a BigQuery project without having proper authentication.
* [BUGFIX] Fixed issue where the URL of the Glossary of Expectations article in the auto-generated suite edit notebook was wrong (out of date) (#1557).
* [BUGFIX] Use renderer_type to set paths in jinja templates instead of utm_medium since utm_medium is optional
* [ENHANCEMENT] Bring in custom_views_directory in DefaultJinjaView to enable custom jinja templates stored in plugins dir
* [BUGFIX] fixed glossary links in walkthrough modal, README, CTA button, scaffold notebook
* [BUGFIX] Improved TupleGCSStoreBackend configurability (#1398 #1399)
* [BUGFIX] Data Docs: switch bootstrap-table-filter-control.min.js to CDN
* [ENHANCEMENT] BasicSuiteBuilderProfiler now rounds mostly values for readability
* [DOCS] Add AutoAPI as the primary source for API Reference docs.

0.11.2
-----------------
* [FEATURE] Add support for expect_volumn_values_to_match_json_schema exception for Spark backend (thanks @chipmyersjr!)
* [ENHANCEMENT] Add formatted __repr__ for ValidationOperatorResult
* [ENHANCEMENT] add option to suppress logging when getting expectation suite
* [BUGFIX] Fix object name construction when calling SqlAlchemyDataset.head (thanks @mascah!)
* [BUGFIX] Fixed bug where evaluation parameters used in arithmetic expressions would not be identified as upstream dependencies.
* [BUGFIX] Fix issue where DatabaseStoreBackend threw IntegrityError when storing same metric twice
* [FEATURE] Added new cli upgrade helper to help facilitate upgrading projects to be compatible with GE 0.11.
  See :ref:`upgrading_to_0.11` for more info.
* [BUGFIX] Fixed bug preventing GCS Data Docs sites to cleaned
* [BUGFIX] Correct doc link in checkpoint yml
* [BUGFIX] Fixed issue where CLI checkpoint list truncated names (#1518)
* [BUGFIX] Fix S3 Batch Kwargs Generator incorrect migration to new build_batch_kwargs API
* [BUGFIX] Fix missing images in data docs walkthrough modal
* [BUGFIX] Fix bug in checkpoints that was causing incorrect run_time to be set
* [BUGFIX] Fix issue where data docs could remove trailing zeros from values when low precision was requested

0.11.1
-----------------
* [BUGFIX] Fixed bug that was caused by comparison between timezone aware and non-aware datetimes
* [DOCS] Updated docs with info on typed run ids and validation operator results
* [BUGFIX] Update call-to-action buttons on index page with correct URLs

0.11.0
-----------------
* [BREAKING] ``run_id`` is now typed using the new ``RunIdentifier`` class, which consists of a ``run_time`` and
  ``run_name``. Existing projects that have Expectation Suite Validation Results must be migrated.
  See :ref:`upgrading_to_0.11` for instructions.
* [BREAKING] ``ValidationMetric`` and ``ValidationMetricIdentifier`` objects now have a ``data_asset_name`` attribute.
  Existing projects with evaluation parameter stores that have database backends must be migrated.
  See :ref:`upgrading_to_0.11` for instructions.
* [BREAKING] ``ValidationOperator.run`` now returns an instance of new type, ``ValidationOperatorResult`` (instead of a
  dictionary). If your code uses output from Validation Operators, it must be updated.
* Major update to the styling and organization of documentation! Watch for more content and reorganization as we continue to improve the documentation experience with Great Expectations.
* [FEATURE] Data Docs: redesigned index page with paginated/sortable/searchable/filterable tables
* [FEATURE] Data Docs: searchable tables on Expectation Suite Validation Result pages
* ``data_asset_name`` is now added to batch_kwargs by batch_kwargs_generators (if available) and surfaced in Data Docs
* Renamed all ``generator_asset`` parameters to ``data_asset_name``
* Updated the dateutil dependency
* Added experimental QueryStore
* Removed deprecated cli tap command
* Added of 0.11 upgrade helper
* Corrected Scaffold maturity language in notebook to Experimental
* Updated the installation/configuration documentation for Snowflake users
* [ENHANCEMENT] Improved error messages for misconfigured checkpoints.
* [BUGFIX] Fixed bug that could cause some substituted variables in DataContext config to be saved to `great_expectations.yml`

0.10.12
-----------------
* [DOCS] Improved help for CLI `checkpoint` command
* [BUGFIX] BasicSuiteBuilderProfiler could include extra expectations when only some expectations were selected (#1422)
* [FEATURE] add support for `expect_multicolumn_values_to_be_unique` and `expect_column_pair_values_A_to_be_greater_than_B`
  to `Spark`. Thanks @WilliamWsyHK!
* [ENHANCEMENT] Allow a dictionary of variables can be passed to the DataContext constructor to allow override
  config variables at runtime. Thanks @balexander!
* [FEATURE] add support for `expect_column_pair_values_A_to_be_greater_than_B` to `Spark`.
* [BUGFIX] Remove SQLAlchemy typehints to avoid requiring library (thanks @mzjp2)!
* [BUGFIX] Fix issue where quantile boundaries could not be set to zero. Thanks @kokes!

0.10.11
-----------------
* Bugfix: build_data_docs list_keys for GCS returns keys and when empty a more user friendly message
* ENHANCEMENT: Enable Redshift Quantile Profiling


0.10.10
-----------------
* Removed out-of-date Airflow integration examples. This repo provides a comprehensive example of Airflow integration: `#GE Airflow Example <https://github.com/superconductive/ge_tutorials>`_
* Bugfix suite scaffold notebook now has correct suite name in first markdown cell.
* Bugfix: fixed an example in the custom expectations documentation article - "result" key was missing in the returned dictionary
* Data Docs Bugfix: template string substitution is now done using .safe_substitute(), to handle cases where string templates
  or substitution params have extraneous $ signs. Also added logic to handle templates where intended output has groupings of 2 or more $ signs
* Docs fix: fix in yml for example action_list_operator for metrics
* GE is now auto-linted using Black

-----------------

* DataContext.get_docs_sites_urls now raises error if non-existent site_name is specified
* Bugfix for the CLI command `docs build` ignoring the --site_name argument (#1378)
* Bugfix and refactor for `datasource delete` CLI command (#1386) @mzjp2
* Instantiate datasources and validate config only when datasource is used (#1374) @mzjp2
* suite delete changed from an optional argument to a required one
* bugfix for uploading objects to GCP #1393
* added a new usage stats event for the case when a data context is created through CLI
* tuplefilestore backend, expectationstore backend remove_key bugs fixed
* no url is returned on empty data_docs site
* return url for resource only if key exists
* Test added for the period special char case
* updated checkpoint module to not require sqlalchemy
* added BigQuery as an option in the list of databases in the CLI
* added special cases for handling BigQuery - table names are already qualified with schema name, so we must make sure that we do not prepend the schema name twice
* changed the prompt for the name of the temp table in BigQuery in the CLI to hint that a fully qualified name (project.dataset.table) should be provided
* Bugfix for: expect_column_quantile_values_to_be_between expectation throws an "unexpected keyword WITHIN" on BigQuery (#1391)

0.10.8
-----------------
* added support for overriding the default jupyter command via a GE_JUPYTER_COMMAND environment variable (#1347) @nehiljain
* Bugfix for checkpoint missing template (#1379)

0.10.7
-----------------
* crud delete suite bug fix

0.10.6
-----------------

* Checkpoints: a new feature to ease deployment of suites into your pipelines
  - DataContext.list_checkpoints() returns a list of checkpoint names found in the project
  - DataContext.get_checkpoint() returns a validated dictionary loaded from yml
  - new cli commands
    - `checkpoint new`
    - `checkpoint list`
    - `checkpoint run`
    - `checkpoint script`
* marked cli `tap` commands as deprecating on next release
* marked cli `validation-operator run` command as deprecating
* internal improvements in the cli code
* Improve UpdateDataDocsAction docs

0.10.5
-----------------

* improvements to ge.read_json tests
* tidy up the changelog

  - Fix bullet list spacing issues
  - Fix 0.10. formatting
  - Drop roadmap_and_changelog.rst and move changelog.rst to the top level of the table of contents
* DataContext.run_validation_operator() now raises a DataContextError if:
  - no batches are passed
  - batches are of the the wrong type
  - no matching validation operator is found in the project
* Clarified scaffolding language in scaffold notebook
* DataContext.create() adds an additional directory: `checkpoints`
* Marked tap command for deprecation in next major release

0.10.4
-----------------
* consolidated error handling in CLI DataContext loading
* new cli command `suite scaffold` to speed up creation of suites
* new cli command `suite demo` that creates an example suite
* Update bigquery.rst `#1330 <https://github.com/great-expectations/great_expectations/issues/1330>`_
* Fix datetime reference in create_expectations.rst `#1321 <https://github.com/great-expectations/great_expectations/issues/1321>`_ Thanks @jschendel !
* Update issue templates
* CLI command experimental decorator
* Update style_guide.rst
* Add pull request template
* Use pickle to generate hash for dataframes with unhashable objects. `#1315 <https://github.com/great-expectations/great_expectations/issues/1315>`_ Thanks @shahinism !
* Unpin pytest

0.10.3
-----------------
* Use pickle to generate hash for dataframes with unhashable objects.

0.10.2
-----------------
* renamed NotebookRenderer to SuiteEditNotebookRenderer
* SuiteEditNotebookRenderer now lints using black
* New SuiteScaffoldNotebookRenderer renderer to expedite suite creation
* removed autopep8 dependency
* bugfix: extra backslash in S3 urls if store was configured without a prefix `#1314 <https://github.com/great-expectations/great_expectations/issues/1314>`_

0.10.1
-----------------
* removing bootstrap scrollspy on table of contents `#1282 <https://github.com/great-expectations/great_expectations/issues/1282>`_
* Silently tolerate connection timeout during usage stats reporting

0.10.0
-----------------
* (BREAKING) Clarified API language: renamed all ``generator`` parameters and methods to the more correct ``batch_kwargs_generator`` language. Existing projects may require simple migration steps. See :ref:`Upgrading to 0.10.x` for instructions.
* Adds anonymized usage statistics to Great Expectations. See this article for details: :ref:`Usage Statistics`.
* CLI: improve look/consistency of ``docs list``, ``suite list``, and ``datasource list`` output; add ``store list`` and ``validation-operator list`` commands.
* New SuiteBuilderProfiler that facilitates faster suite generation by allowing columns to be profiled
* Added two convenience methods to ExpectationSuite: get_table_expectations & get_column_expectations
* Added optional profiler_configuration to DataContext.profile() and DataAsset.profile()
* Added list_available_expectation_types() to DataAsset

0.9.11
-----------------
* Add evaluation parameters support in WarningAndFailureExpectationSuitesValidationOperator `#1284 <https://github.com/great-expectations/great_expectations/issues/1284>`_ thanks `@balexander <https://github.com/balexander>`_
* Fix compatibility with MS SQL Server. `#1269 <https://github.com/great-expectations/great_expectations/issues/1269>`_ thanks `@kepiej <https://github.com/kepiej>`_
* Bug fixes for query_generator `#1292 <https://github.com/great-expectations/great_expectations/issues/1292>`_ thanks `@ian-whitestone <https://github.com/ian-whitestone>`_

0.9.10
-----------------
* Data Docs: improve configurability of site_section_builders
* TupleFilesystemStoreBackend now ignore `.ipynb_checkpoints` directories `#1203 <https://github.com/great-expectations/great_expectations/issues/1203>`_
* bugfix for Data Docs links encoding on S3 `#1235 <https://github.com/great-expectations/great_expectations/issues/1235>`_

0.9.9
-----------------
* Allow evaluation parameters support in run_validation_operator
* Add log_level parameter to jupyter_ux.setup_notebook_logging.
* Add experimental display_profiled_column_evrs_as_section and display_column_evrs_as_section methods, with a minor (nonbreaking) refactor to create a new _render_for_jupyter method.
* Allow selection of site in UpdateDataDocsAction with new arg target_site_names in great_expectations.yml
* Fix issue with regular expression support in BigQuery (#1244)

0.9.8
-----------------
* Allow basic operations in evaluation parameters, with or without evaluation parameters.
* When unexpected exceptions occur (e.g., during data docs rendering), the user will see detailed error messages, providing information about the specific issue as well as the stack trace.
* Remove the "project new" option from the command line (since it is not implemented; users can only run "init" to create a new project).
* Update type detection for bigquery based on driver changes in pybigquery driver 0.4.14. Added a warning for users who are running an older pybigquery driver
* added execution tests to the NotebookRenderer to mitigate codegen risks
* Add option "persist", true by default, for SparkDFDataset to persist the DataFrame it is passed. This addresses #1133 in a deeper way (thanks @tejsvirai for the robust debugging support and reproduction on spark).

  * Disabling this option should *only* be done if the user has *already* externally persisted the DataFrame, or if the dataset is too large to persist but *computations are guaranteed to be stable across jobs*.

* Enable passing dataset kwargs through datasource via dataset_options batch_kwarg.
* Fix AttributeError when validating expectations from a JSON file
* Data Docs: fix bug that was causing erratic scrolling behavior when table of contents contains many columns
* Data Docs: add ability to hide how-to buttons and related content in Data Docs

0.9.7
-----------------
* Update marshmallow dependency to >3. NOTE: as of this release, you MUST use marshamllow >3.0, which REQUIRES python 3. (`#1187 <https://github.com/great-expectations/great_expectations/issues/1187>`_) @jcampbell

  * Schema checking is now stricter for expectation suites, and data_asset_name must not be present as a top-level key in expectation suite json. It is safe to remove.
  * Similarly, datasource configuration must now adhere strictly to the required schema, including having any required credentials stored in the "credentials" dictionary.

* New beta CLI command: `tap new` that generates an executable python file to expedite deployments. (`#1193 <https://github.com/great-expectations/great_expectations/issues/1193>`_) @Aylr
* bugfix in TableBatchKwargsGenerator docs
* Added feature maturity in README (`#1203 <https://github.com/great-expectations/great_expectations/issues/1203>`_) @kyleaton
* Fix failing test that should skip if postgresql not running (`#1199 <https://github.com/great-expectations/great_expectations/issues/1199>`_) @cicdw


0.9.6
-----------------
* validate result dict when instantiating an ExpectationValidationResult (`#1133 <https://github.com/great-expectations/great_expectations/issues/1133>`_)
* DataDocs: Expectation Suite name on Validation Result pages now link to Expectation Suite page
* `great_expectations init`: cli now asks user if csv has header when adding a Spark Datasource with csv file
* Improve support for using GCP Storage Bucket as a Data Docs Site backend (thanks @hammadzz)
* fix notebook renderer handling for expectations with no column kwarg and table not in their name (`#1194 <https://github.com/great-expectations/great_expectations/issues/1194>`_)


0.9.5
-----------------
* Fixed unexpected behavior with suite edit, data docs and jupyter
* pytest pinned to 5.3.5


0.9.4
-----------------
* Update CLI `init` flow to support snowflake transient tables
* Use filename for default expectation suite name in CLI `init`
* Tables created by SqlAlchemyDataset use a shorter name with 8 hex characters of randomness instead of a full uuid
* Better error message when config substitution variable is missing
* removed an unused directory in the GE folder
* removed obsolete config error handling
* Docs typo fixes
* Jupyter notebook improvements
* `great_expectations init` improvements
* Simpler messaging in validation notebooks
* replaced hacky loop with suite list call in notebooks
* CLI suite new now supports `--empty` flag that generates an empty suite and opens a notebook
* add error handling to `init` flow for cases where user tries using a broken file


0.9.3
-----------------
* Add support for transient table creation in snowflake (#1012)
* Improve path support in TupleStoreBackend for better cross-platform compatibility
* New features on `ExpectationSuite`

  - ``add_citation()``
  - ``get_citations()``

* `SampleExpectationsDatasetProfiler` now leaves a citation containing the original batch kwargs
* `great_expectations suite edit` now uses batch_kwargs from citations if they exist
* Bugfix :: suite edit notebooks no longer blow away the existing suite while loading a batch of data
* More robust and tested logic in `suite edit`
* DataDocs: bugfixes and improvements for smaller viewports
* Bugfix :: fix for bug that crashes SampleExpectationsDatasetProfiler if unexpected_percent is of type decimal.Decimal (`#1109 <https://github.com/great-expectations/great_expectations/issues/1109>`_)


0.9.2
-----------------
* Fixes #1095
* Added a `list_expectation_suites` function to `data_context`, and a corresponding CLI function - `suite list`.
* CI no longer enforces legacy python tests.

0.9.1
------
* Bugfix for dynamic "How to Edit This Expectation Suite" command in DataDocs

0.9.0
-----------------

Version 0.9.0 is a major update to Great Expectations! The DataContext has continued to evolve into a powerful tool
for ensuring that Expectation Suites can properly represent the way users think about their data, and upgrading will
make it much easier to store and share expectation suites, and to build data docs that support your whole team.
You’ll get awesome new features including improvements to data docs look and the ability to choose and store metrics
for building flexible data quality dashboards.

The changes for version 0.9.0 fall into several broad areas:

1. Onboarding

Release 0.9.0 of Great Expectations makes it much easier to get started with the project. The `init` flow has grown
to support a much wider array of use cases and to use more natural language rather than introducing
GreatExpectations concepts earlier. You can more easily configure different backends and datasources, take advantage
of guided walkthroughs to find and profile data, and share project configurations with colleagues.

If you have already completed the `init` flow using a previous version of Great Expectations, you do not need to
rerun the command. However, **there are some small changes to your configuration that will be required**. See
:ref:`migrating_versions` for details.

2. CLI Command Improvements

With this release we have introduced a consistent naming pattern for accessing subcommands based on the noun (a
Great Expectations object like `suite` or `docs`) and verb (an action like `edit` or `new`). The new user experience
will allow us to more naturally organize access to CLI tools as new functionality is added.

3. Expectation Suite Naming and Namespace Changes

Defining shared expectation suites and validating data from different sources is much easier in this release. The
DataContext, which manages storage and configuration of expectations, validations, profiling, and data docs, no
longer requires that expectation suites live in a datasource-specific “namespace.” Instead, you should name suites
with the logical name corresponding to your data, making it easy to share them or validate against different data
sources. For example, the expectation suite "npi" for National Provider Identifier data can now be shared across
teams who access the same logical data in local systems using Pandas, on a distributed Spark cluster, or via a
relational database.

Batch Kwargs, or instructions for a datasource to build a batch of data, are similarly freed from a required
namespace, and you can more easily integrate Great Expectations into workflows where you do not need to use a
BatchKwargsGenerator (usually because you have a batch of data ready to validate, such as in a table or a known
directory).

The most noticeable impact of this API change is in the complete removal of the DataAssetIdentifier class. For
example, the `create_expectation_suite` and `get_batch` methods now no longer require a data_asset_name parameter,
relying only on the expectation_suite_name and batch_kwargs to do their job. Similarly, there is no more asset name
normalization required. See the upgrade guide for more information.

4. Metrics and Evaluation Parameter Stores

Metrics have received much more love in this release of Great Expectations! We've improved the system for declaring
evaluation parameters that support dependencies between different expectation suites, so you can easily identify a
particular field in the result of one expectation to use as the input into another. And the MetricsStore is now much
more flexible, supporting a new ValidationAction that makes it possible to select metrics from a validation result
to be saved in a database where they can power a dashboard.

5. Internal Type Changes and Improvements

Finally, in this release, we have done a lot of work under the hood to make things more robust, including updating
all of the internal objects to be more strongly typed. That change, while largely invisible to end users, paves the
way for some really exciting opportunities for extending Great Expectations as we build a bigger community around
the project.


We are really excited about this release, and encourage you to upgrade right away to take advantage of the more
flexible naming and simpler API for creating, accessing, and sharing your expectations. As always feel free to join
us on Slack for questions you don't see addressed!


0.8.9__develop
-----------------


0.8.8
-----------------
* Add support for allow_relative_error to expect_column_quantile_values_to_be_between, allowing Redshift users access
  to this expectation
* Add support for checking backend type information for datetime columns using expect_column_min_to_be_between and
  expect_column_max_to_be_between

0.8.7
-----------------
* Add support for expect_column_values_to_be_of_type for BigQuery backend (#940)
* Add image CDN for community usage stats
* Documentation improvements and fixes

0.8.6
-----------------
* Raise informative error if config variables are declared but unavailable
* Update ExpectationsStore defaults to be consistent across all FixedLengthTupleStoreBackend objects
* Add support for setting spark_options via SparkDFDatasource
* Include tail_weights by default when using build_continuous_partition_object
* Fix Redshift quantiles computation and type detection
* Allow boto3 options to be configured (#887)

0.8.5
-----------------
* BREAKING CHANGE: move all reader options from the top-level batch_kwargs object to a sub-dictionary called
  "reader_options" for SparkDFDatasource and PandasDatasource. This means it is no longer possible to specify
  supplemental reader-specific options at the top-level of `get_batch`,  `yield_batch_kwargs` or `build_batch_kwargs`
  calls, and instead, you must explicitly specify that they are reader_options, e.g. by a call such as:
  `context.yield_batch_kwargs(data_asset_name, reader_options={'encoding': 'utf-8'})`.
* BREAKING CHANGE: move all query_params from the top-level batch_kwargs object to a sub-dictionary called
  "query_params" for SqlAlchemyDatasource. This means it is no longer possible to specify supplemental query_params at
  the top-level of `get_batch`,  `yield_batch_kwargs` or `build_batch_kwargs`
  calls, and instead, you must explicitly specify that they are query_params, e.g. by a call such as:
  `context.yield_batch_kwargs(data_asset_name, query_params={'schema': 'foo'})`.
* Add support for filtering validation result suites and validation result pages to show only failed expectations in
  generated documentation
* Add support for limit parameter to batch_kwargs for all datasources: Pandas, SqlAlchemy, and SparkDF; add support
  to generators to support building batch_kwargs with limits specified.
* Include raw_query and query_params in query_generator batch_kwargs
* Rename generator keyword arguments from data_asset_name to generator_asset to avoid ambiguity with normalized names
* Consistently migrate timestamp from batch_kwargs to batch_id
* Include batch_id in validation results
* Fix issue where batch_id was not included in some generated datasets
* Fix rendering issue with expect_table_columns_to_match_ordered_list expectation
* Add support for GCP, including BigQuery and GCS
* Add support to S3 generator for retrieving directories by specifying the `directory_assets` configuration
* Fix warning regarding implicit class_name during init flow
* Expose build_generator API publicly on datasources
* Allow configuration of known extensions and return more informative message when SubdirReaderBatchKwargsGenerator cannot find
  relevant files.
* Add support for allow_relative_error on internal dataset quantile functions, and add support for
  build_continuous_partition_object in Redshift
* Fix truncated scroll bars in value_counts graphs


0.8.4.post0
----------------
* Correct a packaging issue resulting in missing notebooks in tarball release; update docs to reflect new notebook
  locations.


0.8.4
-----------------
* Improved the tutorials that walk new users through the process of creating expectations and validating data
* Changed the flow of the init command - now it creates the scaffolding of the project and adds a datasource. After
  that users can choose their path.
* Added a component with links to useful tutorials to the index page of the Data Docs website
* Improved the UX of adding a SQL datasource in the CLI - now the CLI asks for specific credentials for Postgres,
  MySQL, Redshift and Snowflake, allows continuing debugging in the config file and has better error messages
* Added batch_kwargs information to DataDocs validation results
* Fix an issue affecting file stores on Windows


0.8.3
-----------------
* Fix a bug in data-docs' rendering of mostly parameter
* Correct wording for expect_column_proportion_of_unique_values_to_be_between
* Set charset and meta tags to avoid unicode decode error in some browser/backend configurations
* Improve formatting of empirical histograms in validation result data docs
* Add support for using environment variables in `config_variables_file_path`
* Documentation improvements and corrections


0.8.2.post0
------------
* Correct a packaging issue resulting in missing css files in tarball release


0.8.2
-----------------
* Add easier support for customizing data-docs css
* Use higher precision for rendering 'mostly' parameter in data-docs; add more consistent locale-based
  formatting in data-docs
* Fix an issue causing visual overlap of large numbers of validation results in build-docs index
* Documentation fixes (thanks @DanielOliver!) and improvements
* Minor CLI wording fixes
* Improved handling of MySql temporary tables
* Improved detection of older config versions


0.8.1
-----------------
* Fix an issue where version was reported as '0+unknown'


0.8.0
-----------------

Version 0.8.0 is a significant update to Great Expectations, with many improvements focused on configurability
and usability.  See the :ref:`migrating_versions` guide for more details on specific changes, which include
several breaking changes to configs and APIs.

Highlights include:

1. Validation Operators and Actions. Validation operators make it easy to integrate GE into a variety of pipeline runners. They
   offer one-line integration that emphasizes configurability. See the :ref:`validation_operators_and_actions`
   feature guide for more information.

   - The DataContext `get_batch` method no longer treats `expectation_suite_name` or `batch_kwargs` as optional; they
     must be explicitly specified.
   - The top-level GE validate method allows more options for specifying the specific data_asset class to use.

2. First-class support for plugins in a DataContext, with several features that make it easier to configure and
   maintain DataContexts across common deployment patterns.

   - **Environments**: A DataContext can now manage :ref:`environment_and_secrets` more easily thanks to more dynamic and
     flexible variable substitution.
   - **Stores**: A new internal abstraction for DataContexts, :ref:`stores_reference`, make extending GE easier by
     consolidating logic for reading and writing resources from a database, local, or cloud storage.
   - **Types**: Utilities configured in a DataContext are now referenced using `class_name` and `module_name` throughout
     the DataContext configuration, making it easier to extend or supplement pre-built resources. For now, the "type"
     parameter is still supported but expect it to be removed in a future release.

3. Partitioners: Batch Kwargs are clarified and enhanced to help easily reference well-known chunks of data using a
   partition_id. Batch ID and Batch Fingerprint help round out support for enhanced metadata around data
   assets that GE validates. See :ref:`batch_identifiers` for more information. The `GlobReaderBatchKwargsGenerator`,
   `QueryBatchKwargsGenerator`, `S3GlobReaderBatchKwargsGenerator`, `SubdirReaderBatchKwargsGenerator`, and `TableBatchKwargsGenerator` all support partition_id for
   easily accessing data assets.

4. Other Improvements:

   - We're beginning a long process of some under-the-covers refactors designed to make GE more maintainable as we
     begin adding additional features.
   - Restructured documentation: our docs have a new structure and have been reorganized to provide space for more
     easily adding and accessing reference material. Stay tuned for additional detail.
   - The command build-documentation has been renamed build-docs and now by
     default opens the Data Docs in the users' browser.

v0.7.11
-----------------
* Fix an issue where head() lost the column name for SqlAlchemyDataset objects with a single column
* Fix logic for the 'auto' bin selection of `build_continuous_partition_object`
* Add missing jinja2 dependency
* Fix an issue with inconsistent availability of strict_min and strict_max options on expect_column_values_to_be_between
* Fix an issue where expectation suite evaluation_parameters could be overriden by values during validate operation


v0.7.10
-----------------
* Fix an issue in generated documentation where the Home button failed to return to the index
* Add S3 Generator to module docs and improve module docs formatting
* Add support for views to QueryBatchKwargsGenerator
* Add success/failure icons to index page
* Return to uniform histogram creation during profiling to avoid large partitions for internal performance reasons


v0.7.9
-----------------
* Add an S3 generator, which will introspect a configured bucket and generate batch_kwargs from identified objects
* Add support to PandasDatasource and SparkDFDatasource for reading directly from S3
* Enhance the Site Index page in documentation so that validation results are sorted and display the newest items first
  when using the default run-id scheme
* Add a new utility method, `build_continuous_partition_object` which will build partition objects using the dataset
  API and so supports any GE backend.
* Fix an issue where columns with spaces in their names caused failures in some SqlAlchemyDataset and SparkDFDataset
  expectations
* Fix an issue where generated queries including null checks failed on MSSQL (#695)
* Fix an issue where evaluation parameters passed in as a set instead of a list could cause JSON serialization problems
  for the result object (#699)


v0.7.8
-----------------
* BREAKING: slack webhook URL now must be in the profiles.yml file (treat as a secret)
* Profiler improvements:

  - Display candidate profiling data assets in alphabetical order
  - Add columns to the expectation_suite meta during profiling to support human-readable description information

* Improve handling of optional dependencies during CLI init
* Improve documentation for create_expectations notebook
* Fix several anachronistic documentation and docstring phrases (#659, #660, #668, #681; #thanks @StevenMMortimer)
* Fix data docs rendering issues:

  - documentation rendering failure from unrecognized profiled column type (#679; thanks @dinedal))
  - PY2 failure on encountering unicode (#676)


0.7.7
-----------------
* Standardize the way that plugin module loading works. DataContext will begin to use the new-style class and plugin
  identification moving forward; yml configs should specify class_name and module_name (with module_name optional for
  GE types). For now, it is possible to use the "type" parameter in configuration (as before).
* Add support for custom data_asset_type to all datasources
* Add support for strict_min and strict_max to inequality-based expectations to allow strict inequality checks
  (thanks @RoyalTS!)
* Add support for reader_method = "delta" to SparkDFDatasource
* Fix databricks generator (thanks @sspitz3!)
* Improve performance of DataContext loading by moving optional import
* Fix several memory and performance issues in SparkDFDataset.

  - Use only distinct value count instead of bringing values to driver
  - Migrate away from UDF for set membership, nullity, and regex expectations

* Fix several UI issues in the data_documentation

  - Move prescriptive dataset expectations to Overview section
  - Fix broken link on Home breadcrumb
  - Scroll follows navigation properly
  - Improved flow for long items in value_set
  - Improved testing for ValidationRenderer
  - Clarify dependencies introduced in documentation sites
  - Improve testing and documentation for site_builder, including run_id filter
  - Fix missing header in Index page and cut-off tooltip
  - Add run_id to path for validation files


0.7.6
-----------------
* New Validation Renderer! Supports turning validation results into HTML and displays differences between the expected
  and the observed attributes of a dataset.
* Data Documentation sites are now fully configurable; a data context can be configured to generate multiple
  sites built with different GE objects to support a variety of data documentation use cases. See data documentation
  guide for more detail.
* CLI now has a new top-level command, `build-documentation` that can support rendering documentation for specified
  sites and even named data assets in a specific site.
* Introduced DotDict and LooselyTypedDotDict classes that allow to enforce typing of dictionaries.
* Bug fixes: improved internal logic of rendering data documentation, slack notification, and CLI profile command when
  datasource argument was not provided.

0.7.5
-----------------
* Fix missing requirement for pypandoc brought in from markdown support for notes rendering.

0.7.4
-----------------
* Fix numerous rendering bugs and formatting issues for rendering documentation.
* Add support for pandas extension dtypes in pandas backend of expect_column_values_to_be_of_type and
  expect_column_values_to_be_in_type_list and fix bug affecting some dtype-based checks.
* Add datetime and boolean column-type detection in BasicDatasetProfiler.
* Improve BasicDatasetProfiler performance by disabling interactive evaluation when output of expectation is not
  immediately used for determining next expectations in profile.
* Add support for rendering expectation_suite and expectation_level notes from meta in docs.
* Fix minor formatting issue in readthedocs documentation.

0.7.3
-----------------
* BREAKING: Harmonize expect_column_values_to_be_of_type and expect_column_values_to_be_in_type_list semantics in
  Pandas with other backends, including support for None type and type_list parameters to support profiling.
  *These type expectations now rely exclusively on native python or numpy type names.*
* Add configurable support for Custom DataAsset modules to DataContext
* Improve support for setting and inheriting custom data_asset_type names
* Add tooltips with expectations backing data elements to rendered documentation
* Allow better selective disabling of tests (thanks @RoyalITS)
* Fix documentation build errors causing missing code blocks on readthedocs
* Update the parameter naming system in DataContext to reflect data_asset_name *and* expectation_suite_name
* Change scary warning about discarding expectations to be clearer, less scary, and only in log
* Improve profiler support for boolean types, value_counts, and type detection
* Allow user to specify data_assets to profile via CLI
* Support CLI rendering of expectation_suite and EVR-based documentation

0.7.2
-----------------
* Improved error detection and handling in CLI "add datasource" feature
* Fixes in rendering of profiling results (descriptive renderer of validation results)
* Query Generator of SQLAlchemy datasource adds tables in non-default schemas to the data asset namespace
* Added convenience methods to display HTML renderers of sections in Jupyter notebooks
* Implemented prescriptive rendering of expectations for most expectation types

0.7.1
------------

* Added documentation/tutorials/videos for onboarding and new profiling and documentation features
* Added prescriptive documentation built from expectation suites
* Improved index, layout, and navigation of data context HTML documentation site
* Bug fix: non-Python files were not included in the package
* Improved the rendering logic to gracefully deal with failed expectations
* Improved the basic dataset profiler to be more resilient
* Implement expect_column_values_to_be_of_type, expect_column_values_to_be_in_type_list for SparkDFDataset
* Updated CLI with a new documentation command and improved profile and render commands
* Expectation suites and validation results within a data context are saved in a more readable form (with indentation)
* Improved compatibility between SparkDatasource and InMemoryGenerator
* Optimization for Pandas column type checking
* Optimization for Spark duplicate value expectation (thanks @orenovadia!)
* Default run_id format no longer includes ":" and specifies UTC time
* Other internal improvements and bug fixes


0.7.0
------------

Version 0.7 of Great Expectations is HUGE. It introduces several major new features
and a large number of improvements, including breaking API changes.

The core vocabulary of expectations remains consistent. Upgrading to
the new version of GE will primarily require changes to code that
uses data contexts; existing expectation suites will require only changes
to top-level names.

 * Major update of Data Contexts. Data Contexts now offer significantly \
   more support for building and maintaining expectation suites and \
   interacting with existing pipeline systems, including providing a namespace for objects.\
   They can handle integrating, registering, and storing validation results, and
   provide a namespace for data assets, making **batches** first-class citizens in GE.
   Read more: :ref:`data_context` or :py:mod:`great_expectations.data_context`

 * Major refactor of autoinspect. Autoinspect is now built around a module
   called "profile" which provides a class-based structure for building
   expectation suites. There is no longer a default  "autoinspect_func" --
   calling autoinspect requires explicitly passing the desired profiler. See :ref:`profiling`

 * New "Compile to Docs" feature produces beautiful documentation from expectations and expectation
   validation reports, helping keep teams on the same page.

 * Name clarifications: we've stopped using the overloaded terms "expectations
   config" and "config" and instead use "expectation suite" to refer to a
   collection (or suite!) of expectations that can be used for validating a
   data asset.

   - Expectation Suites include several top level keys that are useful \
     for organizing content in a data context: data_asset_name, \
     expectation_suite_name, and data_asset_type. When a data_asset is \
     validated, those keys will be placed in the `meta` key of the \
     validation result.

 * Major enhancement to the CLI tool including `init`, `render` and more flexibility with `validate`

 * Added helper notebooks to make it easy to get started. Each notebook acts as a combination of \
   tutorial and code scaffolding, to help you quickly learn best practices by applying them to \
   your own data.

 * Relaxed constraints on expectation parameter values, making it possible to declare many column
   aggregate expectations in a way that is always "vacuously" true, such as
   ``expect_column_values_to_be_between`` ``None`` and ``None``. This makes it possible to progressively
   tighten expectations while using them as the basis for profiling results and documentation.

  * Enabled caching on dataset objects by default.

 * Bugfixes and improvements:

   * New expectations:

     * expect_column_quantile_values_to_be_between
     * expect_column_distinct_values_to_be_in_set

   * Added support for ``head`` method on all current backends, returning a PandasDataset
   * More implemented expectations for SparkDF Dataset with optimizations

     * expect_column_values_to_be_between
     * expect_column_median_to_be_between
     * expect_column_value_lengths_to_be_between

   * Optimized histogram fetching for SqlalchemyDataset and SparkDFDataset
   * Added cross-platform internal partition method, paving path for improved profiling
   * Fixed bug with outputstrftime not being honored in PandasDataset
   * Fixed series naming for column value counts
   * Standardized naming for expect_column_values_to_be_of_type
   * Standardized and made explicit use of sample normalization in stdev calculation
   * Added from_dataset helper
   * Internal testing improvements
   * Documentation reorganization and improvements
   * Introduce custom exceptions for more detailed error logs

0.6.1
------------
* Re-add testing (and support) for py2
* NOTE: Support for SqlAlchemyDataset and SparkDFDataset is enabled via optional install \
  (e.g. ``pip install great_expectations[sqlalchemy]`` or ``pip install great_expectations[spark]``)

0.6.0
------------
* Add support for SparkDFDataset and caching (HUGE work from @cselig)
* Migrate distributional expectations to new testing framework
* Add support for two new expectations: expect_column_distinct_values_to_contain_set
  and expect_column_distinct_values_to_equal_set (thanks @RoyalTS)
* FUTURE BREAKING CHANGE: The new cache mechanism for Datasets, \
  when enabled, causes GE to assume that dataset does not change between evaluation of individual expectations. \
  We anticipate this will become the future default behavior.
* BREAKING CHANGE: Drop official support pandas < 0.22

0.5.1
---------------
* **Fix** issue where no result_format available for expect_column_values_to_be_null caused error
* Use vectorized computation in pandas (#443, #445; thanks @RoyalTS)


0.5.0
----------------
* Restructured class hierarchy to have a more generic DataAsset parent that maintains expectation logic separate \
  from the tabular organization of Dataset expectations
* Added new FileDataAsset and associated expectations (#416 thanks @anhollis)
* Added support for date/datetime type columns in some SQLAlchemy expectations (#413)
* Added support for a multicolumn expectation, expect multicolumn values to be unique (#408)
* **Optimization**: You can now disable `partial_unexpected_counts` by setting the `partial_unexpected_count` value to \
  0 in the result_format argument, and we do not compute it when it would not be returned. (#431, thanks @eugmandel)
* **Fix**: Correct error in unexpected_percent computations for sqlalchemy when unexpected values exceed limit (#424)
* **Fix**: Pass meta object to expectation result (#415, thanks @jseeman)
* Add support for multicolumn expectations, with `expect_multicolumn_values_to_be_unique` as an example (#406)
* Add dataset class to from_pandas to simplify using custom datasets (#404, thanks @jtilly)
* Add schema support for sqlalchemy data context (#410, thanks @rahulj51)
* Minor documentation, warning, and testing improvements (thanks @zdog).


0.4.5
----------------
* Add a new autoinspect API and remove default expectations.
* Improve details for expect_table_columns_to_match_ordered_list (#379, thanks @rlshuhart)
* Linting fixes (thanks @elsander)
* Add support for dataset_class in from_pandas (thanks @jtilly)
* Improve redshift compatibility by correcting faulty isnull operator (thanks @avanderm)
* Adjust partitions to use tail_weight to improve JSON compatibility and
  support special cases of KL Divergence (thanks @anhollis)
* Enable custom_sql datasets for databases with multiple schemas, by
  adding a fallback for column reflection (#387, thanks @elsander)
* Remove `IF NOT EXISTS` check for custom sql temporary tables, for
  Redshift compatibility (#372, thanks @elsander)
* Allow users to pass args/kwargs for engine creation in
  SqlAlchemyDataContext (#369, thanks @elsander)
* Add support for custom schema in SqlAlchemyDataset (#370, thanks @elsander)
* Use getfullargspec to avoid deprecation warnings.
* Add expect_column_values_to_be_unique to SqlAlchemyDataset
* **Fix** map expectations for categorical columns (thanks @eugmandel)
* Improve internal testing suite (thanks @anhollis and @ccnobbli)
* Consistently use value_set instead of mixing value_set and values_set (thanks @njsmith8)

0.4.4
----------------
* Improve CLI help and set CLI return value to the number of unmet expectations
* Add error handling for empty columns to SqlAlchemyDataset, and associated tests
* **Fix** broken support for older pandas versions (#346)
* **Fix** pandas deepcopy issue (#342)

0.4.3
-------
* Improve type lists in expect_column_type_to_be[_in_list] (thanks @smontanaro and @ccnobbli)
* Update cli to use entry_points for conda compatibility, and add version option to cli
* Remove extraneous development dependency to airflow
* Address SQlAlchemy warnings in median computation
* Improve glossary in documentation
* Add 'statistics' section to validation report with overall validation results (thanks @sotte)
* Add support for parameterized expectations
* Improve support for custom expectations with better error messages (thanks @syk0saje)
* Implement expect_column_value_lenghts_to_[be_between|equal] for SQAlchemy (thanks @ccnobbli)
* **Fix** PandasDataset subclasses to inherit child class

0.4.2
-------
* **Fix** bugs in expect_column_values_to_[not]_be_null: computing unexpected value percentages and handling all-null (thanks @ccnobbli)
* Support mysql use of Decimal type (thanks @bouke-nederstigt)
* Add new expectation expect_column_values_to_not_match_regex_list.

  * Change behavior of expect_column_values_to_match_regex_list to use python re.findall in PandasDataset, relaxing \
    matching of individuals expressions to allow matches anywhere in the string.

* **Fix** documentation errors and other small errors (thanks @roblim, @ccnobbli)

0.4.1
-------
* Correct inclusion of new data_context module in source distribution

0.4.0
-------
* Initial implementation of data context API and SqlAlchemyDataset including implementations of the following \
  expectations:

  * expect_column_to_exist
  * expect_table_row_count_to_be
  * expect_table_row_count_to_be_between
  * expect_column_values_to_not_be_null
  * expect_column_values_to_be_null
  * expect_column_values_to_be_in_set
  * expect_column_values_to_be_between
  * expect_column_mean_to_be
  * expect_column_min_to_be
  * expect_column_max_to_be
  * expect_column_sum_to_be
  * expect_column_unique_value_count_to_be_between
  * expect_column_proportion_of_unique_values_to_be_between

* Major refactor of output_format to new result_format parameter. See docs for full details:

  * exception_list and related uses of the term exception have been renamed to unexpected
  * Output formats are explicitly hierarchical now, with BOOLEAN_ONLY < BASIC < SUMMARY < COMPLETE. \
    All *column_aggregate_expectation* expectations now return element count and related information included at the \
    BASIC level or higher.

* New expectation available for parameterized distributions--\
  expect_column_parameterized_distribution_ks_test_p_value_to_be_greater_than (what a name! :) -- (thanks @ccnobbli)
* ge.from_pandas() utility (thanks @schrockn)
* Pandas operations on a PandasDataset now return another PandasDataset (thanks @dlwhite5)
* expect_column_to_exist now takes a column_index parameter to specify column order (thanks @louispotok)
* Top-level validate option (ge.validate())
* ge.read_json() helper (thanks @rjurney)
* Behind-the-scenes improvements to testing framework to ensure parity across data contexts.
* Documentation improvements, bug-fixes, and internal api improvements

0.3.2
-------
* Include requirements file in source dist to support conda

0.3.1
--------
* **Fix** infinite recursion error when building custom expectations
* Catch dateutil parsing overflow errors

0.2
-----
* Distributional expectations and associated helpers are improved and renamed to be more clear regarding the tests they apply
* Expectation decorators have been refactored significantly to streamline implementing expectations and support custom expectations
* API and examples for custom expectations are available
* New output formats are available for all expectations
* Significant improvements to test suite and compatibility<|MERGE_RESOLUTION|>--- conflicted
+++ resolved
@@ -17,12 +17,9 @@
 * [ENHANCEMENT] Allow environment substitution in config_variables.yml
 * [BUGFIX] fixed issue where calling head() on a SqlAlchemyDataset would fail if the underlying table is empty
 * [BUGFIX] fixed bug in rounding of mostly argument to nullity expectations produced by the BasicSuiteBuilderProfiler
-<<<<<<< HEAD
+* [DOCS] New How-to guide: How to add a Validation Operator (+ updated in Validation Operator doc strings)
 * [FEATURE] Auto-install Python DB packages.  If the required packages for a DB library are not installed, GE will offer the user to install them, without exiting CLI.
 * [ENHANCEMENT] Implement "column_quantiles" for MySQL (via a compound SQLAlchemy query, since MySQL does not support "percentile_disc").
-=======
-* [DOCS] New How-to guide: How to add a Validation Operator (+ updated in Validation Operator doc strings)
->>>>>>> 05ac87c6
 
 0.11.4
 -----------------
