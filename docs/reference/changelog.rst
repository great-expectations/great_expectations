.. _changelog:

#########
Changelog
#########

develop
-----------------
* [ENHANCEMENT] Removed the misleading scary "Site doesn't exist or is inaccessible" message that the CLI displayed before building Data Docs for the first time.
* [ENHANCEMENT] Catch sqlalchemy.exc.ArgumentError and google.auth.exceptions.GoogleAuthError in SqlAlchemyDatasource __init__ and re-raise them as DatasourceInitializationError - this allows the CLI to execute its retry logic when users provide a malformed SQLAlchemy URL or attempt to connect to a BigQuery project without having proper authentication.
* [BUGFIX] Fixed issue where the URL of the Glossary of Expectations article in the auto-generated suite edit notebook was wrong (out of date) (#1557).
* [BUGFIX] Use renderer_type to set paths in jinja templates instead of utm_medium since utm_medium is optional
* [ENHANCEMENT] Bring in custom_views_directory in DefaultJinjaView to enable custom jinja templates stored in plugins dir
* [BUGFIX] fixed glossary links in walkthrough modal, README, CTA button, scaffold notebook
<<<<<<< HEAD
* [DOCS] Add AutoAPI as the primary source for API Reference docs.
=======
* [BUGFIX] Improved TupleGCSStoreBackend configurability (#1398 #1399)
* [BUGFIX] Data Docs: switch bootstrap-table-filter-control.min.js to CDN
* [ENHANCEMENT] BasicSuiteBuilderProfiler now rounds mostly values for readability
>>>>>>> 70ddeca5

0.11.2
-----------------
* [FEATURE] Add support for expect_volumn_values_to_match_json_schema exception for Spark backend (thanks @chipmyersjr!)
* [ENHANCEMENT] Add formatted __repr__ for ValidationOperatorResult
* [ENHANCEMENT] add option to suppress logging when getting expectation suite
* [BUGFIX] Fix object name construction when calling SqlAlchemyDataset.head (thanks @mascah!)
* [BUGFIX] Fixed bug where evaluation parameters used in arithmetic expressions would not be identified as upstream dependencies.
* [BUGFIX] Fix issue where DatabaseStoreBackend threw IntegrityError when storing same metric twice
* [FEATURE] Added new cli upgrade helper to help facilitate upgrading projects to be compatible with GE 0.11.
  See :ref:`upgrading_to_0.11` for more info.
* [BUGFIX] Fixed bug preventing GCS Data Docs sites to cleaned
* [BUGFIX] Correct doc link in checkpoint yml
* [BUGFIX] Fixed issue where CLI checkpoint list truncated names (#1518)
* [BUGFIX] Fix S3 Batch Kwargs Generator incorrect migration to new build_batch_kwargs API
* [BUGFIX] Fix missing images in data docs walkthrough modal
* [BUGFIX] Fix bug in checkpoints that was causing incorrect run_time to be set
* [BUGFIX] Fix issue where data docs could remove trailing zeros from values when low precision was requested

0.11.1
-----------------
* [BUGFIX] Fixed bug that was caused by comparison between timezone aware and non-aware datetimes
* [DOCS] Updated docs with info on typed run ids and validation operator results
* [BUGFIX] Update call-to-action buttons on index page with correct URLs

0.11.0
-----------------
* [BREAKING] ``run_id`` is now typed using the new ``RunIdentifier`` class, which consists of a ``run_time`` and
  ``run_name``. Existing projects that have Expectation Suite Validation Results must be migrated.
  See :ref:`upgrading_to_0.11` for instructions.
* [BREAKING] ``ValidationMetric`` and ``ValidationMetricIdentifier`` objects now have a ``data_asset_name`` attribute.
  Existing projects with evaluation parameter stores that have database backends must be migrated.
  See :ref:`upgrading_to_0.11` for instructions.
* [BREAKING] ``ValidationOperator.run`` now returns an instance of new type, ``ValidationOperatorResult`` (instead of a
  dictionary). If your code uses output from Validation Operators, it must be updated.
* Major update to the styling and organization of documentation! Watch for more content and reorganization as we continue to improve the documentation experience with Great Expectations.
* [FEATURE] Data Docs: redesigned index page with paginated/sortable/searchable/filterable tables
* [FEATURE] Data Docs: searchable tables on Expectation Suite Validation Result pages
* ``data_asset_name`` is now added to batch_kwargs by batch_kwargs_generators (if available) and surfaced in Data Docs
* Renamed all ``generator_asset`` parameters to ``data_asset_name``
* Updated the dateutil dependency
* Added experimental QueryStore
* Removed deprecated cli tap command
* Added of 0.11 upgrade helper
* Corrected Scaffold maturity language in notebook to Experimental
* Updated the installation/configuration documentation for Snowflake users
* [ENHANCEMENT] Improved error messages for misconfigured checkpoints.
* [BUGFIX] Fixed bug that could cause some substituted variables in DataContext config to be saved to `great_expectations.yml`

0.10.12
-----------------
* [DOCS] Improved help for CLI `checkpoint` command
* [BUGFIX] BasicSuiteBuilderProfiler could include extra expectations when only some expectations were selected (#1422)
* [FEATURE] add support for `expect_multicolumn_values_to_be_unique` and `expect_column_pair_values_A_to_be_greater_than_B`
  to `Spark`. Thanks @WilliamWsyHK!
* [ENHANCEMENT] Allow a dictionary of variables can be passed to the DataContext constructor to allow override
  config variables at runtime. Thanks @balexander!
* [FEATURE] add support for `expect_column_pair_values_A_to_be_greater_than_B` to `Spark`.
* [BUGFIX] Remove SQLAlchemy typehints to avoid requiring library (thanks @mzjp2)!
* [BUGFIX] Fix issue where quantile boundaries could not be set to zero. Thanks @kokes!

0.10.11
-----------------
* Bugfix: build_data_docs list_keys for GCS returns keys and when empty a more user friendly message
* ENHANCEMENT: Enable Redshift Quantile Profiling


0.10.10
-----------------
* Removed out-of-date Airflow integration examples. This repo provides a comprehensive example of Airflow integration: `#GE Airflow Example <https://github.com/superconductive/ge_tutorials>`_
* Bugfix suite scaffold notebook now has correct suite name in first markdown cell.
* Bugfix: fixed an example in the custom expectations documentation article - "result" key was missing in the returned dictionary
* Data Docs Bugfix: template string substitution is now done using .safe_substitute(), to handle cases where string templates
  or substitution params have extraneous $ signs. Also added logic to handle templates where intended output has groupings of 2 or more $ signs
* Docs fix: fix in yml for example action_list_operator for metrics
* GE is now auto-linted using Black

-----------------

* DataContext.get_docs_sites_urls now raises error if non-existent site_name is specified
* Bugfix for the CLI command `docs build` ignoring the --site_name argument (#1378)
* Bugfix and refactor for `datasource delete` CLI command (#1386) @mzjp2
* Instantiate datasources and validate config only when datasource is used (#1374) @mzjp2
* suite delete changed from an optional argument to a required one
* bugfix for uploading objects to GCP #1393
* added a new usage stats event for the case when a data context is created through CLI
* tuplefilestore backend, expectationstore backend remove_key bugs fixed
* no url is returned on empty data_docs site
* return url for resource only if key exists
* Test added for the period special char case
* updated checkpoint module to not require sqlalchemy
* added BigQuery as an option in the list of databases in the CLI
* added special cases for handling BigQuery - table names are already qualified with schema name, so we must make sure that we do not prepend the schema name twice
* changed the prompt for the name of the temp table in BigQuery in the CLI to hint that a fully qualified name (project.dataset.table) should be provided
* Bugfix for: expect_column_quantile_values_to_be_between expectation throws an "unexpected keyword WITHIN" on BigQuery (#1391)

0.10.8
-----------------
* added support for overriding the default jupyter command via a GE_JUPYTER_COMMAND environment variable (#1347) @nehiljain
* Bugfix for checkpoint missing template (#1379)

0.10.7
-----------------
* crud delete suite bug fix

0.10.6
-----------------

* Checkpoints: a new feature to ease deployment of suites into your pipelines
  - DataContext.list_checkpoints() returns a list of checkpoint names found in the project
  - DataContext.get_checkpoint() returns a validated dictionary loaded from yml
  - new cli commands
    - `checkpoint new`
    - `checkpoint list`
    - `checkpoint run`
    - `checkpoint script`
* marked cli `tap` commands as deprecating on next release
* marked cli `validation-operator run` command as deprecating
* internal improvements in the cli code
* Improve UpdateDataDocsAction docs

0.10.5
-----------------

* improvements to ge.read_json tests
* tidy up the changelog

  - Fix bullet list spacing issues
  - Fix 0.10. formatting
  - Drop roadmap_and_changelog.rst and move changelog.rst to the top level of the table of contents
* DataContext.run_validation_operator() now raises a DataContextError if:
  - no batches are passed
  - batches are of the the wrong type
  - no matching validation operator is found in the project
* Clarified scaffolding language in scaffold notebook
* DataContext.create() adds an additional directory: `checkpoints`
* Marked tap command for deprecation in next major release

0.10.4
-----------------
* consolidated error handling in CLI DataContext loading
* new cli command `suite scaffold` to speed up creation of suites
* new cli command `suite demo` that creates an example suite
* Update bigquery.rst `#1330 <https://github.com/great-expectations/great_expectations/issues/1330>`_
* Fix datetime reference in create_expectations.rst `#1321 <https://github.com/great-expectations/great_expectations/issues/1321>`_ Thanks @jschendel !
* Update issue templates
* CLI command experimental decorator
* Update style_guide.rst
* Add pull request template
* Use pickle to generate hash for dataframes with unhashable objects. `#1315 <https://github.com/great-expectations/great_expectations/issues/1315>`_ Thanks @shahinism !
* Unpin pytest

0.10.3
-----------------
* Use pickle to generate hash for dataframes with unhashable objects.

0.10.2
-----------------
* renamed NotebookRenderer to SuiteEditNotebookRenderer
* SuiteEditNotebookRenderer now lints using black
* New SuiteScaffoldNotebookRenderer renderer to expedite suite creation
* removed autopep8 dependency
* bugfix: extra backslash in S3 urls if store was configured without a prefix `#1314 <https://github.com/great-expectations/great_expectations/issues/1314>`_

0.10.1
-----------------
* removing bootstrap scrollspy on table of contents `#1282 <https://github.com/great-expectations/great_expectations/issues/1282>`_
* Silently tolerate connection timeout during usage stats reporting

0.10.0
-----------------
* (BREAKING) Clarified API language: renamed all ``generator`` parameters and methods to the more correct ``batch_kwargs_generator`` language. Existing projects may require simple migration steps. See :ref:`Upgrading to 0.10.x` for instructions.
* Adds anonymized usage statistics to Great Expectations. See this article for details: :ref:`Usage Statistics`.
* CLI: improve look/consistency of ``docs list``, ``suite list``, and ``datasource list`` output; add ``store list`` and ``validation-operator list`` commands.
* New SuiteBuilderProfiler that facilitates faster suite generation by allowing columns to be profiled
* Added two convenience methods to ExpectationSuite: get_table_expectations & get_column_expectations
* Added optional profiler_configuration to DataContext.profile() and DataAsset.profile()
* Added list_available_expectation_types() to DataAsset

0.9.11
-----------------
* Add evaluation parameters support in WarningAndFailureExpectationSuitesValidationOperator `#1284 <https://github.com/great-expectations/great_expectations/issues/1284>`_ thanks `@balexander <https://github.com/balexander>`_
* Fix compatibility with MS SQL Server. `#1269 <https://github.com/great-expectations/great_expectations/issues/1269>`_ thanks `@kepiej <https://github.com/kepiej>`_
* Bug fixes for query_generator `#1292 <https://github.com/great-expectations/great_expectations/issues/1292>`_ thanks `@ian-whitestone <https://github.com/ian-whitestone>`_

0.9.10
-----------------
* Data Docs: improve configurability of site_section_builders
* TupleFilesystemStoreBackend now ignore `.ipynb_checkpoints` directories `#1203 <https://github.com/great-expectations/great_expectations/issues/1203>`_
* bugfix for Data Docs links encoding on S3 `#1235 <https://github.com/great-expectations/great_expectations/issues/1235>`_

0.9.9
-----------------
* Allow evaluation parameters support in run_validation_operator
* Add log_level parameter to jupyter_ux.setup_notebook_logging.
* Add experimental display_profiled_column_evrs_as_section and display_column_evrs_as_section methods, with a minor (nonbreaking) refactor to create a new _render_for_jupyter method.
* Allow selection of site in UpdateDataDocsAction with new arg target_site_names in great_expectations.yml
* Fix issue with regular expression support in BigQuery (#1244)

0.9.8
-----------------
* Allow basic operations in evaluation parameters, with or without evaluation parameters.
* When unexpected exceptions occur (e.g., during data docs rendering), the user will see detailed error messages, providing information about the specific issue as well as the stack trace.
* Remove the "project new" option from the command line (since it is not implemented; users can only run "init" to create a new project).
* Update type detection for bigquery based on driver changes in pybigquery driver 0.4.14. Added a warning for users who are running an older pybigquery driver
* added execution tests to the NotebookRenderer to mitigate codegen risks
* Add option "persist", true by default, for SparkDFDataset to persist the DataFrame it is passed. This addresses #1133 in a deeper way (thanks @tejsvirai for the robust debugging support and reproduction on spark).

  * Disabling this option should *only* be done if the user has *already* externally persisted the DataFrame, or if the dataset is too large to persist but *computations are guaranteed to be stable across jobs*.

* Enable passing dataset kwargs through datasource via dataset_options batch_kwarg.
* Fix AttributeError when validating expectations from a JSON file
* Data Docs: fix bug that was causing erratic scrolling behavior when table of contents contains many columns
* Data Docs: add ability to hide how-to buttons and related content in Data Docs

0.9.7
-----------------
* Update marshmallow dependency to >3. NOTE: as of this release, you MUST use marshamllow >3.0, which REQUIRES python 3. (`#1187 <https://github.com/great-expectations/great_expectations/issues/1187>`_) @jcampbell

  * Schema checking is now stricter for expectation suites, and data_asset_name must not be present as a top-level key in expectation suite json. It is safe to remove.
  * Similarly, datasource configuration must now adhere strictly to the required schema, including having any required credentials stored in the "credentials" dictionary.

* New beta CLI command: `tap new` that generates an executable python file to expedite deployments. (`#1193 <https://github.com/great-expectations/great_expectations/issues/1193>`_) @Aylr
* bugfix in TableBatchKwargsGenerator docs
* Added feature maturity in README (`#1203 <https://github.com/great-expectations/great_expectations/issues/1203>`_) @kyleaton
* Fix failing test that should skip if postgresql not running (`#1199 <https://github.com/great-expectations/great_expectations/issues/1199>`_) @cicdw


0.9.6
-----------------
* validate result dict when instantiating an ExpectationValidationResult (`#1133 <https://github.com/great-expectations/great_expectations/issues/1133>`_)
* DataDocs: Expectation Suite name on Validation Result pages now link to Expectation Suite page
* `great_expectations init`: cli now asks user if csv has header when adding a Spark Datasource with csv file
* Improve support for using GCP Storage Bucket as a Data Docs Site backend (thanks @hammadzz)
* fix notebook renderer handling for expectations with no column kwarg and table not in their name (`#1194 <https://github.com/great-expectations/great_expectations/issues/1194>`_)


0.9.5
-----------------
* Fixed unexpected behavior with suite edit, data docs and jupyter
* pytest pinned to 5.3.5


0.9.4
-----------------
* Update CLI `init` flow to support snowflake transient tables
* Use filename for default expectation suite name in CLI `init`
* Tables created by SqlAlchemyDataset use a shorter name with 8 hex characters of randomness instead of a full uuid
* Better error message when config substitution variable is missing
* removed an unused directory in the GE folder
* removed obsolete config error handling
* Docs typo fixes
* Jupyter notebook improvements
* `great_expectations init` improvements
* Simpler messaging in validation notebooks
* replaced hacky loop with suite list call in notebooks
* CLI suite new now supports `--empty` flag that generates an empty suite and opens a notebook
* add error handling to `init` flow for cases where user tries using a broken file


0.9.3
-----------------
* Add support for transient table creation in snowflake (#1012)
* Improve path support in TupleStoreBackend for better cross-platform compatibility
* New features on `ExpectationSuite`

  - ``add_citation()``
  - ``get_citations()``

* `SampleExpectationsDatasetProfiler` now leaves a citation containing the original batch kwargs
* `great_expectations suite edit` now uses batch_kwargs from citations if they exist
* Bugfix :: suite edit notebooks no longer blow away the existing suite while loading a batch of data
* More robust and tested logic in `suite edit`
* DataDocs: bugfixes and improvements for smaller viewports
* Bugfix :: fix for bug that crashes SampleExpectationsDatasetProfiler if unexpected_percent is of type decimal.Decimal (`#1109 <https://github.com/great-expectations/great_expectations/issues/1109>`_)


0.9.2
-----------------
* Fixes #1095
* Added a `list_expectation_suites` function to `data_context`, and a corresponding CLI function - `suite list`.
* CI no longer enforces legacy python tests.

0.9.1
------
* Bugfix for dynamic "How to Edit This Expectation Suite" command in DataDocs

0.9.0
-----------------

Version 0.9.0 is a major update to Great Expectations! The DataContext has continued to evolve into a powerful tool
for ensuring that Expectation Suites can properly represent the way users think about their data, and upgrading will
make it much easier to store and share expectation suites, and to build data docs that support your whole team.
You’ll get awesome new features including improvements to data docs look and the ability to choose and store metrics
for building flexible data quality dashboards.

The changes for version 0.9.0 fall into several broad areas:

1. Onboarding

Release 0.9.0 of Great Expectations makes it much easier to get started with the project. The `init` flow has grown
to support a much wider array of use cases and to use more natural language rather than introducing
GreatExpectations concepts earlier. You can more easily configure different backends and datasources, take advantage
of guided walkthroughs to find and profile data, and share project configurations with colleagues.

If you have already completed the `init` flow using a previous version of Great Expectations, you do not need to
rerun the command. However, **there are some small changes to your configuration that will be required**. See
:ref:`migrating_versions` for details.

2. CLI Command Improvements

With this release we have introduced a consistent naming pattern for accessing subcommands based on the noun (a
Great Expectations object like `suite` or `docs`) and verb (an action like `edit` or `new`). The new user experience
will allow us to more naturally organize access to CLI tools as new functionality is added.

3. Expectation Suite Naming and Namespace Changes

Defining shared expectation suites and validating data from different sources is much easier in this release. The
DataContext, which manages storage and configuration of expectations, validations, profiling, and data docs, no
longer requires that expectation suites live in a datasource-specific “namespace.” Instead, you should name suites
with the logical name corresponding to your data, making it easy to share them or validate against different data
sources. For example, the expectation suite "npi" for National Provider Identifier data can now be shared across
teams who access the same logical data in local systems using Pandas, on a distributed Spark cluster, or via a
relational database.

Batch Kwargs, or instructions for a datasource to build a batch of data, are similarly freed from a required
namespace, and you can more easily integrate Great Expectations into workflows where you do not need to use a
BatchKwargsGenerator (usually because you have a batch of data ready to validate, such as in a table or a known
directory).

The most noticeable impact of this API change is in the complete removal of the DataAssetIdentifier class. For
example, the `create_expectation_suite` and `get_batch` methods now no longer require a data_asset_name parameter,
relying only on the expectation_suite_name and batch_kwargs to do their job. Similarly, there is no more asset name
normalization required. See the upgrade guide for more information.

4. Metrics and Evaluation Parameter Stores

Metrics have received much more love in this release of Great Expectations! We've improved the system for declaring
evaluation parameters that support dependencies between different expectation suites, so you can easily identify a
particular field in the result of one expectation to use as the input into another. And the MetricsStore is now much
more flexible, supporting a new ValidationAction that makes it possible to select metrics from a validation result
to be saved in a database where they can power a dashboard.

5. Internal Type Changes and Improvements

Finally, in this release, we have done a lot of work under the hood to make things more robust, including updating
all of the internal objects to be more strongly typed. That change, while largely invisible to end users, paves the
way for some really exciting opportunities for extending Great Expectations as we build a bigger community around
the project.


We are really excited about this release, and encourage you to upgrade right away to take advantage of the more
flexible naming and simpler API for creating, accessing, and sharing your expectations. As always feel free to join
us on Slack for questions you don't see addressed!


0.8.9__develop
-----------------


0.8.8
-----------------
* Add support for allow_relative_error to expect_column_quantile_values_to_be_between, allowing Redshift users access
  to this expectation
* Add support for checking backend type information for datetime columns using expect_column_min_to_be_between and
  expect_column_max_to_be_between

0.8.7
-----------------
* Add support for expect_column_values_to_be_of_type for BigQuery backend (#940)
* Add image CDN for community usage stats
* Documentation improvements and fixes

0.8.6
-----------------
* Raise informative error if config variables are declared but unavailable
* Update ExpectationsStore defaults to be consistent across all FixedLengthTupleStoreBackend objects
* Add support for setting spark_options via SparkDFDatasource
* Include tail_weights by default when using build_continuous_partition_object
* Fix Redshift quantiles computation and type detection
* Allow boto3 options to be configured (#887)

0.8.5
-----------------
* BREAKING CHANGE: move all reader options from the top-level batch_kwargs object to a sub-dictionary called
  "reader_options" for SparkDFDatasource and PandasDatasource. This means it is no longer possible to specify
  supplemental reader-specific options at the top-level of `get_batch`,  `yield_batch_kwargs` or `build_batch_kwargs`
  calls, and instead, you must explicitly specify that they are reader_options, e.g. by a call such as:
  `context.yield_batch_kwargs(data_asset_name, reader_options={'encoding': 'utf-8'})`.
* BREAKING CHANGE: move all query_params from the top-level batch_kwargs object to a sub-dictionary called
  "query_params" for SqlAlchemyDatasource. This means it is no longer possible to specify supplemental query_params at
  the top-level of `get_batch`,  `yield_batch_kwargs` or `build_batch_kwargs`
  calls, and instead, you must explicitly specify that they are query_params, e.g. by a call such as:
  `context.yield_batch_kwargs(data_asset_name, query_params={'schema': 'foo'})`.
* Add support for filtering validation result suites and validation result pages to show only failed expectations in
  generated documentation
* Add support for limit parameter to batch_kwargs for all datasources: Pandas, SqlAlchemy, and SparkDF; add support
  to generators to support building batch_kwargs with limits specified.
* Include raw_query and query_params in query_generator batch_kwargs
* Rename generator keyword arguments from data_asset_name to generator_asset to avoid ambiguity with normalized names
* Consistently migrate timestamp from batch_kwargs to batch_id
* Include batch_id in validation results
* Fix issue where batch_id was not included in some generated datasets
* Fix rendering issue with expect_table_columns_to_match_ordered_list expectation
* Add support for GCP, including BigQuery and GCS
* Add support to S3 generator for retrieving directories by specifying the `directory_assets` configuration
* Fix warning regarding implicit class_name during init flow
* Expose build_generator API publicly on datasources
* Allow configuration of known extensions and return more informative message when SubdirReaderBatchKwargsGenerator cannot find
  relevant files.
* Add support for allow_relative_error on internal dataset quantile functions, and add support for
  build_continuous_partition_object in Redshift
* Fix truncated scroll bars in value_counts graphs


0.8.4.post0
----------------
* Correct a packaging issue resulting in missing notebooks in tarball release; update docs to reflect new notebook
  locations.


0.8.4
-----------------
* Improved the tutorials that walk new users through the process of creating expectations and validating data
* Changed the flow of the init command - now it creates the scaffolding of the project and adds a datasource. After
  that users can choose their path.
* Added a component with links to useful tutorials to the index page of the Data Docs website
* Improved the UX of adding a SQL datasource in the CLI - now the CLI asks for specific credentials for Postgres,
  MySQL, Redshift and Snowflake, allows continuing debugging in the config file and has better error messages
* Added batch_kwargs information to DataDocs validation results
* Fix an issue affecting file stores on Windows


0.8.3
-----------------
* Fix a bug in data-docs' rendering of mostly parameter
* Correct wording for expect_column_proportion_of_unique_values_to_be_between
* Set charset and meta tags to avoid unicode decode error in some browser/backend configurations
* Improve formatting of empirical histograms in validation result data docs
* Add support for using environment variables in `config_variables_file_path`
* Documentation improvements and corrections


0.8.2.post0
------------
* Correct a packaging issue resulting in missing css files in tarball release


0.8.2
-----------------
* Add easier support for customizing data-docs css
* Use higher precision for rendering 'mostly' parameter in data-docs; add more consistent locale-based
  formatting in data-docs
* Fix an issue causing visual overlap of large numbers of validation results in build-docs index
* Documentation fixes (thanks @DanielOliver!) and improvements
* Minor CLI wording fixes
* Improved handling of MySql temporary tables
* Improved detection of older config versions


0.8.1
-----------------
* Fix an issue where version was reported as '0+unknown'


0.8.0
-----------------

Version 0.8.0 is a significant update to Great Expectations, with many improvements focused on configurability
and usability.  See the :ref:`migrating_versions` guide for more details on specific changes, which include
several breaking changes to configs and APIs.

Highlights include:

1. Validation Operators and Actions. Validation operators make it easy to integrate GE into a variety of pipeline runners. They
   offer one-line integration that emphasizes configurability. See the :ref:`validation_operators_and_actions`
   feature guide for more information.

   - The DataContext `get_batch` method no longer treats `expectation_suite_name` or `batch_kwargs` as optional; they
     must be explicitly specified.
   - The top-level GE validate method allows more options for specifying the specific data_asset class to use.

2. First-class support for plugins in a DataContext, with several features that make it easier to configure and
   maintain DataContexts across common deployment patterns.

   - **Environments**: A DataContext can now manage :ref:`environment_and_secrets` more easily thanks to more dynamic and
     flexible variable substitution.
   - **Stores**: A new internal abstraction for DataContexts, :ref:`stores_reference`, make extending GE easier by
     consolidating logic for reading and writing resources from a database, local, or cloud storage.
   - **Types**: Utilities configured in a DataContext are now referenced using `class_name` and `module_name` throughout
     the DataContext configuration, making it easier to extend or supplement pre-built resources. For now, the "type"
     parameter is still supported but expect it to be removed in a future release.

3. Partitioners: Batch Kwargs are clarified and enhanced to help easily reference well-known chunks of data using a
   partition_id. Batch ID and Batch Fingerprint help round out support for enhanced metadata around data
   assets that GE validates. See :ref:`batch_identifiers` for more information. The `GlobReaderBatchKwargsGenerator`,
   `QueryBatchKwargsGenerator`, `S3GlobReaderBatchKwargsGenerator`, `SubdirReaderBatchKwargsGenerator`, and `TableBatchKwargsGenerator` all support partition_id for
   easily accessing data assets.

4. Other Improvements:

   - We're beginning a long process of some under-the-covers refactors designed to make GE more maintainable as we
     begin adding additional features.
   - Restructured documentation: our docs have a new structure and have been reorganized to provide space for more
     easily adding and accessing reference material. Stay tuned for additional detail.
   - The command build-documentation has been renamed build-docs and now by
     default opens the Data Docs in the users' browser.

v0.7.11
-----------------
* Fix an issue where head() lost the column name for SqlAlchemyDataset objects with a single column
* Fix logic for the 'auto' bin selection of `build_continuous_partition_object`
* Add missing jinja2 dependency
* Fix an issue with inconsistent availability of strict_min and strict_max options on expect_column_values_to_be_between
* Fix an issue where expectation suite evaluation_parameters could be overriden by values during validate operation


v0.7.10
-----------------
* Fix an issue in generated documentation where the Home button failed to return to the index
* Add S3 Generator to module docs and improve module docs formatting
* Add support for views to QueryBatchKwargsGenerator
* Add success/failure icons to index page
* Return to uniform histogram creation during profiling to avoid large partitions for internal performance reasons


v0.7.9
-----------------
* Add an S3 generator, which will introspect a configured bucket and generate batch_kwargs from identified objects
* Add support to PandasDatasource and SparkDFDatasource for reading directly from S3
* Enhance the Site Index page in documentation so that validation results are sorted and display the newest items first
  when using the default run-id scheme
* Add a new utility method, `build_continuous_partition_object` which will build partition objects using the dataset
  API and so supports any GE backend.
* Fix an issue where columns with spaces in their names caused failures in some SqlAlchemyDataset and SparkDFDataset
  expectations
* Fix an issue where generated queries including null checks failed on MSSQL (#695)
* Fix an issue where evaluation parameters passed in as a set instead of a list could cause JSON serialization problems
  for the result object (#699)


v0.7.8
-----------------
* BREAKING: slack webhook URL now must be in the profiles.yml file (treat as a secret)
* Profiler improvements:

  - Display candidate profiling data assets in alphabetical order
  - Add columns to the expectation_suite meta during profiling to support human-readable description information

* Improve handling of optional dependencies during CLI init
* Improve documentation for create_expectations notebook
* Fix several anachronistic documentation and docstring phrases (#659, #660, #668, #681; #thanks @StevenMMortimer)
* Fix data docs rendering issues:

  - documentation rendering failure from unrecognized profiled column type (#679; thanks @dinedal))
  - PY2 failure on encountering unicode (#676)


0.7.7
-----------------
* Standardize the way that plugin module loading works. DataContext will begin to use the new-style class and plugin
  identification moving forward; yml configs should specify class_name and module_name (with module_name optional for
  GE types). For now, it is possible to use the "type" parameter in configuration (as before).
* Add support for custom data_asset_type to all datasources
* Add support for strict_min and strict_max to inequality-based expectations to allow strict inequality checks
  (thanks @RoyalTS!)
* Add support for reader_method = "delta" to SparkDFDatasource
* Fix databricks generator (thanks @sspitz3!)
* Improve performance of DataContext loading by moving optional import
* Fix several memory and performance issues in SparkDFDataset.

  - Use only distinct value count instead of bringing values to driver
  - Migrate away from UDF for set membership, nullity, and regex expectations

* Fix several UI issues in the data_documentation

  - Move prescriptive dataset expectations to Overview section
  - Fix broken link on Home breadcrumb
  - Scroll follows navigation properly
  - Improved flow for long items in value_set
  - Improved testing for ValidationRenderer
  - Clarify dependencies introduced in documentation sites
  - Improve testing and documentation for site_builder, including run_id filter
  - Fix missing header in Index page and cut-off tooltip
  - Add run_id to path for validation files


0.7.6
-----------------
* New Validation Renderer! Supports turning validation results into HTML and displays differences between the expected
  and the observed attributes of a dataset.
* Data Documentation sites are now fully configurable; a data context can be configured to generate multiple
  sites built with different GE objects to support a variety of data documentation use cases. See data documentation
  guide for more detail.
* CLI now has a new top-level command, `build-documentation` that can support rendering documentation for specified
  sites and even named data assets in a specific site.
* Introduced DotDict and LooselyTypedDotDict classes that allow to enforce typing of dictionaries.
* Bug fixes: improved internal logic of rendering data documentation, slack notification, and CLI profile command when
  datasource argument was not provided.

0.7.5
-----------------
* Fix missing requirement for pypandoc brought in from markdown support for notes rendering.

0.7.4
-----------------
* Fix numerous rendering bugs and formatting issues for rendering documentation.
* Add support for pandas extension dtypes in pandas backend of expect_column_values_to_be_of_type and
  expect_column_values_to_be_in_type_list and fix bug affecting some dtype-based checks.
* Add datetime and boolean column-type detection in BasicDatasetProfiler.
* Improve BasicDatasetProfiler performance by disabling interactive evaluation when output of expectation is not
  immediately used for determining next expectations in profile.
* Add support for rendering expectation_suite and expectation_level notes from meta in docs.
* Fix minor formatting issue in readthedocs documentation.

0.7.3
-----------------
* BREAKING: Harmonize expect_column_values_to_be_of_type and expect_column_values_to_be_in_type_list semantics in
  Pandas with other backends, including support for None type and type_list parameters to support profiling.
  *These type expectations now rely exclusively on native python or numpy type names.*
* Add configurable support for Custom DataAsset modules to DataContext
* Improve support for setting and inheriting custom data_asset_type names
* Add tooltips with expectations backing data elements to rendered documentation
* Allow better selective disabling of tests (thanks @RoyalITS)
* Fix documentation build errors causing missing code blocks on readthedocs
* Update the parameter naming system in DataContext to reflect data_asset_name *and* expectation_suite_name
* Change scary warning about discarding expectations to be clearer, less scary, and only in log
* Improve profiler support for boolean types, value_counts, and type detection
* Allow user to specify data_assets to profile via CLI
* Support CLI rendering of expectation_suite and EVR-based documentation

0.7.2
-----------------
* Improved error detection and handling in CLI "add datasource" feature
* Fixes in rendering of profiling results (descriptive renderer of validation results)
* Query Generator of SQLAlchemy datasource adds tables in non-default schemas to the data asset namespace
* Added convenience methods to display HTML renderers of sections in Jupyter notebooks
* Implemented prescriptive rendering of expectations for most expectation types

0.7.1
------------

* Added documentation/tutorials/videos for onboarding and new profiling and documentation features
* Added prescriptive documentation built from expectation suites
* Improved index, layout, and navigation of data context HTML documentation site
* Bug fix: non-Python files were not included in the package
* Improved the rendering logic to gracefully deal with failed expectations
* Improved the basic dataset profiler to be more resilient
* Implement expect_column_values_to_be_of_type, expect_column_values_to_be_in_type_list for SparkDFDataset
* Updated CLI with a new documentation command and improved profile and render commands
* Expectation suites and validation results within a data context are saved in a more readable form (with indentation)
* Improved compatibility between SparkDatasource and InMemoryGenerator
* Optimization for Pandas column type checking
* Optimization for Spark duplicate value expectation (thanks @orenovadia!)
* Default run_id format no longer includes ":" and specifies UTC time
* Other internal improvements and bug fixes


0.7.0
------------

Version 0.7 of Great Expectations is HUGE. It introduces several major new features
and a large number of improvements, including breaking API changes.

The core vocabulary of expectations remains consistent. Upgrading to
the new version of GE will primarily require changes to code that
uses data contexts; existing expectation suites will require only changes
to top-level names.

 * Major update of Data Contexts. Data Contexts now offer significantly \
   more support for building and maintaining expectation suites and \
   interacting with existing pipeline systems, including providing a namespace for objects.\
   They can handle integrating, registering, and storing validation results, and
   provide a namespace for data assets, making **batches** first-class citizens in GE.
   Read more: :ref:`data_context` or :py:mod:`great_expectations.data_context`

 * Major refactor of autoinspect. Autoinspect is now built around a module
   called "profile" which provides a class-based structure for building
   expectation suites. There is no longer a default  "autoinspect_func" --
   calling autoinspect requires explicitly passing the desired profiler. See :ref:`profiling`

 * New "Compile to Docs" feature produces beautiful documentation from expectations and expectation
   validation reports, helping keep teams on the same page.

 * Name clarifications: we've stopped using the overloaded terms "expectations
   config" and "config" and instead use "expectation suite" to refer to a
   collection (or suite!) of expectations that can be used for validating a
   data asset.

   - Expectation Suites include several top level keys that are useful \
     for organizing content in a data context: data_asset_name, \
     expectation_suite_name, and data_asset_type. When a data_asset is \
     validated, those keys will be placed in the `meta` key of the \
     validation result.

 * Major enhancement to the CLI tool including `init`, `render` and more flexibility with `validate`

 * Added helper notebooks to make it easy to get started. Each notebook acts as a combination of \
   tutorial and code scaffolding, to help you quickly learn best practices by applying them to \
   your own data.

 * Relaxed constraints on expectation parameter values, making it possible to declare many column
   aggregate expectations in a way that is always "vacuously" true, such as
   ``expect_column_values_to_be_between`` ``None`` and ``None``. This makes it possible to progressively
   tighten expectations while using them as the basis for profiling results and documentation.

  * Enabled caching on dataset objects by default.

 * Bugfixes and improvements:

   * New expectations:

     * expect_column_quantile_values_to_be_between
     * expect_column_distinct_values_to_be_in_set

   * Added support for ``head`` method on all current backends, returning a PandasDataset
   * More implemented expectations for SparkDF Dataset with optimizations

     * expect_column_values_to_be_between
     * expect_column_median_to_be_between
     * expect_column_value_lengths_to_be_between

   * Optimized histogram fetching for SqlalchemyDataset and SparkDFDataset
   * Added cross-platform internal partition method, paving path for improved profiling
   * Fixed bug with outputstrftime not being honored in PandasDataset
   * Fixed series naming for column value counts
   * Standardized naming for expect_column_values_to_be_of_type
   * Standardized and made explicit use of sample normalization in stdev calculation
   * Added from_dataset helper
   * Internal testing improvements
   * Documentation reorganization and improvements
   * Introduce custom exceptions for more detailed error logs

0.6.1
------------
* Re-add testing (and support) for py2
* NOTE: Support for SqlAlchemyDataset and SparkDFDataset is enabled via optional install \
  (e.g. ``pip install great_expectations[sqlalchemy]`` or ``pip install great_expectations[spark]``)

0.6.0
------------
* Add support for SparkDFDataset and caching (HUGE work from @cselig)
* Migrate distributional expectations to new testing framework
* Add support for two new expectations: expect_column_distinct_values_to_contain_set
  and expect_column_distinct_values_to_equal_set (thanks @RoyalTS)
* FUTURE BREAKING CHANGE: The new cache mechanism for Datasets, \
  when enabled, causes GE to assume that dataset does not change between evaluation of individual expectations. \
  We anticipate this will become the future default behavior.
* BREAKING CHANGE: Drop official support pandas < 0.22

0.5.1
---------------
* **Fix** issue where no result_format available for expect_column_values_to_be_null caused error
* Use vectorized computation in pandas (#443, #445; thanks @RoyalTS)


0.5.0
----------------
* Restructured class hierarchy to have a more generic DataAsset parent that maintains expectation logic separate \
  from the tabular organization of Dataset expectations
* Added new FileDataAsset and associated expectations (#416 thanks @anhollis)
* Added support for date/datetime type columns in some SQLAlchemy expectations (#413)
* Added support for a multicolumn expectation, expect multicolumn values to be unique (#408)
* **Optimization**: You can now disable `partial_unexpected_counts` by setting the `partial_unexpected_count` value to \
  0 in the result_format argument, and we do not compute it when it would not be returned. (#431, thanks @eugmandel)
* **Fix**: Correct error in unexpected_percent computations for sqlalchemy when unexpected values exceed limit (#424)
* **Fix**: Pass meta object to expectation result (#415, thanks @jseeman)
* Add support for multicolumn expectations, with `expect_multicolumn_values_to_be_unique` as an example (#406)
* Add dataset class to from_pandas to simplify using custom datasets (#404, thanks @jtilly)
* Add schema support for sqlalchemy data context (#410, thanks @rahulj51)
* Minor documentation, warning, and testing improvements (thanks @zdog).


0.4.5
----------------
* Add a new autoinspect API and remove default expectations.
* Improve details for expect_table_columns_to_match_ordered_list (#379, thanks @rlshuhart)
* Linting fixes (thanks @elsander)
* Add support for dataset_class in from_pandas (thanks @jtilly)
* Improve redshift compatibility by correcting faulty isnull operator (thanks @avanderm)
* Adjust partitions to use tail_weight to improve JSON compatibility and
  support special cases of KL Divergence (thanks @anhollis)
* Enable custom_sql datasets for databases with multiple schemas, by
  adding a fallback for column reflection (#387, thanks @elsander)
* Remove `IF NOT EXISTS` check for custom sql temporary tables, for
  Redshift compatibility (#372, thanks @elsander)
* Allow users to pass args/kwargs for engine creation in
  SqlAlchemyDataContext (#369, thanks @elsander)
* Add support for custom schema in SqlAlchemyDataset (#370, thanks @elsander)
* Use getfullargspec to avoid deprecation warnings.
* Add expect_column_values_to_be_unique to SqlAlchemyDataset
* **Fix** map expectations for categorical columns (thanks @eugmandel)
* Improve internal testing suite (thanks @anhollis and @ccnobbli)
* Consistently use value_set instead of mixing value_set and values_set (thanks @njsmith8)

0.4.4
----------------
* Improve CLI help and set CLI return value to the number of unmet expectations
* Add error handling for empty columns to SqlAlchemyDataset, and associated tests
* **Fix** broken support for older pandas versions (#346)
* **Fix** pandas deepcopy issue (#342)

0.4.3
-------
* Improve type lists in expect_column_type_to_be[_in_list] (thanks @smontanaro and @ccnobbli)
* Update cli to use entry_points for conda compatibility, and add version option to cli
* Remove extraneous development dependency to airflow
* Address SQlAlchemy warnings in median computation
* Improve glossary in documentation
* Add 'statistics' section to validation report with overall validation results (thanks @sotte)
* Add support for parameterized expectations
* Improve support for custom expectations with better error messages (thanks @syk0saje)
* Implement expect_column_value_lenghts_to_[be_between|equal] for SQAlchemy (thanks @ccnobbli)
* **Fix** PandasDataset subclasses to inherit child class

0.4.2
-------
* **Fix** bugs in expect_column_values_to_[not]_be_null: computing unexpected value percentages and handling all-null (thanks @ccnobbli)
* Support mysql use of Decimal type (thanks @bouke-nederstigt)
* Add new expectation expect_column_values_to_not_match_regex_list.

  * Change behavior of expect_column_values_to_match_regex_list to use python re.findall in PandasDataset, relaxing \
    matching of individuals expressions to allow matches anywhere in the string.

* **Fix** documentation errors and other small errors (thanks @roblim, @ccnobbli)

0.4.1
-------
* Correct inclusion of new data_context module in source distribution

0.4.0
-------
* Initial implementation of data context API and SqlAlchemyDataset including implementations of the following \
  expectations:

  * expect_column_to_exist
  * expect_table_row_count_to_be
  * expect_table_row_count_to_be_between
  * expect_column_values_to_not_be_null
  * expect_column_values_to_be_null
  * expect_column_values_to_be_in_set
  * expect_column_values_to_be_between
  * expect_column_mean_to_be
  * expect_column_min_to_be
  * expect_column_max_to_be
  * expect_column_sum_to_be
  * expect_column_unique_value_count_to_be_between
  * expect_column_proportion_of_unique_values_to_be_between

* Major refactor of output_format to new result_format parameter. See docs for full details:

  * exception_list and related uses of the term exception have been renamed to unexpected
  * Output formats are explicitly hierarchical now, with BOOLEAN_ONLY < BASIC < SUMMARY < COMPLETE. \
    All *column_aggregate_expectation* expectations now return element count and related information included at the \
    BASIC level or higher.

* New expectation available for parameterized distributions--\
  expect_column_parameterized_distribution_ks_test_p_value_to_be_greater_than (what a name! :) -- (thanks @ccnobbli)
* ge.from_pandas() utility (thanks @schrockn)
* Pandas operations on a PandasDataset now return another PandasDataset (thanks @dlwhite5)
* expect_column_to_exist now takes a column_index parameter to specify column order (thanks @louispotok)
* Top-level validate option (ge.validate())
* ge.read_json() helper (thanks @rjurney)
* Behind-the-scenes improvements to testing framework to ensure parity across data contexts.
* Documentation improvements, bug-fixes, and internal api improvements

0.3.2
-------
* Include requirements file in source dist to support conda

0.3.1
--------
* **Fix** infinite recursion error when building custom expectations
* Catch dateutil parsing overflow errors

0.2
-----
* Distributional expectations and associated helpers are improved and renamed to be more clear regarding the tests they apply
* Expectation decorators have been refactored significantly to streamline implementing expectations and support custom expectations
* API and examples for custom expectations are available
* New output formats are available for all expectations
* Significant improvements to test suite and compatibility<|MERGE_RESOLUTION|>--- conflicted
+++ resolved
@@ -12,13 +12,10 @@
 * [BUGFIX] Use renderer_type to set paths in jinja templates instead of utm_medium since utm_medium is optional
 * [ENHANCEMENT] Bring in custom_views_directory in DefaultJinjaView to enable custom jinja templates stored in plugins dir
 * [BUGFIX] fixed glossary links in walkthrough modal, README, CTA button, scaffold notebook
-<<<<<<< HEAD
-* [DOCS] Add AutoAPI as the primary source for API Reference docs.
-=======
 * [BUGFIX] Improved TupleGCSStoreBackend configurability (#1398 #1399)
 * [BUGFIX] Data Docs: switch bootstrap-table-filter-control.min.js to CDN
 * [ENHANCEMENT] BasicSuiteBuilderProfiler now rounds mostly values for readability
->>>>>>> 70ddeca5
+* [DOCS] Add AutoAPI as the primary source for API Reference docs.
 
 0.11.2
 -----------------
