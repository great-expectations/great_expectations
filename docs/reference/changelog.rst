.. _changelog:

#########
Changelog
#########

Develop
-----------------
<<<<<<< HEAD
* [ENHANCEMENT] Improve data docs page breadcrumbs to have clearer run information
=======
* [ENHANCEMENT] Data Docs Validation Results only shows unexpected value counts if all unexpected values are available
>>>>>>> 5cd955a4
* [DOCS] Add how-to guides for configuring MySQL and MSSQL Datasources

0.11.9
-----------------
* [FEATURE] New Dataset Support: Microsoft SQL Server
* [FEATURE] Render expectation validation results to markdown
* [FEATURE] Add --assume-yes/--yes/-y option to cli docs build command (thanks @feluelle)
* [FEATURE] Add SSO and SSH key pair authentication for Snowflake (thanks @dmateusp)
* [FEATURE] Add pattern-matching expectations that use the Standard SQL "LIKE" operator: "expect_column_values_to_match_like_pattern", "expect_column_values_to_not_match_like_pattern", "expect_column_values_to_match_like_pattern_list", and "expect_column_values_to_not_match_like_pattern_list"
* [ENHANCEMENT] Make Data Docs rendering of profiling results more flexible by deprecating the reliance on validation results having the specific run_name of "profiling"
* [ENHANCEMENT] Use green checkmark in Slack msgs instead of tada
* [ENHANCEMENT] log class instantiation errors for better debugging
* [BUGFIX] usage_statistics decorator now handles 'dry_run' flag
* [BUGFIX] Add spark_context to DatasourceConfigSchema (#1713) (thanks @Dandandan)
* [BUGFIX] Handle case when unexpected_count list element is str
* [DOCS] Deploying Data Docs
* [DOCS] New how-to guide: How to instantiate a Data Context on an EMR Spark cluster
* [DOCS] Managed Spark DF Documentation #1729 (thanks @mgorsk1)
* [DOCS] Typos and clarifications (thanks @dechoma @sbrugman @rexboyce)

0.11.8
-----------------
* [FEATURE] Customizable "Suite Edit" generated notebooks
* [ENHANCEMENT] Add support and docs for loading evaluation parameter from SQL database
* [ENHANCEMENT] Fixed some typos/grammar and a broken link in the suite_scaffold_notebook_renderer
* [ENHANCEMENT] allow updates to DatabaseStoreBackend keys by default, requiring `allow_update=False` to disallow
* [ENHANCEMENT] Improve support for prefixes declared in TupleS3StoreBackend that include reserved characters
* [BUGFIX] Fix issue where allow_updates was set for StoreBackend that did not support it
* [BUGFIX] Fix issue where GlobReaderBatchKwargsGenerator failed with relative base_directory
* [BUGFIX] Adding explicit requirement for "importlib-metadata" (needed for Python versions prior to Python 3.8).
* [MAINTENANCE] Install GitHub Dependabot
* [BUGFIX] Fix missing importlib for python 3.8 #1651

0.11.7
-----------------
* [ENHANCEMENT] Improve CLI error handling.
* [ENHANCEMENT] Do not register signal handlers if not running in main thread
* [ENHANCEMENT] store_backend (S3 and GCS) now throws InvalidKeyError if file does not exist at expected location
* [BUGFIX] ProfilerTypeMapping uses lists instead of sets to prevent serialization errors when saving suites created by JsonSchemaProfiler
* [DOCS] Update suite scaffold how-to
* [DOCS] Docs/how to define expectations that span multiple tables
* [DOCS] how to metadata stores validation on s3

0.11.6
-----------------
* [FEATURE] Auto-install Python DB packages.  If the required packages for a DB library are not installed, GE will offer the user to install them, without exiting CLI
* [FEATURE] Add new expectation expect_table_row_count_to_equal_other_table for SqlAlchemyDataset
* [FEATURE] A profiler that builds suites from JSONSchema files
* [ENHANCEMENT] Add ``.feather`` file support to PandasDatasource
* [ENHANCEMENT] Use ``colorama init`` to support terminal color on Windows
* [ENHANCEMENT] Update how_to_trigger_slack_notifications_as_a_validation_action.rst
* [ENHANCEMENT] Added note for config_version in great_expectations.yml
* [ENHANCEMENT] Implement "column_quantiles" for MySQL (via a compound SQLAlchemy query, since MySQL does not support "percentile_disc")
* [BUGFIX] "data_asset.validate" events with "data_asset_name" key in the batch kwargs were failing schema validation
* [BUGFIX] database_store_backend does not support storing Expectations in DB
* [BUGFIX] instantiation of ExpectationSuite always adds GE version metadata to prevent datadocs from crashing
* [BUGFIX] Fix all tests having to do with missing data source libraries
* [DOCS] will/docs/how_to/Store Expectations on Google Cloud Store

0.11.5
-----------------
* [FEATURE] Add support for expect_column_values_to_match_regex_list exception for Spark backend
* [ENHANCEMENT] Added 3 new usage stats events: "cli.new_ds_choice", "data_context.add_datasource", and "datasource.sqlalchemy.connect"
* [ENHANCEMENT] Support platform_specific_separator flag for TupleS3StoreBackend prefix
* [ENHANCEMENT] Allow environment substitution in config_variables.yml
* [BUGFIX] fixed issue where calling head() on a SqlAlchemyDataset would fail if the underlying table is empty
* [BUGFIX] fixed bug in rounding of mostly argument to nullity expectations produced by the BasicSuiteBuilderProfiler
* [DOCS] New How-to guide: How to add a Validation Operator (+ updated in Validation Operator doc strings)

0.11.4
-----------------
* [BUGIFX] Fixed an error that crashed the CLI when called in an environment with neither SQLAlchemy nor google.auth installed

0.11.3
-----------------
* [ENHANCEMENT] Removed the misleading scary "Site doesn't exist or is inaccessible" message that the CLI displayed before building Data Docs for the first time.
* [ENHANCEMENT] Catch sqlalchemy.exc.ArgumentError and google.auth.exceptions.GoogleAuthError in SqlAlchemyDatasource __init__ and re-raise them as DatasourceInitializationError - this allows the CLI to execute its retry logic when users provide a malformed SQLAlchemy URL or attempt to connect to a BigQuery project without having proper authentication.
* [BUGFIX] Fixed issue where the URL of the Glossary of Expectations article in the auto-generated suite edit notebook was wrong (out of date) (#1557).
* [BUGFIX] Use renderer_type to set paths in jinja templates instead of utm_medium since utm_medium is optional
* [ENHANCEMENT] Bring in custom_views_directory in DefaultJinjaView to enable custom jinja templates stored in plugins dir
* [BUGFIX] fixed glossary links in walkthrough modal, README, CTA button, scaffold notebook
* [BUGFIX] Improved TupleGCSStoreBackend configurability (#1398 #1399)
* [BUGFIX] Data Docs: switch bootstrap-table-filter-control.min.js to CDN
* [ENHANCEMENT] BasicSuiteBuilderProfiler now rounds mostly values for readability
* [DOCS] Add AutoAPI as the primary source for API Reference docs.

0.11.2
-----------------
* [FEATURE] Add support for expect_volumn_values_to_match_json_schema exception for Spark backend (thanks @chipmyersjr!)
* [ENHANCEMENT] Add formatted __repr__ for ValidationOperatorResult
* [ENHANCEMENT] add option to suppress logging when getting expectation suite
* [BUGFIX] Fix object name construction when calling SqlAlchemyDataset.head (thanks @mascah!)
* [BUGFIX] Fixed bug where evaluation parameters used in arithmetic expressions would not be identified as upstream dependencies.
* [BUGFIX] Fix issue where DatabaseStoreBackend threw IntegrityError when storing same metric twice
* [FEATURE] Added new cli upgrade helper to help facilitate upgrading projects to be compatible with GE 0.11.
  See :ref:`upgrading_to_0.11` for more info.
* [BUGFIX] Fixed bug preventing GCS Data Docs sites to cleaned
* [BUGFIX] Correct doc link in checkpoint yml
* [BUGFIX] Fixed issue where CLI checkpoint list truncated names (#1518)
* [BUGFIX] Fix S3 Batch Kwargs Generator incorrect migration to new build_batch_kwargs API
* [BUGFIX] Fix missing images in data docs walkthrough modal
* [BUGFIX] Fix bug in checkpoints that was causing incorrect run_time to be set
* [BUGFIX] Fix issue where data docs could remove trailing zeros from values when low precision was requested

0.11.1
-----------------
* [BUGFIX] Fixed bug that was caused by comparison between timezone aware and non-aware datetimes
* [DOCS] Updated docs with info on typed run ids and validation operator results
* [BUGFIX] Update call-to-action buttons on index page with correct URLs

0.11.0
-----------------
* [BREAKING] ``run_id`` is now typed using the new ``RunIdentifier`` class, which consists of a ``run_time`` and
  ``run_name``. Existing projects that have Expectation Suite Validation Results must be migrated.
  See :ref:`upgrading_to_0.11` for instructions.
* [BREAKING] ``ValidationMetric`` and ``ValidationMetricIdentifier`` objects now have a ``data_asset_name`` attribute.
  Existing projects with evaluation parameter stores that have database backends must be migrated.
  See :ref:`upgrading_to_0.11` for instructions.
* [BREAKING] ``ValidationOperator.run`` now returns an instance of new type, ``ValidationOperatorResult`` (instead of a
  dictionary). If your code uses output from Validation Operators, it must be updated.
* Major update to the styling and organization of documentation! Watch for more content and reorganization as we continue to improve the documentation experience with Great Expectations.
* [FEATURE] Data Docs: redesigned index page with paginated/sortable/searchable/filterable tables
* [FEATURE] Data Docs: searchable tables on Expectation Suite Validation Result pages
* ``data_asset_name`` is now added to batch_kwargs by batch_kwargs_generators (if available) and surfaced in Data Docs
* Renamed all ``generator_asset`` parameters to ``data_asset_name``
* Updated the dateutil dependency
* Added experimental QueryStore
* Removed deprecated cli tap command
* Added of 0.11 upgrade helper
* Corrected Scaffold maturity language in notebook to Experimental
* Updated the installation/configuration documentation for Snowflake users
* [ENHANCEMENT] Improved error messages for misconfigured checkpoints.
* [BUGFIX] Fixed bug that could cause some substituted variables in DataContext config to be saved to `great_expectations.yml`

0.10.12
-----------------
* [DOCS] Improved help for CLI `checkpoint` command
* [BUGFIX] BasicSuiteBuilderProfiler could include extra expectations when only some expectations were selected (#1422)
* [FEATURE] add support for `expect_multicolumn_values_to_be_unique` and `expect_column_pair_values_A_to_be_greater_than_B`
  to `Spark`. Thanks @WilliamWsyHK!
* [ENHANCEMENT] Allow a dictionary of variables can be passed to the DataContext constructor to allow override
  config variables at runtime. Thanks @balexander!
* [FEATURE] add support for `expect_column_pair_values_A_to_be_greater_than_B` to `Spark`.
* [BUGFIX] Remove SQLAlchemy typehints to avoid requiring library (thanks @mzjp2)!
* [BUGFIX] Fix issue where quantile boundaries could not be set to zero. Thanks @kokes!

0.10.11
-----------------
* Bugfix: build_data_docs list_keys for GCS returns keys and when empty a more user friendly message
* ENHANCEMENT: Enable Redshift Quantile Profiling


0.10.10
-----------------
* Removed out-of-date Airflow integration examples. This repo provides a comprehensive example of Airflow integration: `#GE Airflow Example <https://github.com/superconductive/ge_tutorials>`_
* Bugfix suite scaffold notebook now has correct suite name in first markdown cell.
* Bugfix: fixed an example in the custom expectations documentation article - "result" key was missing in the returned dictionary
* Data Docs Bugfix: template string substitution is now done using .safe_substitute(), to handle cases where string templates
  or substitution params have extraneous $ signs. Also added logic to handle templates where intended output has groupings of 2 or more $ signs
* Docs fix: fix in yml for example action_list_operator for metrics
* GE is now auto-linted using Black

-----------------

* DataContext.get_docs_sites_urls now raises error if non-existent site_name is specified
* Bugfix for the CLI command `docs build` ignoring the --site_name argument (#1378)
* Bugfix and refactor for `datasource delete` CLI command (#1386) @mzjp2
* Instantiate datasources and validate config only when datasource is used (#1374) @mzjp2
* suite delete changed from an optional argument to a required one
* bugfix for uploading objects to GCP #1393
* added a new usage stats event for the case when a data context is created through CLI
* tuplefilestore backend, expectationstore backend remove_key bugs fixed
* no url is returned on empty data_docs site
* return url for resource only if key exists
* Test added for the period special char case
* updated checkpoint module to not require sqlalchemy
* added BigQuery as an option in the list of databases in the CLI
* added special cases for handling BigQuery - table names are already qualified with schema name, so we must make sure that we do not prepend the schema name twice
* changed the prompt for the name of the temp table in BigQuery in the CLI to hint that a fully qualified name (project.dataset.table) should be provided
* Bugfix for: expect_column_quantile_values_to_be_between expectation throws an "unexpected keyword WITHIN" on BigQuery (#1391)

0.10.8
-----------------
* added support for overriding the default jupyter command via a GE_JUPYTER_COMMAND environment variable (#1347) @nehiljain
* Bugfix for checkpoint missing template (#1379)

0.10.7
-----------------
* crud delete suite bug fix

0.10.6
-----------------

* Checkpoints: a new feature to ease deployment of suites into your pipelines
  - DataContext.list_checkpoints() returns a list of checkpoint names found in the project
  - DataContext.get_checkpoint() returns a validated dictionary loaded from yml
  - new cli commands
    - `checkpoint new`
    - `checkpoint list`
    - `checkpoint run`
    - `checkpoint script`
* marked cli `tap` commands as deprecating on next release
* marked cli `validation-operator run` command as deprecating
* internal improvements in the cli code
* Improve UpdateDataDocsAction docs

0.10.5
-----------------

* improvements to ge.read_json tests
* tidy up the changelog

  - Fix bullet list spacing issues
  - Fix 0.10. formatting
  - Drop roadmap_and_changelog.rst and move changelog.rst to the top level of the table of contents
* DataContext.run_validation_operator() now raises a DataContextError if:
  - no batches are passed
  - batches are of the the wrong type
  - no matching validation operator is found in the project
* Clarified scaffolding language in scaffold notebook
* DataContext.create() adds an additional directory: `checkpoints`
* Marked tap command for deprecation in next major release

0.10.4
-----------------
* consolidated error handling in CLI DataContext loading
* new cli command `suite scaffold` to speed up creation of suites
* new cli command `suite demo` that creates an example suite
* Update bigquery.rst `#1330 <https://github.com/great-expectations/great_expectations/issues/1330>`_
* Fix datetime reference in create_expectations.rst `#1321 <https://github.com/great-expectations/great_expectations/issues/1321>`_ Thanks @jschendel !
* Update issue templates
* CLI command experimental decorator
* Update style_guide.rst
* Add pull request template
* Use pickle to generate hash for dataframes with unhashable objects. `#1315 <https://github.com/great-expectations/great_expectations/issues/1315>`_ Thanks @shahinism !
* Unpin pytest

0.10.3
-----------------
* Use pickle to generate hash for dataframes with unhashable objects.

0.10.2
-----------------
* renamed NotebookRenderer to SuiteEditNotebookRenderer
* SuiteEditNotebookRenderer now lints using black
* New SuiteScaffoldNotebookRenderer renderer to expedite suite creation
* removed autopep8 dependency
* bugfix: extra backslash in S3 urls if store was configured without a prefix `#1314 <https://github.com/great-expectations/great_expectations/issues/1314>`_

0.10.1
-----------------
* removing bootstrap scrollspy on table of contents `#1282 <https://github.com/great-expectations/great_expectations/issues/1282>`_
* Silently tolerate connection timeout during usage stats reporting

0.10.0
-----------------
* (BREAKING) Clarified API language: renamed all ``generator`` parameters and methods to the more correct ``batch_kwargs_generator`` language. Existing projects may require simple migration steps. See :ref:`Upgrading to 0.10.x` for instructions.
* Adds anonymized usage statistics to Great Expectations. See this article for details: :ref:`Usage Statistics`.
* CLI: improve look/consistency of ``docs list``, ``suite list``, and ``datasource list`` output; add ``store list`` and ``validation-operator list`` commands.
* New SuiteBuilderProfiler that facilitates faster suite generation by allowing columns to be profiled
* Added two convenience methods to ExpectationSuite: get_table_expectations & get_column_expectations
* Added optional profiler_configuration to DataContext.profile() and DataAsset.profile()
* Added list_available_expectation_types() to DataAsset

0.9.11
-----------------
* Add evaluation parameters support in WarningAndFailureExpectationSuitesValidationOperator `#1284 <https://github.com/great-expectations/great_expectations/issues/1284>`_ thanks `@balexander <https://github.com/balexander>`_
* Fix compatibility with MS SQL Server. `#1269 <https://github.com/great-expectations/great_expectations/issues/1269>`_ thanks `@kepiej <https://github.com/kepiej>`_
* Bug fixes for query_generator `#1292 <https://github.com/great-expectations/great_expectations/issues/1292>`_ thanks `@ian-whitestone <https://github.com/ian-whitestone>`_

0.9.10
-----------------
* Data Docs: improve configurability of site_section_builders
* TupleFilesystemStoreBackend now ignore `.ipynb_checkpoints` directories `#1203 <https://github.com/great-expectations/great_expectations/issues/1203>`_
* bugfix for Data Docs links encoding on S3 `#1235 <https://github.com/great-expectations/great_expectations/issues/1235>`_

0.9.9
-----------------
* Allow evaluation parameters support in run_validation_operator
* Add log_level parameter to jupyter_ux.setup_notebook_logging.
* Add experimental display_profiled_column_evrs_as_section and display_column_evrs_as_section methods, with a minor (nonbreaking) refactor to create a new _render_for_jupyter method.
* Allow selection of site in UpdateDataDocsAction with new arg target_site_names in great_expectations.yml
* Fix issue with regular expression support in BigQuery (#1244)

0.9.8
-----------------
* Allow basic operations in evaluation parameters, with or without evaluation parameters.
* When unexpected exceptions occur (e.g., during data docs rendering), the user will see detailed error messages, providing information about the specific issue as well as the stack trace.
* Remove the "project new" option from the command line (since it is not implemented; users can only run "init" to create a new project).
* Update type detection for bigquery based on driver changes in pybigquery driver 0.4.14. Added a warning for users who are running an older pybigquery driver
* added execution tests to the NotebookRenderer to mitigate codegen risks
* Add option "persist", true by default, for SparkDFDataset to persist the DataFrame it is passed. This addresses #1133 in a deeper way (thanks @tejsvirai for the robust debugging support and reproduction on spark).

  * Disabling this option should *only* be done if the user has *already* externally persisted the DataFrame, or if the dataset is too large to persist but *computations are guaranteed to be stable across jobs*.

* Enable passing dataset kwargs through datasource via dataset_options batch_kwarg.
* Fix AttributeError when validating expectations from a JSON file
* Data Docs: fix bug that was causing erratic scrolling behavior when table of contents contains many columns
* Data Docs: add ability to hide how-to buttons and related content in Data Docs

0.9.7
-----------------
* Update marshmallow dependency to >3. NOTE: as of this release, you MUST use marshamllow >3.0, which REQUIRES python 3. (`#1187 <https://github.com/great-expectations/great_expectations/issues/1187>`_) @jcampbell

  * Schema checking is now stricter for expectation suites, and data_asset_name must not be present as a top-level key in expectation suite json. It is safe to remove.
  * Similarly, datasource configuration must now adhere strictly to the required schema, including having any required credentials stored in the "credentials" dictionary.

* New beta CLI command: `tap new` that generates an executable python file to expedite deployments. (`#1193 <https://github.com/great-expectations/great_expectations/issues/1193>`_) @Aylr
* bugfix in TableBatchKwargsGenerator docs
* Added feature maturity in README (`#1203 <https://github.com/great-expectations/great_expectations/issues/1203>`_) @kyleaton
* Fix failing test that should skip if postgresql not running (`#1199 <https://github.com/great-expectations/great_expectations/issues/1199>`_) @cicdw


0.9.6
-----------------
* validate result dict when instantiating an ExpectationValidationResult (`#1133 <https://github.com/great-expectations/great_expectations/issues/1133>`_)
* DataDocs: Expectation Suite name on Validation Result pages now link to Expectation Suite page
* `great_expectations init`: cli now asks user if csv has header when adding a Spark Datasource with csv file
* Improve support for using GCP Storage Bucket as a Data Docs Site backend (thanks @hammadzz)
* fix notebook renderer handling for expectations with no column kwarg and table not in their name (`#1194 <https://github.com/great-expectations/great_expectations/issues/1194>`_)


0.9.5
-----------------
* Fixed unexpected behavior with suite edit, data docs and jupyter
* pytest pinned to 5.3.5


0.9.4
-----------------
* Update CLI `init` flow to support snowflake transient tables
* Use filename for default expectation suite name in CLI `init`
* Tables created by SqlAlchemyDataset use a shorter name with 8 hex characters of randomness instead of a full uuid
* Better error message when config substitution variable is missing
* removed an unused directory in the GE folder
* removed obsolete config error handling
* Docs typo fixes
* Jupyter notebook improvements
* `great_expectations init` improvements
* Simpler messaging in validation notebooks
* replaced hacky loop with suite list call in notebooks
* CLI suite new now supports `--empty` flag that generates an empty suite and opens a notebook
* add error handling to `init` flow for cases where user tries using a broken file


0.9.3
-----------------
* Add support for transient table creation in snowflake (#1012)
* Improve path support in TupleStoreBackend for better cross-platform compatibility
* New features on `ExpectationSuite`

  - ``add_citation()``
  - ``get_citations()``

* `SampleExpectationsDatasetProfiler` now leaves a citation containing the original batch kwargs
* `great_expectations suite edit` now uses batch_kwargs from citations if they exist
* Bugfix :: suite edit notebooks no longer blow away the existing suite while loading a batch of data
* More robust and tested logic in `suite edit`
* DataDocs: bugfixes and improvements for smaller viewports
* Bugfix :: fix for bug that crashes SampleExpectationsDatasetProfiler if unexpected_percent is of type decimal.Decimal (`#1109 <https://github.com/great-expectations/great_expectations/issues/1109>`_)


0.9.2
-----------------
* Fixes #1095
* Added a `list_expectation_suites` function to `data_context`, and a corresponding CLI function - `suite list`.
* CI no longer enforces legacy python tests.

0.9.1
------
* Bugfix for dynamic "How to Edit This Expectation Suite" command in DataDocs

0.9.0
-----------------

Version 0.9.0 is a major update to Great Expectations! The DataContext has continued to evolve into a powerful tool
for ensuring that Expectation Suites can properly represent the way users think about their data, and upgrading will
make it much easier to store and share expectation suites, and to build data docs that support your whole team.
You’ll get awesome new features including improvements to data docs look and the ability to choose and store metrics
for building flexible data quality dashboards.

The changes for version 0.9.0 fall into several broad areas:

1. Onboarding

Release 0.9.0 of Great Expectations makes it much easier to get started with the project. The `init` flow has grown
to support a much wider array of use cases and to use more natural language rather than introducing
GreatExpectations concepts earlier. You can more easily configure different backends and datasources, take advantage
of guided walkthroughs to find and profile data, and share project configurations with colleagues.

If you have already completed the `init` flow using a previous version of Great Expectations, you do not need to
rerun the command. However, **there are some small changes to your configuration that will be required**. See
:ref:`migrating_versions` for details.

2. CLI Command Improvements

With this release we have introduced a consistent naming pattern for accessing subcommands based on the noun (a
Great Expectations object like `suite` or `docs`) and verb (an action like `edit` or `new`). The new user experience
will allow us to more naturally organize access to CLI tools as new functionality is added.

3. Expectation Suite Naming and Namespace Changes

Defining shared expectation suites and validating data from different sources is much easier in this release. The
DataContext, which manages storage and configuration of expectations, validations, profiling, and data docs, no
longer requires that expectation suites live in a datasource-specific “namespace.” Instead, you should name suites
with the logical name corresponding to your data, making it easy to share them or validate against different data
sources. For example, the expectation suite "npi" for National Provider Identifier data can now be shared across
teams who access the same logical data in local systems using Pandas, on a distributed Spark cluster, or via a
relational database.

Batch Kwargs, or instructions for a datasource to build a batch of data, are similarly freed from a required
namespace, and you can more easily integrate Great Expectations into workflows where you do not need to use a
BatchKwargsGenerator (usually because you have a batch of data ready to validate, such as in a table or a known
directory).

The most noticeable impact of this API change is in the complete removal of the DataAssetIdentifier class. For
example, the `create_expectation_suite` and `get_batch` methods now no longer require a data_asset_name parameter,
relying only on the expectation_suite_name and batch_kwargs to do their job. Similarly, there is no more asset name
normalization required. See the upgrade guide for more information.

4. Metrics and Evaluation Parameter Stores

Metrics have received much more love in this release of Great Expectations! We've improved the system for declaring
evaluation parameters that support dependencies between different expectation suites, so you can easily identify a
particular field in the result of one expectation to use as the input into another. And the MetricsStore is now much
more flexible, supporting a new ValidationAction that makes it possible to select metrics from a validation result
to be saved in a database where they can power a dashboard.

5. Internal Type Changes and Improvements

Finally, in this release, we have done a lot of work under the hood to make things more robust, including updating
all of the internal objects to be more strongly typed. That change, while largely invisible to end users, paves the
way for some really exciting opportunities for extending Great Expectations as we build a bigger community around
the project.


We are really excited about this release, and encourage you to upgrade right away to take advantage of the more
flexible naming and simpler API for creating, accessing, and sharing your expectations. As always feel free to join
us on Slack for questions you don't see addressed!


0.8.9__develop
-----------------


0.8.8
-----------------
* Add support for allow_relative_error to expect_column_quantile_values_to_be_between, allowing Redshift users access
  to this expectation
* Add support for checking backend type information for datetime columns using expect_column_min_to_be_between and
  expect_column_max_to_be_between

0.8.7
-----------------
* Add support for expect_column_values_to_be_of_type for BigQuery backend (#940)
* Add image CDN for community usage stats
* Documentation improvements and fixes

0.8.6
-----------------
* Raise informative error if config variables are declared but unavailable
* Update ExpectationsStore defaults to be consistent across all FixedLengthTupleStoreBackend objects
* Add support for setting spark_options via SparkDFDatasource
* Include tail_weights by default when using build_continuous_partition_object
* Fix Redshift quantiles computation and type detection
* Allow boto3 options to be configured (#887)

0.8.5
-----------------
* BREAKING CHANGE: move all reader options from the top-level batch_kwargs object to a sub-dictionary called
  "reader_options" for SparkDFDatasource and PandasDatasource. This means it is no longer possible to specify
  supplemental reader-specific options at the top-level of `get_batch`,  `yield_batch_kwargs` or `build_batch_kwargs`
  calls, and instead, you must explicitly specify that they are reader_options, e.g. by a call such as:
  `context.yield_batch_kwargs(data_asset_name, reader_options={'encoding': 'utf-8'})`.
* BREAKING CHANGE: move all query_params from the top-level batch_kwargs object to a sub-dictionary called
  "query_params" for SqlAlchemyDatasource. This means it is no longer possible to specify supplemental query_params at
  the top-level of `get_batch`,  `yield_batch_kwargs` or `build_batch_kwargs`
  calls, and instead, you must explicitly specify that they are query_params, e.g. by a call such as:
  `context.yield_batch_kwargs(data_asset_name, query_params={'schema': 'foo'})`.
* Add support for filtering validation result suites and validation result pages to show only failed expectations in
  generated documentation
* Add support for limit parameter to batch_kwargs for all datasources: Pandas, SqlAlchemy, and SparkDF; add support
  to generators to support building batch_kwargs with limits specified.
* Include raw_query and query_params in query_generator batch_kwargs
* Rename generator keyword arguments from data_asset_name to generator_asset to avoid ambiguity with normalized names
* Consistently migrate timestamp from batch_kwargs to batch_id
* Include batch_id in validation results
* Fix issue where batch_id was not included in some generated datasets
* Fix rendering issue with expect_table_columns_to_match_ordered_list expectation
* Add support for GCP, including BigQuery and GCS
* Add support to S3 generator for retrieving directories by specifying the `directory_assets` configuration
* Fix warning regarding implicit class_name during init flow
* Expose build_generator API publicly on datasources
* Allow configuration of known extensions and return more informative message when SubdirReaderBatchKwargsGenerator cannot find
  relevant files.
* Add support for allow_relative_error on internal dataset quantile functions, and add support for
  build_continuous_partition_object in Redshift
* Fix truncated scroll bars in value_counts graphs


0.8.4.post0
----------------
* Correct a packaging issue resulting in missing notebooks in tarball release; update docs to reflect new notebook
  locations.


0.8.4
-----------------
* Improved the tutorials that walk new users through the process of creating expectations and validating data
* Changed the flow of the init command - now it creates the scaffolding of the project and adds a datasource. After
  that users can choose their path.
* Added a component with links to useful tutorials to the index page of the Data Docs website
* Improved the UX of adding a SQL datasource in the CLI - now the CLI asks for specific credentials for Postgres,
  MySQL, Redshift and Snowflake, allows continuing debugging in the config file and has better error messages
* Added batch_kwargs information to DataDocs validation results
* Fix an issue affecting file stores on Windows


0.8.3
-----------------
* Fix a bug in data-docs' rendering of mostly parameter
* Correct wording for expect_column_proportion_of_unique_values_to_be_between
* Set charset and meta tags to avoid unicode decode error in some browser/backend configurations
* Improve formatting of empirical histograms in validation result data docs
* Add support for using environment variables in `config_variables_file_path`
* Documentation improvements and corrections


0.8.2.post0
------------
* Correct a packaging issue resulting in missing css files in tarball release


0.8.2
-----------------
* Add easier support for customizing data-docs css
* Use higher precision for rendering 'mostly' parameter in data-docs; add more consistent locale-based
  formatting in data-docs
* Fix an issue causing visual overlap of large numbers of validation results in build-docs index
* Documentation fixes (thanks @DanielOliver!) and improvements
* Minor CLI wording fixes
* Improved handling of MySql temporary tables
* Improved detection of older config versions


0.8.1
-----------------
* Fix an issue where version was reported as '0+unknown'


0.8.0
-----------------

Version 0.8.0 is a significant update to Great Expectations, with many improvements focused on configurability
and usability.  See the :ref:`migrating_versions` guide for more details on specific changes, which include
several breaking changes to configs and APIs.

Highlights include:

1. Validation Operators and Actions. Validation operators make it easy to integrate GE into a variety of pipeline runners. They
   offer one-line integration that emphasizes configurability. See the :ref:`validation_operators_and_actions`
   feature guide for more information.

   - The DataContext `get_batch` method no longer treats `expectation_suite_name` or `batch_kwargs` as optional; they
     must be explicitly specified.
   - The top-level GE validate method allows more options for specifying the specific data_asset class to use.

2. First-class support for plugins in a DataContext, with several features that make it easier to configure and
   maintain DataContexts across common deployment patterns.

   - **Environments**: A DataContext can now manage :ref:`environment_and_secrets` more easily thanks to more dynamic and
     flexible variable substitution.
   - **Stores**: A new internal abstraction for DataContexts, :ref:`stores_reference`, make extending GE easier by
     consolidating logic for reading and writing resources from a database, local, or cloud storage.
   - **Types**: Utilities configured in a DataContext are now referenced using `class_name` and `module_name` throughout
     the DataContext configuration, making it easier to extend or supplement pre-built resources. For now, the "type"
     parameter is still supported but expect it to be removed in a future release.

3. Partitioners: Batch Kwargs are clarified and enhanced to help easily reference well-known chunks of data using a
   partition_id. Batch ID and Batch Fingerprint help round out support for enhanced metadata around data
   assets that GE validates. See :ref:`batch_identifiers` for more information. The `GlobReaderBatchKwargsGenerator`,
   `QueryBatchKwargsGenerator`, `S3GlobReaderBatchKwargsGenerator`, `SubdirReaderBatchKwargsGenerator`, and `TableBatchKwargsGenerator` all support partition_id for
   easily accessing data assets.

4. Other Improvements:

   - We're beginning a long process of some under-the-covers refactors designed to make GE more maintainable as we
     begin adding additional features.
   - Restructured documentation: our docs have a new structure and have been reorganized to provide space for more
     easily adding and accessing reference material. Stay tuned for additional detail.
   - The command build-documentation has been renamed build-docs and now by
     default opens the Data Docs in the users' browser.

v0.7.11
-----------------
* Fix an issue where head() lost the column name for SqlAlchemyDataset objects with a single column
* Fix logic for the 'auto' bin selection of `build_continuous_partition_object`
* Add missing jinja2 dependency
* Fix an issue with inconsistent availability of strict_min and strict_max options on expect_column_values_to_be_between
* Fix an issue where expectation suite evaluation_parameters could be overriden by values during validate operation


v0.7.10
-----------------
* Fix an issue in generated documentation where the Home button failed to return to the index
* Add S3 Generator to module docs and improve module docs formatting
* Add support for views to QueryBatchKwargsGenerator
* Add success/failure icons to index page
* Return to uniform histogram creation during profiling to avoid large partitions for internal performance reasons


v0.7.9
-----------------
* Add an S3 generator, which will introspect a configured bucket and generate batch_kwargs from identified objects
* Add support to PandasDatasource and SparkDFDatasource for reading directly from S3
* Enhance the Site Index page in documentation so that validation results are sorted and display the newest items first
  when using the default run-id scheme
* Add a new utility method, `build_continuous_partition_object` which will build partition objects using the dataset
  API and so supports any GE backend.
* Fix an issue where columns with spaces in their names caused failures in some SqlAlchemyDataset and SparkDFDataset
  expectations
* Fix an issue where generated queries including null checks failed on MSSQL (#695)
* Fix an issue where evaluation parameters passed in as a set instead of a list could cause JSON serialization problems
  for the result object (#699)


v0.7.8
-----------------
* BREAKING: slack webhook URL now must be in the profiles.yml file (treat as a secret)
* Profiler improvements:

  - Display candidate profiling data assets in alphabetical order
  - Add columns to the expectation_suite meta during profiling to support human-readable description information

* Improve handling of optional dependencies during CLI init
* Improve documentation for create_expectations notebook
* Fix several anachronistic documentation and docstring phrases (#659, #660, #668, #681; #thanks @StevenMMortimer)
* Fix data docs rendering issues:

  - documentation rendering failure from unrecognized profiled column type (#679; thanks @dinedal))
  - PY2 failure on encountering unicode (#676)


0.7.7
-----------------
* Standardize the way that plugin module loading works. DataContext will begin to use the new-style class and plugin
  identification moving forward; yml configs should specify class_name and module_name (with module_name optional for
  GE types). For now, it is possible to use the "type" parameter in configuration (as before).
* Add support for custom data_asset_type to all datasources
* Add support for strict_min and strict_max to inequality-based expectations to allow strict inequality checks
  (thanks @RoyalTS!)
* Add support for reader_method = "delta" to SparkDFDatasource
* Fix databricks generator (thanks @sspitz3!)
* Improve performance of DataContext loading by moving optional import
* Fix several memory and performance issues in SparkDFDataset.

  - Use only distinct value count instead of bringing values to driver
  - Migrate away from UDF for set membership, nullity, and regex expectations

* Fix several UI issues in the data_documentation

  - Move prescriptive dataset expectations to Overview section
  - Fix broken link on Home breadcrumb
  - Scroll follows navigation properly
  - Improved flow for long items in value_set
  - Improved testing for ValidationRenderer
  - Clarify dependencies introduced in documentation sites
  - Improve testing and documentation for site_builder, including run_id filter
  - Fix missing header in Index page and cut-off tooltip
  - Add run_id to path for validation files


0.7.6
-----------------
* New Validation Renderer! Supports turning validation results into HTML and displays differences between the expected
  and the observed attributes of a dataset.
* Data Documentation sites are now fully configurable; a data context can be configured to generate multiple
  sites built with different GE objects to support a variety of data documentation use cases. See data documentation
  guide for more detail.
* CLI now has a new top-level command, `build-documentation` that can support rendering documentation for specified
  sites and even named data assets in a specific site.
* Introduced DotDict and LooselyTypedDotDict classes that allow to enforce typing of dictionaries.
* Bug fixes: improved internal logic of rendering data documentation, slack notification, and CLI profile command when
  datasource argument was not provided.

0.7.5
-----------------
* Fix missing requirement for pypandoc brought in from markdown support for notes rendering.

0.7.4
-----------------
* Fix numerous rendering bugs and formatting issues for rendering documentation.
* Add support for pandas extension dtypes in pandas backend of expect_column_values_to_be_of_type and
  expect_column_values_to_be_in_type_list and fix bug affecting some dtype-based checks.
* Add datetime and boolean column-type detection in BasicDatasetProfiler.
* Improve BasicDatasetProfiler performance by disabling interactive evaluation when output of expectation is not
  immediately used for determining next expectations in profile.
* Add support for rendering expectation_suite and expectation_level notes from meta in docs.
* Fix minor formatting issue in readthedocs documentation.

0.7.3
-----------------
* BREAKING: Harmonize expect_column_values_to_be_of_type and expect_column_values_to_be_in_type_list semantics in
  Pandas with other backends, including support for None type and type_list parameters to support profiling.
  *These type expectations now rely exclusively on native python or numpy type names.*
* Add configurable support for Custom DataAsset modules to DataContext
* Improve support for setting and inheriting custom data_asset_type names
* Add tooltips with expectations backing data elements to rendered documentation
* Allow better selective disabling of tests (thanks @RoyalITS)
* Fix documentation build errors causing missing code blocks on readthedocs
* Update the parameter naming system in DataContext to reflect data_asset_name *and* expectation_suite_name
* Change scary warning about discarding expectations to be clearer, less scary, and only in log
* Improve profiler support for boolean types, value_counts, and type detection
* Allow user to specify data_assets to profile via CLI
* Support CLI rendering of expectation_suite and EVR-based documentation

0.7.2
-----------------
* Improved error detection and handling in CLI "add datasource" feature
* Fixes in rendering of profiling results (descriptive renderer of validation results)
* Query Generator of SQLAlchemy datasource adds tables in non-default schemas to the data asset namespace
* Added convenience methods to display HTML renderers of sections in Jupyter notebooks
* Implemented prescriptive rendering of expectations for most expectation types

0.7.1
------------

* Added documentation/tutorials/videos for onboarding and new profiling and documentation features
* Added prescriptive documentation built from expectation suites
* Improved index, layout, and navigation of data context HTML documentation site
* Bug fix: non-Python files were not included in the package
* Improved the rendering logic to gracefully deal with failed expectations
* Improved the basic dataset profiler to be more resilient
* Implement expect_column_values_to_be_of_type, expect_column_values_to_be_in_type_list for SparkDFDataset
* Updated CLI with a new documentation command and improved profile and render commands
* Expectation suites and validation results within a data context are saved in a more readable form (with indentation)
* Improved compatibility between SparkDatasource and InMemoryGenerator
* Optimization for Pandas column type checking
* Optimization for Spark duplicate value expectation (thanks @orenovadia!)
* Default run_id format no longer includes ":" and specifies UTC time
* Other internal improvements and bug fixes


0.7.0
------------

Version 0.7 of Great Expectations is HUGE. It introduces several major new features
and a large number of improvements, including breaking API changes.

The core vocabulary of expectations remains consistent. Upgrading to
the new version of GE will primarily require changes to code that
uses data contexts; existing expectation suites will require only changes
to top-level names.

 * Major update of Data Contexts. Data Contexts now offer significantly \
   more support for building and maintaining expectation suites and \
   interacting with existing pipeline systems, including providing a namespace for objects.\
   They can handle integrating, registering, and storing validation results, and
   provide a namespace for data assets, making **batches** first-class citizens in GE.
   Read more: :ref:`data_context` or :py:mod:`great_expectations.data_context`

 * Major refactor of autoinspect. Autoinspect is now built around a module
   called "profile" which provides a class-based structure for building
   expectation suites. There is no longer a default  "autoinspect_func" --
   calling autoinspect requires explicitly passing the desired profiler. See :ref:`profiling`

 * New "Compile to Docs" feature produces beautiful documentation from expectations and expectation
   validation reports, helping keep teams on the same page.

 * Name clarifications: we've stopped using the overloaded terms "expectations
   config" and "config" and instead use "expectation suite" to refer to a
   collection (or suite!) of expectations that can be used for validating a
   data asset.

   - Expectation Suites include several top level keys that are useful \
     for organizing content in a data context: data_asset_name, \
     expectation_suite_name, and data_asset_type. When a data_asset is \
     validated, those keys will be placed in the `meta` key of the \
     validation result.

 * Major enhancement to the CLI tool including `init`, `render` and more flexibility with `validate`

 * Added helper notebooks to make it easy to get started. Each notebook acts as a combination of \
   tutorial and code scaffolding, to help you quickly learn best practices by applying them to \
   your own data.

 * Relaxed constraints on expectation parameter values, making it possible to declare many column
   aggregate expectations in a way that is always "vacuously" true, such as
   ``expect_column_values_to_be_between`` ``None`` and ``None``. This makes it possible to progressively
   tighten expectations while using them as the basis for profiling results and documentation.

  * Enabled caching on dataset objects by default.

 * Bugfixes and improvements:

   * New expectations:

     * expect_column_quantile_values_to_be_between
     * expect_column_distinct_values_to_be_in_set

   * Added support for ``head`` method on all current backends, returning a PandasDataset
   * More implemented expectations for SparkDF Dataset with optimizations

     * expect_column_values_to_be_between
     * expect_column_median_to_be_between
     * expect_column_value_lengths_to_be_between

   * Optimized histogram fetching for SqlalchemyDataset and SparkDFDataset
   * Added cross-platform internal partition method, paving path for improved profiling
   * Fixed bug with outputstrftime not being honored in PandasDataset
   * Fixed series naming for column value counts
   * Standardized naming for expect_column_values_to_be_of_type
   * Standardized and made explicit use of sample normalization in stdev calculation
   * Added from_dataset helper
   * Internal testing improvements
   * Documentation reorganization and improvements
   * Introduce custom exceptions for more detailed error logs

0.6.1
------------
* Re-add testing (and support) for py2
* NOTE: Support for SqlAlchemyDataset and SparkDFDataset is enabled via optional install \
  (e.g. ``pip install great_expectations[sqlalchemy]`` or ``pip install great_expectations[spark]``)

0.6.0
------------
* Add support for SparkDFDataset and caching (HUGE work from @cselig)
* Migrate distributional expectations to new testing framework
* Add support for two new expectations: expect_column_distinct_values_to_contain_set
  and expect_column_distinct_values_to_equal_set (thanks @RoyalTS)
* FUTURE BREAKING CHANGE: The new cache mechanism for Datasets, \
  when enabled, causes GE to assume that dataset does not change between evaluation of individual expectations. \
  We anticipate this will become the future default behavior.
* BREAKING CHANGE: Drop official support pandas < 0.22

0.5.1
---------------
* **Fix** issue where no result_format available for expect_column_values_to_be_null caused error
* Use vectorized computation in pandas (#443, #445; thanks @RoyalTS)


0.5.0
----------------
* Restructured class hierarchy to have a more generic DataAsset parent that maintains expectation logic separate \
  from the tabular organization of Dataset expectations
* Added new FileDataAsset and associated expectations (#416 thanks @anhollis)
* Added support for date/datetime type columns in some SQLAlchemy expectations (#413)
* Added support for a multicolumn expectation, expect multicolumn values to be unique (#408)
* **Optimization**: You can now disable `partial_unexpected_counts` by setting the `partial_unexpected_count` value to \
  0 in the result_format argument, and we do not compute it when it would not be returned. (#431, thanks @eugmandel)
* **Fix**: Correct error in unexpected_percent computations for sqlalchemy when unexpected values exceed limit (#424)
* **Fix**: Pass meta object to expectation result (#415, thanks @jseeman)
* Add support for multicolumn expectations, with `expect_multicolumn_values_to_be_unique` as an example (#406)
* Add dataset class to from_pandas to simplify using custom datasets (#404, thanks @jtilly)
* Add schema support for sqlalchemy data context (#410, thanks @rahulj51)
* Minor documentation, warning, and testing improvements (thanks @zdog).


0.4.5
----------------
* Add a new autoinspect API and remove default expectations.
* Improve details for expect_table_columns_to_match_ordered_list (#379, thanks @rlshuhart)
* Linting fixes (thanks @elsander)
* Add support for dataset_class in from_pandas (thanks @jtilly)
* Improve redshift compatibility by correcting faulty isnull operator (thanks @avanderm)
* Adjust partitions to use tail_weight to improve JSON compatibility and
  support special cases of KL Divergence (thanks @anhollis)
* Enable custom_sql datasets for databases with multiple schemas, by
  adding a fallback for column reflection (#387, thanks @elsander)
* Remove `IF NOT EXISTS` check for custom sql temporary tables, for
  Redshift compatibility (#372, thanks @elsander)
* Allow users to pass args/kwargs for engine creation in
  SqlAlchemyDataContext (#369, thanks @elsander)
* Add support for custom schema in SqlAlchemyDataset (#370, thanks @elsander)
* Use getfullargspec to avoid deprecation warnings.
* Add expect_column_values_to_be_unique to SqlAlchemyDataset
* **Fix** map expectations for categorical columns (thanks @eugmandel)
* Improve internal testing suite (thanks @anhollis and @ccnobbli)
* Consistently use value_set instead of mixing value_set and values_set (thanks @njsmith8)

0.4.4
----------------
* Improve CLI help and set CLI return value to the number of unmet expectations
* Add error handling for empty columns to SqlAlchemyDataset, and associated tests
* **Fix** broken support for older pandas versions (#346)
* **Fix** pandas deepcopy issue (#342)

0.4.3
-------
* Improve type lists in expect_column_type_to_be[_in_list] (thanks @smontanaro and @ccnobbli)
* Update cli to use entry_points for conda compatibility, and add version option to cli
* Remove extraneous development dependency to airflow
* Address SQlAlchemy warnings in median computation
* Improve glossary in documentation
* Add 'statistics' section to validation report with overall validation results (thanks @sotte)
* Add support for parameterized expectations
* Improve support for custom expectations with better error messages (thanks @syk0saje)
* Implement expect_column_value_lenghts_to_[be_between|equal] for SQAlchemy (thanks @ccnobbli)
* **Fix** PandasDataset subclasses to inherit child class

0.4.2
-------
* **Fix** bugs in expect_column_values_to_[not]_be_null: computing unexpected value percentages and handling all-null (thanks @ccnobbli)
* Support mysql use of Decimal type (thanks @bouke-nederstigt)
* Add new expectation expect_column_values_to_not_match_regex_list.

  * Change behavior of expect_column_values_to_match_regex_list to use python re.findall in PandasDataset, relaxing \
    matching of individuals expressions to allow matches anywhere in the string.

* **Fix** documentation errors and other small errors (thanks @roblim, @ccnobbli)

0.4.1
-------
* Correct inclusion of new data_context module in source distribution

0.4.0
-------
* Initial implementation of data context API and SqlAlchemyDataset including implementations of the following \
  expectations:

  * expect_column_to_exist
  * expect_table_row_count_to_be
  * expect_table_row_count_to_be_between
  * expect_column_values_to_not_be_null
  * expect_column_values_to_be_null
  * expect_column_values_to_be_in_set
  * expect_column_values_to_be_between
  * expect_column_mean_to_be
  * expect_column_min_to_be
  * expect_column_max_to_be
  * expect_column_sum_to_be
  * expect_column_unique_value_count_to_be_between
  * expect_column_proportion_of_unique_values_to_be_between

* Major refactor of output_format to new result_format parameter. See docs for full details:

  * exception_list and related uses of the term exception have been renamed to unexpected
  * Output formats are explicitly hierarchical now, with BOOLEAN_ONLY < BASIC < SUMMARY < COMPLETE. \
    All *column_aggregate_expectation* expectations now return element count and related information included at the \
    BASIC level or higher.

* New expectation available for parameterized distributions--\
  expect_column_parameterized_distribution_ks_test_p_value_to_be_greater_than (what a name! :) -- (thanks @ccnobbli)
* ge.from_pandas() utility (thanks @schrockn)
* Pandas operations on a PandasDataset now return another PandasDataset (thanks @dlwhite5)
* expect_column_to_exist now takes a column_index parameter to specify column order (thanks @louispotok)
* Top-level validate option (ge.validate())
* ge.read_json() helper (thanks @rjurney)
* Behind-the-scenes improvements to testing framework to ensure parity across data contexts.
* Documentation improvements, bug-fixes, and internal api improvements

0.3.2
-------
* Include requirements file in source dist to support conda

0.3.1
--------
* **Fix** infinite recursion error when building custom expectations
* Catch dateutil parsing overflow errors

0.2
-----
* Distributional expectations and associated helpers are improved and renamed to be more clear regarding the tests they apply
* Expectation decorators have been refactored significantly to streamline implementing expectations and support custom expectations
* API and examples for custom expectations are available
* New output formats are available for all expectations
* Significant improvements to test suite and compatibility<|MERGE_RESOLUTION|>--- conflicted
+++ resolved
@@ -6,11 +6,8 @@
 
 Develop
 -----------------
-<<<<<<< HEAD
 * [ENHANCEMENT] Improve data docs page breadcrumbs to have clearer run information
-=======
 * [ENHANCEMENT] Data Docs Validation Results only shows unexpected value counts if all unexpected values are available
->>>>>>> 5cd955a4
 * [DOCS] Add how-to guides for configuring MySQL and MSSQL Datasources
 
 0.11.9
