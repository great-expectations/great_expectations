.. _changelog:

#########
Changelog
#########

Develop
-----------------
* [BREAKING] This release includes a breaking change that *only* affects users who directly call `add_expectation`, `remove_expectation`, or `find_expectations`. (Most users do not use these APIs but add Expectations by stating them directly on Datasets). Those methods have been updated to take an ExpectationConfiguration object and `match_type` object. The change provides more flexibility in determining which expectations should be modified and allows us provide substantially improved support for two major features that we have frequently heard requested: conditional Expectations and more flexible multi-column custom expectations. See :ref:`expectation_suite_operations`_ and :ref:`migrating_versions`_ for more information.
* [FEATURE] Expectations now define “domain,” “success,” and “runtime” kwargs to allow them to determine expectation equivalence for updating expectations. Fixes column pair expectation update logic.
* [FEATURE] add support for `expect_column_values_to_be_increasing` to `Spark`.
* [FEATURE] add support for `expect_column_values_to_be_decreasing` to `Spark`.
* [ENHANCEMENT] Include datetime and bool column types in descriptive documentation results
* [ENHANCEMENT] Improve data docs page breadcrumbs to have clearer run information
* [ENHANCEMENT] Data Docs Validation Results only shows unexpected value counts if all unexpected values are available
* [BUGFIX] Add guard for checking Redshift Dialect in match_like_pattern expectation
* [DOCS] Add how-to guides for configuring MySQL and MSSQL Datasources
* [DOCS] Add information about issue tags to contributing docs
<<<<<<< HEAD
* [FEATURE] Slack Messages sent as ValidationActions now have link to DataDocs, if available.
* [FEATURE] ValidationActions can now consume and return "payload", which can be used to share information across ValidationActions

=======
* [BUGFIX] Fix bug that was preventing env var substitution in `config_variables.yml` when not at the top level
* [DEPRECATION] Deprecate demo suite behavior in `suite new`
>>>>>>> cb41e5c5

0.11.9
-----------------
* [FEATURE] New Dataset Support: Microsoft SQL Server
* [FEATURE] Render expectation validation results to markdown
* [FEATURE] Add --assume-yes/--yes/-y option to cli docs build command (thanks @feluelle)
* [FEATURE] Add SSO and SSH key pair authentication for Snowflake (thanks @dmateusp)
* [FEATURE] Add pattern-matching expectations that use the Standard SQL "LIKE" operator: "expect_column_values_to_match_like_pattern", "expect_column_values_to_not_match_like_pattern", "expect_column_values_to_match_like_pattern_list", and "expect_column_values_to_not_match_like_pattern_list"
* [ENHANCEMENT] Make Data Docs rendering of profiling results more flexible by deprecating the reliance on validation results having the specific run_name of "profiling"
* [ENHANCEMENT] Use green checkmark in Slack msgs instead of tada
* [ENHANCEMENT] log class instantiation errors for better debugging
* [BUGFIX] usage_statistics decorator now handles 'dry_run' flag
* [BUGFIX] Add spark_context to DatasourceConfigSchema (#1713) (thanks @Dandandan)
* [BUGFIX] Handle case when unexpected_count list element is str
* [DOCS] Deploying Data Docs
* [DOCS] New how-to guide: How to instantiate a Data Context on an EMR Spark cluster
* [DOCS] Managed Spark DF Documentation #1729 (thanks @mgorsk1)
* [DOCS] Typos and clarifications (thanks @dechoma @sbrugman @rexboyce)

0.11.8
-----------------
* [FEATURE] Customizable "Suite Edit" generated notebooks
* [ENHANCEMENT] Add support and docs for loading evaluation parameter from SQL database
* [ENHANCEMENT] Fixed some typos/grammar and a broken link in the suite_scaffold_notebook_renderer
* [ENHANCEMENT] allow updates to DatabaseStoreBackend keys by default, requiring `allow_update=False` to disallow
* [ENHANCEMENT] Improve support for prefixes declared in TupleS3StoreBackend that include reserved characters
* [BUGFIX] Fix issue where allow_updates was set for StoreBackend that did not support it
* [BUGFIX] Fix issue where GlobReaderBatchKwargsGenerator failed with relative base_directory
* [BUGFIX] Adding explicit requirement for "importlib-metadata" (needed for Python versions prior to Python 3.8).
* [MAINTENANCE] Install GitHub Dependabot
* [BUGFIX] Fix missing importlib for python 3.8 #1651

0.11.7
-----------------
* [ENHANCEMENT] Improve CLI error handling.
* [ENHANCEMENT] Do not register signal handlers if not running in main thread
* [ENHANCEMENT] store_backend (S3 and GCS) now throws InvalidKeyError if file does not exist at expected location
* [BUGFIX] ProfilerTypeMapping uses lists instead of sets to prevent serialization errors when saving suites created by JsonSchemaProfiler
* [DOCS] Update suite scaffold how-to
* [DOCS] Docs/how to define expectations that span multiple tables
* [DOCS] how to metadata stores validation on s3

0.11.6
-----------------
* [FEATURE] Auto-install Python DB packages.  If the required packages for a DB library are not installed, GE will offer the user to install them, without exiting CLI
* [FEATURE] Add new expectation expect_table_row_count_to_equal_other_table for SqlAlchemyDataset
* [FEATURE] A profiler that builds suites from JSONSchema files
* [ENHANCEMENT] Add ``.feather`` file support to PandasDatasource
* [ENHANCEMENT] Use ``colorama init`` to support terminal color on Windows
* [ENHANCEMENT] Update how_to_trigger_slack_notifications_as_a_validation_action.rst
* [ENHANCEMENT] Added note for config_version in great_expectations.yml
* [ENHANCEMENT] Implement "column_quantiles" for MySQL (via a compound SQLAlchemy query, since MySQL does not support "percentile_disc")
* [BUGFIX] "data_asset.validate" events with "data_asset_name" key in the batch kwargs were failing schema validation
* [BUGFIX] database_store_backend does not support storing Expectations in DB
* [BUGFIX] instantiation of ExpectationSuite always adds GE version metadata to prevent datadocs from crashing
* [BUGFIX] Fix all tests having to do with missing data source libraries
* [DOCS] will/docs/how_to/Store Expectations on Google Cloud Store

0.11.5
-----------------
* [FEATURE] Add support for expect_column_values_to_match_regex_list exception for Spark backend
* [ENHANCEMENT] Added 3 new usage stats events: "cli.new_ds_choice", "data_context.add_datasource", and "datasource.sqlalchemy.connect"
* [ENHANCEMENT] Support platform_specific_separator flag for TupleS3StoreBackend prefix
* [ENHANCEMENT] Allow environment substitution in config_variables.yml
* [BUGFIX] fixed issue where calling head() on a SqlAlchemyDataset would fail if the underlying table is empty
* [BUGFIX] fixed bug in rounding of mostly argument to nullity expectations produced by the BasicSuiteBuilderProfiler
* [DOCS] New How-to guide: How to add a Validation Operator (+ updated in Validation Operator doc strings)

0.11.4
-----------------
* [BUGIFX] Fixed an error that crashed the CLI when called in an environment with neither SQLAlchemy nor google.auth installed

0.11.3
-----------------
* [ENHANCEMENT] Removed the misleading scary "Site doesn't exist or is inaccessible" message that the CLI displayed before building Data Docs for the first time.
* [ENHANCEMENT] Catch sqlalchemy.exc.ArgumentError and google.auth.exceptions.GoogleAuthError in SqlAlchemyDatasource __init__ and re-raise them as DatasourceInitializationError - this allows the CLI to execute its retry logic when users provide a malformed SQLAlchemy URL or attempt to connect to a BigQuery project without having proper authentication.
* [BUGFIX] Fixed issue where the URL of the Glossary of Expectations article in the auto-generated suite edit notebook was wrong (out of date) (#1557).
* [BUGFIX] Use renderer_type to set paths in jinja templates instead of utm_medium since utm_medium is optional
* [ENHANCEMENT] Bring in custom_views_directory in DefaultJinjaView to enable custom jinja templates stored in plugins dir
* [BUGFIX] fixed glossary links in walkthrough modal, README, CTA button, scaffold notebook
* [BUGFIX] Improved TupleGCSStoreBackend configurability (#1398 #1399)
* [BUGFIX] Data Docs: switch bootstrap-table-filter-control.min.js to CDN
* [ENHANCEMENT] BasicSuiteBuilderProfiler now rounds mostly values for readability
* [DOCS] Add AutoAPI as the primary source for API Reference docs.

0.11.2
-----------------
* [FEATURE] Add support for expect_volumn_values_to_match_json_schema exception for Spark backend (thanks @chipmyersjr!)
* [ENHANCEMENT] Add formatted __repr__ for ValidationOperatorResult
* [ENHANCEMENT] add option to suppress logging when getting expectation suite
* [BUGFIX] Fix object name construction when calling SqlAlchemyDataset.head (thanks @mascah!)
* [BUGFIX] Fixed bug where evaluation parameters used in arithmetic expressions would not be identified as upstream dependencies.
* [BUGFIX] Fix issue where DatabaseStoreBackend threw IntegrityError when storing same metric twice
* [FEATURE] Added new cli upgrade helper to help facilitate upgrading projects to be compatible with GE 0.11.
  See :ref:`upgrading_to_0.11` for more info.
* [BUGFIX] Fixed bug preventing GCS Data Docs sites to cleaned
* [BUGFIX] Correct doc link in checkpoint yml
* [BUGFIX] Fixed issue where CLI checkpoint list truncated names (#1518)
* [BUGFIX] Fix S3 Batch Kwargs Generator incorrect migration to new build_batch_kwargs API
* [BUGFIX] Fix missing images in data docs walkthrough modal
* [BUGFIX] Fix bug in checkpoints that was causing incorrect run_time to be set
* [BUGFIX] Fix issue where data docs could remove trailing zeros from values when low precision was requested

0.11.1
-----------------
* [BUGFIX] Fixed bug that was caused by comparison between timezone aware and non-aware datetimes
* [DOCS] Updated docs with info on typed run ids and validation operator results
* [BUGFIX] Update call-to-action buttons on index page with correct URLs

0.11.0
-----------------
* [BREAKING] ``run_id`` is now typed using the new ``RunIdentifier`` class, which consists of a ``run_time`` and
  ``run_name``. Existing projects that have Expectation Suite Validation Results must be migrated.
  See :ref:`upgrading_to_0.11` for instructions.
* [BREAKING] ``ValidationMetric`` and ``ValidationMetricIdentifier`` objects now have a ``data_asset_name`` attribute.
  Existing projects with evaluation parameter stores that have database backends must be migrated.
  See :ref:`upgrading_to_0.11` for instructions.
* [BREAKING] ``ValidationOperator.run`` now returns an instance of new type, ``ValidationOperatorResult`` (instead of a
  dictionary). If your code uses output from Validation Operators, it must be updated.
* Major update to the styling and organization of documentation! Watch for more content and reorganization as we continue to improve the documentation experience with Great Expectations.
* [FEATURE] Data Docs: redesigned index page with paginated/sortable/searchable/filterable tables
* [FEATURE] Data Docs: searchable tables on Expectation Suite Validation Result pages
* ``data_asset_name`` is now added to batch_kwargs by batch_kwargs_generators (if available) and surfaced in Data Docs
* Renamed all ``generator_asset`` parameters to ``data_asset_name``
* Updated the dateutil dependency
* Added experimental QueryStore
* Removed deprecated cli tap command
* Added of 0.11 upgrade helper
* Corrected Scaffold maturity language in notebook to Experimental
* Updated the installation/configuration documentation for Snowflake users
* [ENHANCEMENT] Improved error messages for misconfigured checkpoints.
* [BUGFIX] Fixed bug that could cause some substituted variables in DataContext config to be saved to `great_expectations.yml`

0.10.12
-----------------
* [DOCS] Improved help for CLI `checkpoint` command
* [BUGFIX] BasicSuiteBuilderProfiler could include extra expectations when only some expectations were selected (#1422)
* [FEATURE] add support for `expect_multicolumn_values_to_be_unique` and `expect_column_pair_values_A_to_be_greater_than_B`
  to `Spark`. Thanks @WilliamWsyHK!
* [ENHANCEMENT] Allow a dictionary of variables can be passed to the DataContext constructor to allow override
  config variables at runtime. Thanks @balexander!
* [FEATURE] add support for `expect_column_pair_values_A_to_be_greater_than_B` to `Spark`.
* [BUGFIX] Remove SQLAlchemy typehints to avoid requiring library (thanks @mzjp2)!
* [BUGFIX] Fix issue where quantile boundaries could not be set to zero. Thanks @kokes!

0.10.11
-----------------
* Bugfix: build_data_docs list_keys for GCS returns keys and when empty a more user friendly message
* ENHANCEMENT: Enable Redshift Quantile Profiling


0.10.10
-----------------
* Removed out-of-date Airflow integration examples. This repo provides a comprehensive example of Airflow integration: `#GE Airflow Example <https://github.com/superconductive/ge_tutorials>`_
* Bugfix suite scaffold notebook now has correct suite name in first markdown cell.
* Bugfix: fixed an example in the custom expectations documentation article - "result" key was missing in the returned dictionary
* Data Docs Bugfix: template string substitution is now done using .safe_substitute(), to handle cases where string templates
  or substitution params have extraneous $ signs. Also added logic to handle templates where intended output has groupings of 2 or more $ signs
* Docs fix: fix in yml for example action_list_operator for metrics
* GE is now auto-linted using Black

-----------------

* DataContext.get_docs_sites_urls now raises error if non-existent site_name is specified
* Bugfix for the CLI command `docs build` ignoring the --site_name argument (#1378)
* Bugfix and refactor for `datasource delete` CLI command (#1386) @mzjp2
* Instantiate datasources and validate config only when datasource is used (#1374) @mzjp2
* suite delete changed from an optional argument to a required one
* bugfix for uploading objects to GCP #1393
* added a new usage stats event for the case when a data context is created through CLI
* tuplefilestore backend, expectationstore backend remove_key bugs fixed
* no url is returned on empty data_docs site
* return url for resource only if key exists
* Test added for the period special char case
* updated checkpoint module to not require sqlalchemy
* added BigQuery as an option in the list of databases in the CLI
* added special cases for handling BigQuery - table names are already qualified with schema name, so we must make sure that we do not prepend the schema name twice
* changed the prompt for the name of the temp table in BigQuery in the CLI to hint that a fully qualified name (project.dataset.table) should be provided
* Bugfix for: expect_column_quantile_values_to_be_between expectation throws an "unexpected keyword WITHIN" on BigQuery (#1391)

0.10.8
-----------------
* added support for overriding the default jupyter command via a GE_JUPYTER_COMMAND environment variable (#1347) @nehiljain
* Bugfix for checkpoint missing template (#1379)

0.10.7
-----------------
* crud delete suite bug fix

0.10.6
-----------------

* Checkpoints: a new feature to ease deployment of suites into your pipelines
  - DataContext.list_checkpoints() returns a list of checkpoint names found in the project
  - DataContext.get_checkpoint() returns a validated dictionary loaded from yml
  - new cli commands
    - `checkpoint new`
    - `checkpoint list`
    - `checkpoint run`
    - `checkpoint script`
* marked cli `tap` commands as deprecating on next release
* marked cli `validation-operator run` command as deprecating
* internal improvements in the cli code
* Improve UpdateDataDocsAction docs

0.10.5
-----------------

* improvements to ge.read_json tests
* tidy up the changelog

  - Fix bullet list spacing issues
  - Fix 0.10. formatting
  - Drop roadmap_and_changelog.rst and move changelog.rst to the top level of the table of contents
* DataContext.run_validation_operator() now raises a DataContextError if:
  - no batches are passed
  - batches are of the the wrong type
  - no matching validation operator is found in the project
* Clarified scaffolding language in scaffold notebook
* DataContext.create() adds an additional directory: `checkpoints`
* Marked tap command for deprecation in next major release

0.10.4
-----------------
* consolidated error handling in CLI DataContext loading
* new cli command `suite scaffold` to speed up creation of suites
* new cli command `suite demo` that creates an example suite
* Update bigquery.rst `#1330 <https://github.com/great-expectations/great_expectations/issues/1330>`_
* Fix datetime reference in create_expectations.rst `#1321 <https://github.com/great-expectations/great_expectations/issues/1321>`_ Thanks @jschendel !
* Update issue templates
* CLI command experimental decorator
* Update style_guide.rst
* Add pull request template
* Use pickle to generate hash for dataframes with unhashable objects. `#1315 <https://github.com/great-expectations/great_expectations/issues/1315>`_ Thanks @shahinism !
* Unpin pytest

0.10.3
-----------------
* Use pickle to generate hash for dataframes with unhashable objects.

0.10.2
-----------------
* renamed NotebookRenderer to SuiteEditNotebookRenderer
* SuiteEditNotebookRenderer now lints using black
* New SuiteScaffoldNotebookRenderer renderer to expedite suite creation
* removed autopep8 dependency
* bugfix: extra backslash in S3 urls if store was configured without a prefix `#1314 <https://github.com/great-expectations/great_expectations/issues/1314>`_

0.10.1
-----------------
* removing bootstrap scrollspy on table of contents `#1282 <https://github.com/great-expectations/great_expectations/issues/1282>`_
* Silently tolerate connection timeout during usage stats reporting

0.10.0
-----------------
* (BREAKING) Clarified API language: renamed all ``generator`` parameters and methods to the more correct ``batch_kwargs_generator`` language. Existing projects may require simple migration steps. See :ref:`Upgrading to 0.10.x` for instructions.
* Adds anonymized usage statistics to Great Expectations. See this article for details: :ref:`Usage Statistics`.
* CLI: improve look/consistency of ``docs list``, ``suite list``, and ``datasource list`` output; add ``store list`` and ``validation-operator list`` commands.
* New SuiteBuilderProfiler that facilitates faster suite generation by allowing columns to be profiled
* Added two convenience methods to ExpectationSuite: get_table_expectations & get_column_expectations
* Added optional profiler_configuration to DataContext.profile() and DataAsset.profile()
* Added list_available_expectation_types() to DataAsset

0.9.11
-----------------
* Add evaluation parameters support in WarningAndFailureExpectationSuitesValidationOperator `#1284 <https://github.com/great-expectations/great_expectations/issues/1284>`_ thanks `@balexander <https://github.com/balexander>`_
* Fix compatibility with MS SQL Server. `#1269 <https://github.com/great-expectations/great_expectations/issues/1269>`_ thanks `@kepiej <https://github.com/kepiej>`_
* Bug fixes for query_generator `#1292 <https://github.com/great-expectations/great_expectations/issues/1292>`_ thanks `@ian-whitestone <https://github.com/ian-whitestone>`_

0.9.10
-----------------
* Data Docs: improve configurability of site_section_builders
* TupleFilesystemStoreBackend now ignore `.ipynb_checkpoints` directories `#1203 <https://github.com/great-expectations/great_expectations/issues/1203>`_
* bugfix for Data Docs links encoding on S3 `#1235 <https://github.com/great-expectations/great_expectations/issues/1235>`_

0.9.9
-----------------
* Allow evaluation parameters support in run_validation_operator
* Add log_level parameter to jupyter_ux.setup_notebook_logging.
* Add experimental display_profiled_column_evrs_as_section and display_column_evrs_as_section methods, with a minor (nonbreaking) refactor to create a new _render_for_jupyter method.
* Allow selection of site in UpdateDataDocsAction with new arg target_site_names in great_expectations.yml
* Fix issue with regular expression support in BigQuery (#1244)

0.9.8
-----------------
* Allow basic operations in evaluation parameters, with or without evaluation parameters.
* When unexpected exceptions occur (e.g., during data docs rendering), the user will see detailed error messages, providing information about the specific issue as well as the stack trace.
* Remove the "project new" option from the command line (since it is not implemented; users can only run "init" to create a new project).
* Update type detection for bigquery based on driver changes in pybigquery driver 0.4.14. Added a warning for users who are running an older pybigquery driver
* added execution tests to the NotebookRenderer to mitigate codegen risks
* Add option "persist", true by default, for SparkDFDataset to persist the DataFrame it is passed. This addresses #1133 in a deeper way (thanks @tejsvirai for the robust debugging support and reproduction on spark).

  * Disabling this option should *only* be done if the user has *already* externally persisted the DataFrame, or if the dataset is too large to persist but *computations are guaranteed to be stable across jobs*.

* Enable passing dataset kwargs through datasource via dataset_options batch_kwarg.
* Fix AttributeError when validating expectations from a JSON file
* Data Docs: fix bug that was causing erratic scrolling behavior when table of contents contains many columns
* Data Docs: add ability to hide how-to buttons and related content in Data Docs

0.9.7
-----------------
* Update marshmallow dependency to >3. NOTE: as of this release, you MUST use marshamllow >3.0, which REQUIRES python 3. (`#1187 <https://github.com/great-expectations/great_expectations/issues/1187>`_) @jcampbell

  * Schema checking is now stricter for expectation suites, and data_asset_name must not be present as a top-level key in expectation suite json. It is safe to remove.
  * Similarly, datasource configuration must now adhere strictly to the required schema, including having any required credentials stored in the "credentials" dictionary.

* New beta CLI command: `tap new` that generates an executable python file to expedite deployments. (`#1193 <https://github.com/great-expectations/great_expectations/issues/1193>`_) @Aylr
* bugfix in TableBatchKwargsGenerator docs
* Added feature maturity in README (`#1203 <https://github.com/great-expectations/great_expectations/issues/1203>`_) @kyleaton
* Fix failing test that should skip if postgresql not running (`#1199 <https://github.com/great-expectations/great_expectations/issues/1199>`_) @cicdw


0.9.6
-----------------
* validate result dict when instantiating an ExpectationValidationResult (`#1133 <https://github.com/great-expectations/great_expectations/issues/1133>`_)
* DataDocs: Expectation Suite name on Validation Result pages now link to Expectation Suite page
* `great_expectations init`: cli now asks user if csv has header when adding a Spark Datasource with csv file
* Improve support for using GCP Storage Bucket as a Data Docs Site backend (thanks @hammadzz)
* fix notebook renderer handling for expectations with no column kwarg and table not in their name (`#1194 <https://github.com/great-expectations/great_expectations/issues/1194>`_)


0.9.5
-----------------
* Fixed unexpected behavior with suite edit, data docs and jupyter
* pytest pinned to 5.3.5


0.9.4
-----------------
* Update CLI `init` flow to support snowflake transient tables
* Use filename for default expectation suite name in CLI `init`
* Tables created by SqlAlchemyDataset use a shorter name with 8 hex characters of randomness instead of a full uuid
* Better error message when config substitution variable is missing
* removed an unused directory in the GE folder
* removed obsolete config error handling
* Docs typo fixes
* Jupyter notebook improvements
* `great_expectations init` improvements
* Simpler messaging in validation notebooks
* replaced hacky loop with suite list call in notebooks
* CLI suite new now supports `--empty` flag that generates an empty suite and opens a notebook
* add error handling to `init` flow for cases where user tries using a broken file


0.9.3
-----------------
* Add support for transient table creation in snowflake (#1012)
* Improve path support in TupleStoreBackend for better cross-platform compatibility
* New features on `ExpectationSuite`

  - ``add_citation()``
  - ``get_citations()``

* `SampleExpectationsDatasetProfiler` now leaves a citation containing the original batch kwargs
* `great_expectations suite edit` now uses batch_kwargs from citations if they exist
* Bugfix :: suite edit notebooks no longer blow away the existing suite while loading a batch of data
* More robust and tested logic in `suite edit`
* DataDocs: bugfixes and improvements for smaller viewports
* Bugfix :: fix for bug that crashes SampleExpectationsDatasetProfiler if unexpected_percent is of type decimal.Decimal (`#1109 <https://github.com/great-expectations/great_expectations/issues/1109>`_)


0.9.2
-----------------
* Fixes #1095
* Added a `list_expectation_suites` function to `data_context`, and a corresponding CLI function - `suite list`.
* CI no longer enforces legacy python tests.

0.9.1
------
* Bugfix for dynamic "How to Edit This Expectation Suite" command in DataDocs

0.9.0
-----------------

Version 0.9.0 is a major update to Great Expectations! The DataContext has continued to evolve into a powerful tool
for ensuring that Expectation Suites can properly represent the way users think about their data, and upgrading will
make it much easier to store and share expectation suites, and to build data docs that support your whole team.
You’ll get awesome new features including improvements to data docs look and the ability to choose and store metrics
for building flexible data quality dashboards.

The changes for version 0.9.0 fall into several broad areas:

1. Onboarding

Release 0.9.0 of Great Expectations makes it much easier to get started with the project. The `init` flow has grown
to support a much wider array of use cases and to use more natural language rather than introducing
GreatExpectations concepts earlier. You can more easily configure different backends and datasources, take advantage
of guided walkthroughs to find and profile data, and share project configurations with colleagues.

If you have already completed the `init` flow using a previous version of Great Expectations, you do not need to
rerun the command. However, **there are some small changes to your configuration that will be required**. See
:ref:`migrating_versions` for details.

2. CLI Command Improvements

With this release we have introduced a consistent naming pattern for accessing subcommands based on the noun (a
Great Expectations object like `suite` or `docs`) and verb (an action like `edit` or `new`). The new user experience
will allow us to more naturally organize access to CLI tools as new functionality is added.

3. Expectation Suite Naming and Namespace Changes

Defining shared expectation suites and validating data from different sources is much easier in this release. The
DataContext, which manages storage and configuration of expectations, validations, profiling, and data docs, no
longer requires that expectation suites live in a datasource-specific “namespace.” Instead, you should name suites
with the logical name corresponding to your data, making it easy to share them or validate against different data
sources. For example, the expectation suite "npi" for National Provider Identifier data can now be shared across
teams who access the same logical data in local systems using Pandas, on a distributed Spark cluster, or via a
relational database.

Batch Kwargs, or instructions for a datasource to build a batch of data, are similarly freed from a required
namespace, and you can more easily integrate Great Expectations into workflows where you do not need to use a
BatchKwargsGenerator (usually because you have a batch of data ready to validate, such as in a table or a known
directory).

The most noticeable impact of this API change is in the complete removal of the DataAssetIdentifier class. For
example, the `create_expectation_suite` and `get_batch` methods now no longer require a data_asset_name parameter,
relying only on the expectation_suite_name and batch_kwargs to do their job. Similarly, there is no more asset name
normalization required. See the upgrade guide for more information.

4. Metrics and Evaluation Parameter Stores

Metrics have received much more love in this release of Great Expectations! We've improved the system for declaring
evaluation parameters that support dependencies between different expectation suites, so you can easily identify a
particular field in the result of one expectation to use as the input into another. And the MetricsStore is now much
more flexible, supporting a new ValidationAction that makes it possible to select metrics from a validation result
to be saved in a database where they can power a dashboard.

5. Internal Type Changes and Improvements

Finally, in this release, we have done a lot of work under the hood to make things more robust, including updating
all of the internal objects to be more strongly typed. That change, while largely invisible to end users, paves the
way for some really exciting opportunities for extending Great Expectations as we build a bigger community around
the project.


We are really excited about this release, and encourage you to upgrade right away to take advantage of the more
flexible naming and simpler API for creating, accessing, and sharing your expectations. As always feel free to join
us on Slack for questions you don't see addressed!


0.8.9__develop
-----------------


0.8.8
-----------------
* Add support for allow_relative_error to expect_column_quantile_values_to_be_between, allowing Redshift users access
  to this expectation
* Add support for checking backend type information for datetime columns using expect_column_min_to_be_between and
  expect_column_max_to_be_between

0.8.7
-----------------
* Add support for expect_column_values_to_be_of_type for BigQuery backend (#940)
* Add image CDN for community usage stats
* Documentation improvements and fixes

0.8.6
-----------------
* Raise informative error if config variables are declared but unavailable
* Update ExpectationsStore defaults to be consistent across all FixedLengthTupleStoreBackend objects
* Add support for setting spark_options via SparkDFDatasource
* Include tail_weights by default when using build_continuous_partition_object
* Fix Redshift quantiles computation and type detection
* Allow boto3 options to be configured (#887)

0.8.5
-----------------
* BREAKING CHANGE: move all reader options from the top-level batch_kwargs object to a sub-dictionary called
  "reader_options" for SparkDFDatasource and PandasDatasource. This means it is no longer possible to specify
  supplemental reader-specific options at the top-level of `get_batch`,  `yield_batch_kwargs` or `build_batch_kwargs`
  calls, and instead, you must explicitly specify that they are reader_options, e.g. by a call such as:
  `context.yield_batch_kwargs(data_asset_name, reader_options={'encoding': 'utf-8'})`.
* BREAKING CHANGE: move all query_params from the top-level batch_kwargs object to a sub-dictionary called
  "query_params" for SqlAlchemyDatasource. This means it is no longer possible to specify supplemental query_params at
  the top-level of `get_batch`,  `yield_batch_kwargs` or `build_batch_kwargs`
  calls, and instead, you must explicitly specify that they are query_params, e.g. by a call such as:
  `context.yield_batch_kwargs(data_asset_name, query_params={'schema': 'foo'})`.
* Add support for filtering validation result suites and validation result pages to show only failed expectations in
  generated documentation
* Add support for limit parameter to batch_kwargs for all datasources: Pandas, SqlAlchemy, and SparkDF; add support
  to generators to support building batch_kwargs with limits specified.
* Include raw_query and query_params in query_generator batch_kwargs
* Rename generator keyword arguments from data_asset_name to generator_asset to avoid ambiguity with normalized names
* Consistently migrate timestamp from batch_kwargs to batch_id
* Include batch_id in validation results
* Fix issue where batch_id was not included in some generated datasets
* Fix rendering issue with expect_table_columns_to_match_ordered_list expectation
* Add support for GCP, including BigQuery and GCS
* Add support to S3 generator for retrieving directories by specifying the `directory_assets` configuration
* Fix warning regarding implicit class_name during init flow
* Expose build_generator API publicly on datasources
* Allow configuration of known extensions and return more informative message when SubdirReaderBatchKwargsGenerator cannot find
  relevant files.
* Add support for allow_relative_error on internal dataset quantile functions, and add support for
  build_continuous_partition_object in Redshift
* Fix truncated scroll bars in value_counts graphs


0.8.4.post0
----------------
* Correct a packaging issue resulting in missing notebooks in tarball release; update docs to reflect new notebook
  locations.


0.8.4
-----------------
* Improved the tutorials that walk new users through the process of creating expectations and validating data
* Changed the flow of the init command - now it creates the scaffolding of the project and adds a datasource. After
  that users can choose their path.
* Added a component with links to useful tutorials to the index page of the Data Docs website
* Improved the UX of adding a SQL datasource in the CLI - now the CLI asks for specific credentials for Postgres,
  MySQL, Redshift and Snowflake, allows continuing debugging in the config file and has better error messages
* Added batch_kwargs information to DataDocs validation results
* Fix an issue affecting file stores on Windows


0.8.3
-----------------
* Fix a bug in data-docs' rendering of mostly parameter
* Correct wording for expect_column_proportion_of_unique_values_to_be_between
* Set charset and meta tags to avoid unicode decode error in some browser/backend configurations
* Improve formatting of empirical histograms in validation result data docs
* Add support for using environment variables in `config_variables_file_path`
* Documentation improvements and corrections


0.8.2.post0
------------
* Correct a packaging issue resulting in missing css files in tarball release


0.8.2
-----------------
* Add easier support for customizing data-docs css
* Use higher precision for rendering 'mostly' parameter in data-docs; add more consistent locale-based
  formatting in data-docs
* Fix an issue causing visual overlap of large numbers of validation results in build-docs index
* Documentation fixes (thanks @DanielOliver!) and improvements
* Minor CLI wording fixes
* Improved handling of MySql temporary tables
* Improved detection of older config versions


0.8.1
-----------------
* Fix an issue where version was reported as '0+unknown'


0.8.0
-----------------

Version 0.8.0 is a significant update to Great Expectations, with many improvements focused on configurability
and usability.  See the :ref:`migrating_versions` guide for more details on specific changes, which include
several breaking changes to configs and APIs.

Highlights include:

1. Validation Operators and Actions. Validation operators make it easy to integrate GE into a variety of pipeline runners. They
   offer one-line integration that emphasizes configurability. See the :ref:`validation_operators_and_actions`
   feature guide for more information.

   - The DataContext `get_batch` method no longer treats `expectation_suite_name` or `batch_kwargs` as optional; they
     must be explicitly specified.
   - The top-level GE validate method allows more options for specifying the specific data_asset class to use.

2. First-class support for plugins in a DataContext, with several features that make it easier to configure and
   maintain DataContexts across common deployment patterns.

   - **Environments**: A DataContext can now manage :ref:`environment_and_secrets` more easily thanks to more dynamic and
     flexible variable substitution.
   - **Stores**: A new internal abstraction for DataContexts, :ref:`Stores`, make extending GE easier by
     consolidating logic for reading and writing resources from a database, local, or cloud storage.
   - **Types**: Utilities configured in a DataContext are now referenced using `class_name` and `module_name` throughout
     the DataContext configuration, making it easier to extend or supplement pre-built resources. For now, the "type"
     parameter is still supported but expect it to be removed in a future release.

3. Partitioners: Batch Kwargs are clarified and enhanced to help easily reference well-known chunks of data using a
   partition_id. Batch ID and Batch Fingerprint help round out support for enhanced metadata around data
   assets that GE validates. See :ref:`Batch Identifiers` for more information. The `GlobReaderBatchKwargsGenerator`,
   `QueryBatchKwargsGenerator`, `S3GlobReaderBatchKwargsGenerator`, `SubdirReaderBatchKwargsGenerator`, and `TableBatchKwargsGenerator` all support partition_id for
   easily accessing data assets.

4. Other Improvements:

   - We're beginning a long process of some under-the-covers refactors designed to make GE more maintainable as we
     begin adding additional features.
   - Restructured documentation: our docs have a new structure and have been reorganized to provide space for more
     easily adding and accessing reference material. Stay tuned for additional detail.
   - The command build-documentation has been renamed build-docs and now by
     default opens the Data Docs in the users' browser.

v0.7.11
-----------------
* Fix an issue where head() lost the column name for SqlAlchemyDataset objects with a single column
* Fix logic for the 'auto' bin selection of `build_continuous_partition_object`
* Add missing jinja2 dependency
* Fix an issue with inconsistent availability of strict_min and strict_max options on expect_column_values_to_be_between
* Fix an issue where expectation suite evaluation_parameters could be overriden by values during validate operation


v0.7.10
-----------------
* Fix an issue in generated documentation where the Home button failed to return to the index
* Add S3 Generator to module docs and improve module docs formatting
* Add support for views to QueryBatchKwargsGenerator
* Add success/failure icons to index page
* Return to uniform histogram creation during profiling to avoid large partitions for internal performance reasons


v0.7.9
-----------------
* Add an S3 generator, which will introspect a configured bucket and generate batch_kwargs from identified objects
* Add support to PandasDatasource and SparkDFDatasource for reading directly from S3
* Enhance the Site Index page in documentation so that validation results are sorted and display the newest items first
  when using the default run-id scheme
* Add a new utility method, `build_continuous_partition_object` which will build partition objects using the dataset
  API and so supports any GE backend.
* Fix an issue where columns with spaces in their names caused failures in some SqlAlchemyDataset and SparkDFDataset
  expectations
* Fix an issue where generated queries including null checks failed on MSSQL (#695)
* Fix an issue where evaluation parameters passed in as a set instead of a list could cause JSON serialization problems
  for the result object (#699)


v0.7.8
-----------------
* BREAKING: slack webhook URL now must be in the profiles.yml file (treat as a secret)
* Profiler improvements:

  - Display candidate profiling data assets in alphabetical order
  - Add columns to the expectation_suite meta during profiling to support human-readable description information

* Improve handling of optional dependencies during CLI init
* Improve documentation for create_expectations notebook
* Fix several anachronistic documentation and docstring phrases (#659, #660, #668, #681; #thanks @StevenMMortimer)
* Fix data docs rendering issues:

  - documentation rendering failure from unrecognized profiled column type (#679; thanks @dinedal))
  - PY2 failure on encountering unicode (#676)


0.7.7
-----------------
* Standardize the way that plugin module loading works. DataContext will begin to use the new-style class and plugin
  identification moving forward; yml configs should specify class_name and module_name (with module_name optional for
  GE types). For now, it is possible to use the "type" parameter in configuration (as before).
* Add support for custom data_asset_type to all datasources
* Add support for strict_min and strict_max to inequality-based expectations to allow strict inequality checks
  (thanks @RoyalTS!)
* Add support for reader_method = "delta" to SparkDFDatasource
* Fix databricks generator (thanks @sspitz3!)
* Improve performance of DataContext loading by moving optional import
* Fix several memory and performance issues in SparkDFDataset.

  - Use only distinct value count instead of bringing values to driver
  - Migrate away from UDF for set membership, nullity, and regex expectations

* Fix several UI issues in the data_documentation

  - Move prescriptive dataset expectations to Overview section
  - Fix broken link on Home breadcrumb
  - Scroll follows navigation properly
  - Improved flow for long items in value_set
  - Improved testing for ValidationRenderer
  - Clarify dependencies introduced in documentation sites
  - Improve testing and documentation for site_builder, including run_id filter
  - Fix missing header in Index page and cut-off tooltip
  - Add run_id to path for validation files


0.7.6
-----------------
* New Validation Renderer! Supports turning validation results into HTML and displays differences between the expected
  and the observed attributes of a dataset.
* Data Documentation sites are now fully configurable; a data context can be configured to generate multiple
  sites built with different GE objects to support a variety of data documentation use cases. See data documentation
  guide for more detail.
* CLI now has a new top-level command, `build-documentation` that can support rendering documentation for specified
  sites and even named data assets in a specific site.
* Introduced DotDict and LooselyTypedDotDict classes that allow to enforce typing of dictionaries.
* Bug fixes: improved internal logic of rendering data documentation, slack notification, and CLI profile command when
  datasource argument was not provided.

0.7.5
-----------------
* Fix missing requirement for pypandoc brought in from markdown support for notes rendering.

0.7.4
-----------------
* Fix numerous rendering bugs and formatting issues for rendering documentation.
* Add support for pandas extension dtypes in pandas backend of expect_column_values_to_be_of_type and
  expect_column_values_to_be_in_type_list and fix bug affecting some dtype-based checks.
* Add datetime and boolean column-type detection in BasicDatasetProfiler.
* Improve BasicDatasetProfiler performance by disabling interactive evaluation when output of expectation is not
  immediately used for determining next expectations in profile.
* Add support for rendering expectation_suite and expectation_level notes from meta in docs.
* Fix minor formatting issue in readthedocs documentation.

0.7.3
-----------------
* BREAKING: Harmonize expect_column_values_to_be_of_type and expect_column_values_to_be_in_type_list semantics in
  Pandas with other backends, including support for None type and type_list parameters to support profiling.
  *These type expectations now rely exclusively on native python or numpy type names.*
* Add configurable support for Custom DataAsset modules to DataContext
* Improve support for setting and inheriting custom data_asset_type names
* Add tooltips with expectations backing data elements to rendered documentation
* Allow better selective disabling of tests (thanks @RoyalITS)
* Fix documentation build errors causing missing code blocks on readthedocs
* Update the parameter naming system in DataContext to reflect data_asset_name *and* expectation_suite_name
* Change scary warning about discarding expectations to be clearer, less scary, and only in log
* Improve profiler support for boolean types, value_counts, and type detection
* Allow user to specify data_assets to profile via CLI
* Support CLI rendering of expectation_suite and EVR-based documentation

0.7.2
-----------------
* Improved error detection and handling in CLI "add datasource" feature
* Fixes in rendering of profiling results (descriptive renderer of validation results)
* Query Generator of SQLAlchemy datasource adds tables in non-default schemas to the data asset namespace
* Added convenience methods to display HTML renderers of sections in Jupyter notebooks
* Implemented prescriptive rendering of expectations for most expectation types

0.7.1
------------

* Added documentation/tutorials/videos for onboarding and new profiling and documentation features
* Added prescriptive documentation built from expectation suites
* Improved index, layout, and navigation of data context HTML documentation site
* Bug fix: non-Python files were not included in the package
* Improved the rendering logic to gracefully deal with failed expectations
* Improved the basic dataset profiler to be more resilient
* Implement expect_column_values_to_be_of_type, expect_column_values_to_be_in_type_list for SparkDFDataset
* Updated CLI with a new documentation command and improved profile and render commands
* Expectation suites and validation results within a data context are saved in a more readable form (with indentation)
* Improved compatibility between SparkDatasource and InMemoryGenerator
* Optimization for Pandas column type checking
* Optimization for Spark duplicate value expectation (thanks @orenovadia!)
* Default run_id format no longer includes ":" and specifies UTC time
* Other internal improvements and bug fixes


0.7.0
------------

Version 0.7 of Great Expectations is HUGE. It introduces several major new features
and a large number of improvements, including breaking API changes.

The core vocabulary of expectations remains consistent. Upgrading to
the new version of GE will primarily require changes to code that
uses data contexts; existing expectation suites will require only changes
to top-level names.

 * Major update of Data Contexts. Data Contexts now offer significantly \
   more support for building and maintaining expectation suites and \
   interacting with existing pipeline systems, including providing a namespace for objects.\
   They can handle integrating, registering, and storing validation results, and
   provide a namespace for data assets, making **batches** first-class citizens in GE.
   Read more: :ref:`data_context` or :py:mod:`great_expectations.data_context`

 * Major refactor of autoinspect. Autoinspect is now built around a module
   called "profile" which provides a class-based structure for building
   expectation suites. There is no longer a default  "autoinspect_func" --
   calling autoinspect requires explicitly passing the desired profiler. See :ref:`profiling`

 * New "Compile to Docs" feature produces beautiful documentation from expectations and expectation
   validation reports, helping keep teams on the same page.

 * Name clarifications: we've stopped using the overloaded terms "expectations
   config" and "config" and instead use "expectation suite" to refer to a
   collection (or suite!) of expectations that can be used for validating a
   data asset.

   - Expectation Suites include several top level keys that are useful \
     for organizing content in a data context: data_asset_name, \
     expectation_suite_name, and data_asset_type. When a data_asset is \
     validated, those keys will be placed in the `meta` key of the \
     validation result.

 * Major enhancement to the CLI tool including `init`, `render` and more flexibility with `validate`

 * Added helper notebooks to make it easy to get started. Each notebook acts as a combination of \
   tutorial and code scaffolding, to help you quickly learn best practices by applying them to \
   your own data.

 * Relaxed constraints on expectation parameter values, making it possible to declare many column
   aggregate expectations in a way that is always "vacuously" true, such as
   ``expect_column_values_to_be_between`` ``None`` and ``None``. This makes it possible to progressively
   tighten expectations while using them as the basis for profiling results and documentation.

  * Enabled caching on dataset objects by default.

 * Bugfixes and improvements:

   * New expectations:

     * expect_column_quantile_values_to_be_between
     * expect_column_distinct_values_to_be_in_set

   * Added support for ``head`` method on all current backends, returning a PandasDataset
   * More implemented expectations for SparkDF Dataset with optimizations

     * expect_column_values_to_be_between
     * expect_column_median_to_be_between
     * expect_column_value_lengths_to_be_between

   * Optimized histogram fetching for SqlalchemyDataset and SparkDFDataset
   * Added cross-platform internal partition method, paving path for improved profiling
   * Fixed bug with outputstrftime not being honored in PandasDataset
   * Fixed series naming for column value counts
   * Standardized naming for expect_column_values_to_be_of_type
   * Standardized and made explicit use of sample normalization in stdev calculation
   * Added from_dataset helper
   * Internal testing improvements
   * Documentation reorganization and improvements
   * Introduce custom exceptions for more detailed error logs

0.6.1
------------
* Re-add testing (and support) for py2
* NOTE: Support for SqlAlchemyDataset and SparkDFDataset is enabled via optional install \
  (e.g. ``pip install great_expectations[sqlalchemy]`` or ``pip install great_expectations[spark]``)

0.6.0
------------
* Add support for SparkDFDataset and caching (HUGE work from @cselig)
* Migrate distributional expectations to new testing framework
* Add support for two new expectations: expect_column_distinct_values_to_contain_set
  and expect_column_distinct_values_to_equal_set (thanks @RoyalTS)
* FUTURE BREAKING CHANGE: The new cache mechanism for Datasets, \
  when enabled, causes GE to assume that dataset does not change between evaluation of individual expectations. \
  We anticipate this will become the future default behavior.
* BREAKING CHANGE: Drop official support pandas < 0.22

0.5.1
---------------
* **Fix** issue where no result_format available for expect_column_values_to_be_null caused error
* Use vectorized computation in pandas (#443, #445; thanks @RoyalTS)


0.5.0
----------------
* Restructured class hierarchy to have a more generic DataAsset parent that maintains expectation logic separate \
  from the tabular organization of Dataset expectations
* Added new FileDataAsset and associated expectations (#416 thanks @anhollis)
* Added support for date/datetime type columns in some SQLAlchemy expectations (#413)
* Added support for a multicolumn expectation, expect multicolumn values to be unique (#408)
* **Optimization**: You can now disable `partial_unexpected_counts` by setting the `partial_unexpected_count` value to \
  0 in the result_format argument, and we do not compute it when it would not be returned. (#431, thanks @eugmandel)
* **Fix**: Correct error in unexpected_percent computations for sqlalchemy when unexpected values exceed limit (#424)
* **Fix**: Pass meta object to expectation result (#415, thanks @jseeman)
* Add support for multicolumn expectations, with `expect_multicolumn_values_to_be_unique` as an example (#406)
* Add dataset class to from_pandas to simplify using custom datasets (#404, thanks @jtilly)
* Add schema support for sqlalchemy data context (#410, thanks @rahulj51)
* Minor documentation, warning, and testing improvements (thanks @zdog).


0.4.5
----------------
* Add a new autoinspect API and remove default expectations.
* Improve details for expect_table_columns_to_match_ordered_list (#379, thanks @rlshuhart)
* Linting fixes (thanks @elsander)
* Add support for dataset_class in from_pandas (thanks @jtilly)
* Improve redshift compatibility by correcting faulty isnull operator (thanks @avanderm)
* Adjust partitions to use tail_weight to improve JSON compatibility and
  support special cases of KL Divergence (thanks @anhollis)
* Enable custom_sql datasets for databases with multiple schemas, by
  adding a fallback for column reflection (#387, thanks @elsander)
* Remove `IF NOT EXISTS` check for custom sql temporary tables, for
  Redshift compatibility (#372, thanks @elsander)
* Allow users to pass args/kwargs for engine creation in
  SqlAlchemyDataContext (#369, thanks @elsander)
* Add support for custom schema in SqlAlchemyDataset (#370, thanks @elsander)
* Use getfullargspec to avoid deprecation warnings.
* Add expect_column_values_to_be_unique to SqlAlchemyDataset
* **Fix** map expectations for categorical columns (thanks @eugmandel)
* Improve internal testing suite (thanks @anhollis and @ccnobbli)
* Consistently use value_set instead of mixing value_set and values_set (thanks @njsmith8)

0.4.4
----------------
* Improve CLI help and set CLI return value to the number of unmet expectations
* Add error handling for empty columns to SqlAlchemyDataset, and associated tests
* **Fix** broken support for older pandas versions (#346)
* **Fix** pandas deepcopy issue (#342)

0.4.3
-------
* Improve type lists in expect_column_type_to_be[_in_list] (thanks @smontanaro and @ccnobbli)
* Update cli to use entry_points for conda compatibility, and add version option to cli
* Remove extraneous development dependency to airflow
* Address SQlAlchemy warnings in median computation
* Improve glossary in documentation
* Add 'statistics' section to validation report with overall validation results (thanks @sotte)
* Add support for parameterized expectations
* Improve support for custom expectations with better error messages (thanks @syk0saje)
* Implement expect_column_value_lenghts_to_[be_between|equal] for SQAlchemy (thanks @ccnobbli)
* **Fix** PandasDataset subclasses to inherit child class

0.4.2
-------
* **Fix** bugs in expect_column_values_to_[not]_be_null: computing unexpected value percentages and handling all-null (thanks @ccnobbli)
* Support mysql use of Decimal type (thanks @bouke-nederstigt)
* Add new expectation expect_column_values_to_not_match_regex_list.

  * Change behavior of expect_column_values_to_match_regex_list to use python re.findall in PandasDataset, relaxing \
    matching of individuals expressions to allow matches anywhere in the string.

* **Fix** documentation errors and other small errors (thanks @roblim, @ccnobbli)

0.4.1
-------
* Correct inclusion of new data_context module in source distribution

0.4.0
-------
* Initial implementation of data context API and SqlAlchemyDataset including implementations of the following \
  expectations:

  * expect_column_to_exist
  * expect_table_row_count_to_be
  * expect_table_row_count_to_be_between
  * expect_column_values_to_not_be_null
  * expect_column_values_to_be_null
  * expect_column_values_to_be_in_set
  * expect_column_values_to_be_between
  * expect_column_mean_to_be
  * expect_column_min_to_be
  * expect_column_max_to_be
  * expect_column_sum_to_be
  * expect_column_unique_value_count_to_be_between
  * expect_column_proportion_of_unique_values_to_be_between

* Major refactor of output_format to new result_format parameter. See docs for full details:

  * exception_list and related uses of the term exception have been renamed to unexpected
  * Output formats are explicitly hierarchical now, with BOOLEAN_ONLY < BASIC < SUMMARY < COMPLETE. \
    All *column_aggregate_expectation* expectations now return element count and related information included at the \
    BASIC level or higher.

* New expectation available for parameterized distributions--\
  expect_column_parameterized_distribution_ks_test_p_value_to_be_greater_than (what a name! :) -- (thanks @ccnobbli)
* ge.from_pandas() utility (thanks @schrockn)
* Pandas operations on a PandasDataset now return another PandasDataset (thanks @dlwhite5)
* expect_column_to_exist now takes a column_index parameter to specify column order (thanks @louispotok)
* Top-level validate option (ge.validate())
* ge.read_json() helper (thanks @rjurney)
* Behind-the-scenes improvements to testing framework to ensure parity across data contexts.
* Documentation improvements, bug-fixes, and internal api improvements

0.3.2
-------
* Include requirements file in source dist to support conda

0.3.1
--------
* **Fix** infinite recursion error when building custom expectations
* Catch dateutil parsing overflow errors

0.2
-----
* Distributional expectations and associated helpers are improved and renamed to be more clear regarding the tests they apply
* Expectation decorators have been refactored significantly to streamline implementing expectations and support custom expectations
* API and examples for custom expectations are available
* New output formats are available for all expectations
* Significant improvements to test suite and compatibility<|MERGE_RESOLUTION|>--- conflicted
+++ resolved
@@ -16,14 +16,10 @@
 * [BUGFIX] Add guard for checking Redshift Dialect in match_like_pattern expectation
 * [DOCS] Add how-to guides for configuring MySQL and MSSQL Datasources
 * [DOCS] Add information about issue tags to contributing docs
-<<<<<<< HEAD
+* [BUGFIX] Fix bug that was preventing env var substitution in `config_variables.yml` when not at the top level
+* [DEPRECATION] Deprecate demo suite behavior in `suite new`
 * [FEATURE] Slack Messages sent as ValidationActions now have link to DataDocs, if available.
 * [FEATURE] ValidationActions can now consume and return "payload", which can be used to share information across ValidationActions
-
-=======
-* [BUGFIX] Fix bug that was preventing env var substitution in `config_variables.yml` when not at the top level
-* [DEPRECATION] Deprecate demo suite behavior in `suite new`
->>>>>>> cb41e5c5
 
 0.11.9
 -----------------
