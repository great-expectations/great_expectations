--- conflicted
+++ resolved
@@ -14,11 +14,8 @@
 * [BUGFIX] Add guard for checking Redshift Dialect in match_like_pattern expectation
 * [DOCS] Add how-to guides for configuring MySQL and MSSQL Datasources
 * [DOCS] Add information about issue tags to contributing docs
-<<<<<<< HEAD
 * [BUGFIX] Fix bug that was preventing env var substitution in `config_variables.yml` when not at the top level
-=======
 * [DEPRECATION] Deprecate demo suite behavior in `suite new`
->>>>>>> f1734fa9
 
 0.11.9
 -----------------
