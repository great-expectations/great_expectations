module.exports = {
  docs: [
    'gx_welcome',
    {
      type: 'category',
      label: 'GX Cloud',
      link: { type: 'doc', id: 'cloud/gx_cloud_lp' },
      items: [
        {
          type: 'category',
          label: 'About GX Cloud',
          link: { type: 'doc', id: 'cloud/about_gx' },
          items: [
            {
              type: 'link',
              label: 'GX Cloud architecture',
              href: '/docs/cloud/about_gx#gx-cloud-architecture',
            },
            {
              type: 'link',
              label: 'GX Cloud deployment patterns',
              href: '/docs/cloud/about_gx#gx-cloud-deployment-patterns',
            },
            {
              type: 'link',
              label: 'Workflow optimization',
              href: '/docs/cloud/about_gx#workflow-optimization',
            },
            {
              type: 'link',
              label: 'GX Cloud workflow',
              href: '/docs/cloud/about_gx#gx-cloud-workflow',
            },
            {
              type: 'link',
              label: 'Roles and responsibilities',
              href: '/docs/cloud/about_gx#roles-and-responsibilities',
            },
            {
              type: 'link',
              label: 'Supported browsers',
              href: '/docs/cloud/about_gx#supported-browsers',
            },
            {
              type: 'link',
              label: 'Get support',
              href: '/docs/cloud/about_gx#get-support',
            },
          ]
        },
        {
          type: 'category',
          label: 'Set up GX Cloud',
          link: { type: 'doc', id: 'cloud/set_up_gx_cloud' },
          items: [
            {
              type: 'link',
              label: 'Request a GX Cloud Beta account',
              href: '/docs/cloud/set_up_gx_cloud#request-a-gx-cloud-beta-account',
            },
            {
              type: 'link',
              label: 'Prepare your environment',
              href: '/docs/cloud/set_up_gx_cloud#prepare-your-environment',
            },
            {
              type: 'link',
              label: 'Get your user access token and organization ID',
              href: '/docs/cloud/set_up_gx_cloud#get-your-user-access-token-and-organization-id',
            },
            {
              type: 'link',
              label: 'Set the environment variables and start the GX Cloud agent',
              href: '/docs/cloud/set_up_gx_cloud#set-the-environment-variables-and-start-the-gx-cloud-agent',
            },
          ]
        },
        {
          type: 'category',
          label: 'Quickstarts',
          link: { type: 'doc', id: 'cloud/quickstarts/quickstart_lp' },
          items: [
            'cloud/quickstarts/snowflake_quickstart',
            'cloud/quickstarts/airflow_quickstart',
          ]
        },
        {
          type: 'category',
          label: 'Manage Data Assets',
          link: { type: 'doc', id: 'cloud/data_assets/manage_data_assets' },
          items: [
            {
              type: 'link',
              label: 'Create a Data Asset',
              href: '/docs/cloud/data_assets/manage_data_assets#create-a-data-asset',
            },
            {
              type: 'link',
              label: 'View Data Asset metrics',
              href: '/docs/cloud/data_assets/manage_data_assets#view-data-asset-metrics',
            },
            {
              type: 'link',
              label: 'Edit a Data Asset',
              href: '/docs/cloud/data_assets/manage_data_assets#edit-a-data-asset',
            },
            {
              type: 'link',
              label: 'Delete a Data Asset',
              href: '/docs/cloud/data_assets/manage_data_assets#delete-a-data-asset',
            },
          ]
        },
        {
          type: 'category',
          label: 'Manage Expectations',
          link: { type: 'doc', id: 'cloud/expectations/manage_expectations' },
          items: [
            {
              type: 'link',
              label: 'Add an Expectation',
              href: '/docs/cloud/expectations/manage_expectations#create-an-expectation',
            },
            {
              type: 'link',
              label: 'Edit an Expectation',
              href: '/docs/cloud/expectations/manage_expectations#edit-an-expectation',
            },
            {
              type: 'link',
              label: 'Delete an Expectation',
              href: '/docs/cloud/expectations/manage_expectations#delete-an-expectation',
            },
          ]
        },
        {
          type: 'category',
          label: 'Manage Expectation Suites',
          link: { type: 'doc', id: 'cloud/expectation_suites/manage_expectation_suites' },
          items: [
            {
              type: 'link',
              label: 'Automatically create an Expectation Suite that tests for missing data',
              href: '/docs/cloud/expectation_suites/manage_expectation_suites#automatically-create-an-expectation-suite-that-tests-for-missing-data',
            },
            {
              type: 'link',
              label: 'Create an empty Expectation Suite ',
              href: '/docs/cloud/expectation_suites/manage_expectation_suites#manually-create-an-empty-expectation-suite',
            },
            {
              type: 'link',
              label: 'Delete an Expectation Suite',
              href: '/docs/cloud/expectation_suites/manage_expectation_suites#delete-an-expectation-suite',
            },
          ]
        },
        {
          type: 'category',
          label: 'Manage Validations',
          link: { type: 'doc', id: 'cloud/validations/manage_validations' },
          items: [
            {
              type: 'link',
              label: 'Run a Validation',
              href: '/docs/cloud/validations/manage_validations#run-a-validation',
            },
            {
              type: 'link',
              label: 'View Validation run history',
              href: '/docs/cloud/validations/manage_validations#view-validation-run-history',
            },
          ]
        },
        {
          type: 'category',
          label: 'Manage Checkpoints',
          link: { type: 'doc', id: 'cloud/checkpoints/manage_checkpoints' },
          items: [
            {
              type: 'link',
              label: 'Add a Checkpoint',
              href: '/docs/cloud/checkpoints/manage_checkpoints#add-a-checkpoint',
            },
            {
              type: 'link',
              label: 'Run a Checkpoint',
              href: '/docs/cloud/checkpoints/manage_checkpoints#run-a-checkpoint',
            },
            {
              type: 'link',
              label: 'Edit a Checkpoint configuration',
              href: '/docs/cloud/checkpoints/manage_checkpoints#edit-a-checkpoint-configuration',
            },
            {
              type: 'link',
              label: 'Delete a Checkpoint',
              href: '/docs/cloud/checkpoints/manage_checkpoints#delete-a-checkpoint',
            },
          ]
        },
        {
          type: 'category',
          label: 'Manage users and access tokens',
          link: { type: 'doc', id: 'cloud/users/manage_users' },
          items: [
            {
              type: 'link',
              label: 'Invite a user',
              href: '/docs/cloud/users/manage_users#invite-a-user',
            },
            {
              type: 'link',
              label: 'Edit a user role',
              href: '/docs/cloud/users/manage_users#edit-a-user-role',
            },
            {
              type: 'link',
              label: 'Delete a user',
              href: '/docs/cloud/users/manage_users#delete-a-user',
            },
            {
              type: 'link',
              label: 'Create a user access token',
              href: '/docs/cloud/users/manage_users#create-a-user-access-token',
            },
            {
              type: 'link',
              label: 'Create an organization access token',
              href: '/docs/cloud/users/manage_users#create-an-organization-access-token',
            },
            {
              type: 'link',
              label: 'Delete a user or organization access token',
              href: '/docs/cloud/users/manage_users#delete-a-user-or-organization-access-token',
            },
          ]
        },
      ]
    },
    {
      type: 'category',
      label: 'GX OSS',
      link: { type: 'doc', id: 'gx_oss_lp' },
      items: [
        {
          type: 'category',
          label: 'Get started with GX OSS',
          link: { type: 'doc', id: 'guides/setup/get_started_lp' },
          items: [
            'tutorials/quickstart/quickstart',
            {
              type: 'doc', id: 'conceptual_guides/gx_overview', label: 'GX Overview'
            },
            'tutorials/getting_started/how_to_use_great_expectations_in_databricks',
            'tutorials/getting_started/how_to_use_great_expectations_with_sql',
          ]
        },
        {
          type: 'category',
          label: 'Configure your GX OSS environment',
          link: { type: 'doc', id: 'guides/setup/setup_overview_lp' },
          items: [
            'guides/setup/setup_overview',
            'guides/setup/installation/install_gx',
            {
              type: 'category',
              label: 'Configure Data Contexts',
              link: { type: 'doc', id: 'guides/setup/configure_data_contexts_lp' },
              items: [
                'guides/setup/configuring_data_contexts/instantiating_data_contexts/instantiate_data_context',
                'guides/setup/configuring_data_contexts/how_to_convert_an_ephemeral_data_context_to_a_filesystem_data_context',
                'guides/setup/configuring_data_contexts/how_to_configure_credentials',
              ]
            },
            'guides/setup/configuring_metadata_stores/configure_expectation_stores',
            'guides/setup/configuring_metadata_stores/configure_result_stores',
            'guides/setup/configuring_metadata_stores/how_to_configure_a_metricsstore',
            'guides/setup/configuring_data_docs/host_and_share_data_docs',
          ]
        },
        {
          type: 'category',
          label: 'Connect to source data',
          link: { type: 'doc', id: 'guides/connecting_to_your_data/connect_to_data_lp' },
          items: [
            'guides/connecting_to_your_data/fluent/filesystem/connect_filesystem_source_data',
            'guides/connecting_to_your_data/fluent/in_memory/connect_in_memory_data',
            'guides/connecting_to_your_data/fluent/database/connect_sql_source_data',
            {
              type: 'category',
              label: 'Manage Data Assets',
              link: { type: 'doc', id: 'guides/connecting_to_your_data/manage_data_assets_lp' },
              items: [
                'guides/connecting_to_your_data/fluent/batch_requests/how_to_request_data_from_a_data_asset',
                'guides/connecting_to_your_data/fluent/data_assets/how_to_organize_batches_in_a_file_based_data_asset',
                'guides/connecting_to_your_data/fluent/database/sql_data_assets',
              ]
            },
          ]
        },
        {
          type: 'category',
          label: 'Create Expectations',
          link: { type: 'doc', id: 'guides/expectations/expectations_lp' },
          items: [
            'guides/expectations/create_expectations_overview',
            {
              type: 'category',
              label: 'Manage Expectations and Expectation Suites',
              link: { type: 'doc', id: 'guides/expectations/create_manage_expectations_lp' },
              items: [
                'guides/expectations/how_to_create_and_edit_expectations_based_on_domain_knowledge_without_inspecting_data_directly',
                'guides/expectations/how_to_create_and_edit_expectations_with_instant_feedback_from_a_sample_batch_of_data',
                'guides/expectations/how_to_edit_an_existing_expectationsuite',
                'guides/expectations/how_to_use_auto_initializing_expectations',
                'guides/expectations/advanced/how_to_create_expectations_that_span_multiple_batches_using_evaluation_parameters',
                'guides/expectations/advanced/how_to_dynamically_load_evaluation_parameters_from_a_database',
                'guides/expectations/advanced/identify_failed_rows_expectations',
              ]
            },
            {
              type: 'category',
              label: 'Data Assistants',
              link: { type: 'doc', id: 'guides/expectations/data_assistants_lp' },
              items: [
                'guides/expectations/data_assistants/how_to_create_an_expectation_suite_with_the_onboarding_data_assistant',
                'guides/expectations/advanced/how_to_compare_two_tables_with_the_onboarding_data_assistant',
                'guides/expectations/data_assistants/how_to_create_an_expectation_suite_with_the_missingness_data_assistant',
              ]
            },
            {
              type: 'category',
              label: 'Create Custom Expectations',
              link: { type: 'doc', id: 'guides/expectations/custom_expectations_lp' },
              items: [
                'guides/expectations/creating_custom_expectations/how_to_create_custom_column_aggregate_expectations',
                'guides/expectations/creating_custom_expectations/how_to_create_custom_column_map_expectations',
                'guides/expectations/creating_custom_expectations/how_to_create_custom_batch_expectations',
                'guides/expectations/creating_custom_expectations/how_to_create_custom_column_pair_map_expectations',
                'guides/expectations/creating_custom_expectations/how_to_create_custom_multicolumn_map_expectations',
                'guides/expectations/creating_custom_expectations/how_to_create_custom_regex_based_column_map_expectations',
                'guides/expectations/creating_custom_expectations/how_to_create_custom_set_based_column_map_expectations',
                'guides/expectations/creating_custom_expectations/how_to_create_custom_query_expectations',
                'guides/expectations/creating_custom_expectations/how_to_create_custom_parameterized_expectations',
                'guides/expectations/creating_custom_expectations/how_to_add_support_for_the_auto_initializing_framework_to_a_custom_expectation',
              ]
            },
            {
              type: 'category',
              label: 'Add Features to Custom Expectations',
              link: { type: 'doc', id: 'guides/expectations/add_features_custom_expectations_lp' },
              items: [
                'guides/expectations/advanced/how_to_add_comments_to_expectations_and_display_them_in_data_docs',
                'guides/expectations/features_custom_expectations/how_to_add_example_cases_for_an_expectation',
                'guides/expectations/features_custom_expectations/how_to_add_input_validation_for_an_expectation',
                'guides/expectations/features_custom_expectations/how_to_add_spark_support_for_an_expectation',
                'guides/expectations/features_custom_expectations/how_to_add_sqlalchemy_support_for_an_expectation',
                'guides/expectations/creating_custom_expectations/add_custom_parameters',
              ]
            },
            'guides/expectations/creating_custom_expectations/how_to_use_custom_expectations',
          ]
        },
        {
          type: 'category',
          label: 'Validate Data',
          link: { type: 'doc', id: 'guides/validation/validate_data_lp' },
          items: [
            'guides/validation/validate_data_overview',
            {
              type: 'category',
              label: 'Manage Checkpoints',
              link: { type: 'doc', id: 'guides/validation/checkpoints/checkpoint_lp' },
              items: [
                'guides/validation/checkpoints/how_to_create_a_new_checkpoint',
                'guides/validation/checkpoints/how_to_add_validations_data_or_suites_to_a_checkpoint',
                'guides/validation/checkpoints/how_to_validate_multiple_batches_within_single_checkpoint',
                'guides/validation/checkpoints/how_to_pass_an_in_memory_dataframe_to_a_checkpoint',
                'guides/validation/advanced/how_to_deploy_a_scheduled_checkpoint_with_cron',
              ]
            },
            {
              type: 'category',
              label: 'Configure Actions',
              link: { type: 'doc', id: 'guides/validation/validation_actions/actions_lp' },
              items: [
                'guides/validation/validation_actions/how_to_trigger_email_as_a_validation_action',
                'guides/validation/validation_actions/how_to_collect_openlineage_metadata_using_a_validation_action',
                'guides/validation/validation_actions/how_to_trigger_opsgenie_notifications_as_a_validation_action',
                'guides/validation/validation_actions/how_to_trigger_slack_notifications_as_a_validation_action',
                'guides/validation/validation_actions/how_to_update_data_docs_as_a_validation_action',
                'guides/validation/advanced/how_to_get_data_docs_urls_for_custom_validation_actions',
              ]
            },
            'guides/validation/limit_validation_results',
          ]
        },
        {
          type: 'category',
          label: 'Integrations',
          link: {
            type: 'generated-index',
            title: 'Integrations',
            description: 'Integrate GX OSS with commonly used data engineering tools.',
          },
          items: [
            {
              type: 'category',
              label: 'Amazon Web Services (AWS)',
              link: {
                type: 'doc',
                id: 'deployment_patterns/aws_lp',
              },
              items: [
                'deployment_patterns/how_to_use_great_expectations_in_aws_glue',
                'deployment_patterns/how_to_instantiate_a_data_context_on_an_emr_spark_cluster',
                'deployment_patterns/how_to_use_great_expectations_in_emr_serverless',
                'deployment_patterns/how_to_use_gx_with_aws/how_to_use_gx_with_aws_using_cloud_storage_and_pandas',
                'deployment_patterns/how_to_use_gx_with_aws/how_to_use_gx_with_aws_using_s3_and_spark',
                'deployment_patterns/how_to_use_gx_with_aws/how_to_use_gx_with_aws_using_athena',
                'deployment_patterns/how_to_use_gx_with_aws/how_to_use_gx_with_aws_using_redshift',
              ],
            },
            'deployment_patterns/how_to_instantiate_a_data_context_hosted_environments',
            'deployment_patterns/how_to_use_great_expectations_with_airflow',
            'integrations/integration_datahub',
            'deployment_patterns/how_to_use_great_expectations_in_deepnote',
            'deployment_patterns/how_to_use_great_expectations_in_flyte',
            'deployment_patterns/how_to_use_great_expectations_with_meltano',
            'deployment_patterns/how_to_use_great_expectations_with_prefect',
            'deployment_patterns/how_to_use_great_expectations_with_ydata_synthetic',
            'integrations/integration_zenml',
          ]
        },
        {
          type: 'category',
          label: 'Reference',
          link: { type: 'doc', id: 'reference/reference_overview' },
          items: [
            'contributing/contributing_maturity',
            'reference/customize_your_deployment',
            'reference/usage_statistics',
          ]
        },
        { type: 'doc', id: 'guides/miscellaneous/migration_guide' },
        'contributing/contributing',
      ]
    },
    {
      type: 'category',
      label: 'GX API',
      link: { 
        type: 'generated-index', 
        title: 'GX API', 
        description: 'GX API reference content is generated from classes and methods docstrings.',
      },
      items: [
        {
          type: 'autogenerated',
          dirName: 'reference/api'
        }
      ]
    },
    {
      type: 'category',
      label: 'Learn',
      link: { type: 'doc', id: 'conceptual_guides/learn_lp' },
      items: [
        'conceptual_guides/expectation_classes',
        'conceptual_guides/metricproviders',
      ]
    },
    {
      type: 'category',
      label: 'Glossary',
      link: { type: 'doc', id: 'glossary' },
      items: [
        'terms/action',
        'terms/batch',
        'terms/batch_request',
        'terms/custom_expectation',
        'terms/checkpoint',
        'terms/cli',
        'terms/datasource',
        'terms/data_context',
        'terms/data_asset',
        'terms/data_assistant',
        'terms/data_docs',
        'terms/evaluation_parameter',
        'terms/execution_engine',
        {
          type: 'category',
          label: 'Expectations',
          link: { type: 'doc', id: 'terms/expectation' },
          collapsed: true,
          items: [
            { type: 'doc', id: 'reference/expectations/conditional_expectations' },
            { type: 'doc', id: 'reference/expectations/distributional_expectations' },
            { type: 'doc', id: 'reference/expectation_suite_operations' },
            { type: 'doc', id: 'reference/expectations/result_format' },
            { type: 'doc', id: 'reference/expectations/standard_arguments' }
          ]
        },
        'terms/expectation_suite',
        'terms/metric',
        'conceptual_guides/metricproviders',
        'terms/metric',
        {
          type: 'category',
          label: 'Stores',
          link: { type: 'doc', id: 'terms/store' },
          items: [
<<<<<<< HEAD
            'terms/checkpoint_store',
            'terms/data_docs_store',
            'terms/evaluation_parameter_store',
            'terms/expectation_store',
            'terms/metric_store',
            'terms/validation_result_store'
=======
            'terms/action',
            'terms/batch',
            'terms/batch_request',
            'terms/custom_expectation',
            'terms/checkpoint',
            'terms/cli',
            'terms/datasource',
            'terms/data_context',
            'terms/data_asset',
            'terms/data_assistant',
            'terms/data_docs',
            'terms/evaluation_parameter',
            'terms/execution_engine',
            {
              type: 'category',
              label: 'Expectations',
              link: { type: 'doc', id: 'terms/expectation' },
              collapsed: true,
              items: [
                { type: 'doc', id: 'reference/expectations/conditional_expectations' },
                { type: 'doc', id: 'reference/expectations/distributional_expectations' },
                { type: 'doc', id: 'reference/expectation_suite_operations' },
                { type: 'doc', id: 'reference/expectations/result_format' },
                { type: 'doc', id: 'reference/expectations/standard_arguments' }
              ]
            },
            'terms/expectation_suite',
            'terms/metric',
            {
              type: 'category',
              label: 'Stores',
              link: { type: 'doc', id: 'terms/store' },
              items: [
                'terms/checkpoint_store',
                'terms/data_docs_store',
                'terms/evaluation_parameter_store',
                'terms/expectation_store',
                'terms/metric_store',
                'terms/validation_result_store'
              ]
            },
            'terms/renderer',
            'terms/supporting_resource',
            'terms/validator',
            'terms/validation_result'
>>>>>>> 9232de8f
          ]
        },
        'terms/renderer',
        'terms/supporting_resource',
        'terms/validator',
        'terms/validation_result'
      ]
    },
    { type: 'doc', id: 'changelog' },
<<<<<<< HEAD
=======
    { type: 'doc', id: 'guides/miscellaneous/migration_guide' },
    'get_support',
    'contributing/contributing',
>>>>>>> 9232de8f
  ]
}
<|MERGE_RESOLUTION|>--- conflicted
+++ resolved
@@ -445,6 +445,7 @@
         },
         { type: 'doc', id: 'guides/miscellaneous/migration_guide' },
         'contributing/contributing',
+        'get_support',
       ]
     },
     {
@@ -511,60 +512,12 @@
           label: 'Stores',
           link: { type: 'doc', id: 'terms/store' },
           items: [
-<<<<<<< HEAD
             'terms/checkpoint_store',
             'terms/data_docs_store',
             'terms/evaluation_parameter_store',
             'terms/expectation_store',
             'terms/metric_store',
             'terms/validation_result_store'
-=======
-            'terms/action',
-            'terms/batch',
-            'terms/batch_request',
-            'terms/custom_expectation',
-            'terms/checkpoint',
-            'terms/cli',
-            'terms/datasource',
-            'terms/data_context',
-            'terms/data_asset',
-            'terms/data_assistant',
-            'terms/data_docs',
-            'terms/evaluation_parameter',
-            'terms/execution_engine',
-            {
-              type: 'category',
-              label: 'Expectations',
-              link: { type: 'doc', id: 'terms/expectation' },
-              collapsed: true,
-              items: [
-                { type: 'doc', id: 'reference/expectations/conditional_expectations' },
-                { type: 'doc', id: 'reference/expectations/distributional_expectations' },
-                { type: 'doc', id: 'reference/expectation_suite_operations' },
-                { type: 'doc', id: 'reference/expectations/result_format' },
-                { type: 'doc', id: 'reference/expectations/standard_arguments' }
-              ]
-            },
-            'terms/expectation_suite',
-            'terms/metric',
-            {
-              type: 'category',
-              label: 'Stores',
-              link: { type: 'doc', id: 'terms/store' },
-              items: [
-                'terms/checkpoint_store',
-                'terms/data_docs_store',
-                'terms/evaluation_parameter_store',
-                'terms/expectation_store',
-                'terms/metric_store',
-                'terms/validation_result_store'
-              ]
-            },
-            'terms/renderer',
-            'terms/supporting_resource',
-            'terms/validator',
-            'terms/validation_result'
->>>>>>> 9232de8f
           ]
         },
         'terms/renderer',
@@ -574,11 +527,5 @@
       ]
     },
     { type: 'doc', id: 'changelog' },
-<<<<<<< HEAD
-=======
-    { type: 'doc', id: 'guides/miscellaneous/migration_guide' },
-    'get_support',
-    'contributing/contributing',
->>>>>>> 9232de8f
   ]
 }
