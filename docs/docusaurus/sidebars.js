module.exports = {
  gx_core: [
    {
      type: 'category',
      label: 'Introduction to Great Expectations',
      link: {type: 'doc', id: 'core/introduction/introduction'},
      items: [
        {
          type: 'doc',
          id: 'core/introduction/about_gx',
          label: 'About GX'
        },
        {
          type: 'doc',
          id: 'core/introduction/gx_overview',
          label: 'GX overview'
        },
        {
          type: 'doc',
          id: 'core/introduction/try_gx',
          label: 'Try GX'
        },
        {
          type: 'doc',
          id: 'core/introduction/community_resources',
          label: 'Community resources'
        },
      ],
    },
    {
      type: 'category',
      label: 'Set up a GX environment',
      link: {type: 'doc', id: 'core/set_up_a_gx_environment/set_up_a_gx_environment'},
      items: [
        {
          type: 'doc',
          id: 'core/set_up_a_gx_environment/install_python',
          label: 'Install Python'
        },
        {
          type: 'doc',
          id: 'core/set_up_a_gx_environment/install_gx',
          label: 'Install GX'
        },
        {
          type: 'doc',
          id: 'core/set_up_a_gx_environment/install_additional_dependencies',
          label: 'Install additional dependencies'
        },
        {
          type: 'doc',
<<<<<<< HEAD
          id: 'core/set_up_a_gx_environment/create_a_data_context',
          label: 'Create a Data Context'
        }
=======
          id: 'core/installation_and_setup/manage_data_contexts',
          label: 'Create a Data Context'
        },
>>>>>>> f96a49b5
      ]
    },
    {
      type: 'category',
      label: '🚧 Manage and access data',
      link: {type: 'doc', id: 'core/manage_and_access_data/manage_and_access_data'},
      items: [
        {
          type: 'category',
          label: 'Connect to and request data',
          link: {type: 'doc', id: 'core/manage_and_access_data/connect_to_data/connect_to_data'},
          items: [
            {
              type: 'doc',
              id: 'core/manage_and_access_data/connect_to_data/file_system/file_system',
              label: '🚧 Connect to file system data'
            },
            {
              type: 'doc',
              id: 'core/manage_and_access_data/connect_to_data/in_memory/in_memory',
              label: '🚧 Connect to in memory data'
            },
            {
              type: 'doc',
              id: 'core/manage_and_access_data/connect_to_data/sql/sql',
              label: '🚧 Connect to SQL database data'
            },
            {
              type: 'doc',
              id: 'core/manage_and_access_data/request_data',
              label: '🚧 Request data'
            },
          ]
        },
        {
          type: 'category',
          label: '🚧 Manage Data Sources',
          link: {type: 'doc', id: 'core/manage_and_access_data/manage_data_sources/manage_data_sources'},
          items: [
            {
              type: 'link',
              label: '🚧 List available Data Sources',
              href: '/docs/1.0-prerelease/core/manage_and_access_data/manage_data_sources#list-available-data-sources',
            },
            {
              type: 'link',
              label: '🚧 Get an existing Data Source',
              href: '/docs/1.0-prerelease/core/manage_and_access_data/manage_data_sources#get-an-existing-data-source',
            },
            {
              type: 'link',
              label: '🚧 Delete a Data Source',
              href: '/docs/1.0-prerelease/core/manage_and_access_data/manage_data_sources#delete-a-data-source',
            },
          ]
        },
        {
          type: 'category',
          label: '🚧 Manage Data Assets',
          link: {type: 'doc', id: 'core/manage_and_access_data/manage_data_assets'},
          items: [
            {
              type: 'link',
              label: '🚧 List all Data Assets in a Data Source',
              href: '/docs/1.0-prerelease/core/manage_and_access_data/manage_data_assets#list-all-data-assets-in-a-data-source',
            },
            {
              type: 'link',
              label: '🚧 Get an existing Data Asset',
              href: '/docs/1.0-prerelease/core/manage_and_access_data/manage_data_assets#get-an-existing-data-asset',
            },
            {
              type: 'link',
              label: '🚧 Add a Partitioner to a Data Asset',
              href: '/docs/1.0-prerelease/core/manage_and_access_data/manage_data_assets#add-a-partitioner-to-a-data-asset',
            },
            {
              type: 'link',
              label: '🚧 Delete a Data Asset',
              href: '/docs/1.0-prerelease/core/manage_and_access_data/manage_data_assets#delete-a-data-asset',
            },
          ]
        },
        {
          type: 'category',
          label: '🚧 Manage Batch Requests',
          link: {type: 'doc', id: 'core/manage_and_access_data/manage_batch_requests'},
          items: [
            {
              type: 'doc',
              id: 'core/manage_and_access_data/manage_batch_requests',
              label: '🚧 Retrieve all Batches from a Data Asset'
            },
            {
              type: 'doc',
              id: 'core/manage_and_access_data/manage_batch_requests',
              label: '🚧 Retrieve specific Batches from a Data Asset'
            },
            {
              type: 'doc',
              id: 'core/manage_and_access_data/manage_batch_requests',
              label: '🚧 Iterate retrieved Batches'
            },
          ]
        },
        {
          type: 'category',
          label: '🚧 Manage Batches',
          link: {type: 'doc', id: 'core/manage_and_access_data/manage_batches'},
          items: [
            {
              type: 'doc',
              id: 'core/manage_and_access_data/manage_batches',
              label: '🚧 View a sample of the data in a Batch'
            },
            {
              type: 'doc',
              id: 'core/manage_and_access_data/manage_batches',
              label: '🚧 Validate a Batch against an Expectation'
            },
            {
              type: 'doc',
              id: 'core/manage_and_access_data/manage_batches',
              label: '🚧 Validate a Batch against an Expectation Suite'
            },
            <!--TODO: Validation is being moved into the Batch object, are there other API changes? -->
            {
              type: 'doc',
              id: 'core/manage_and_access_data/manage_batches',
              label: '🚧 Get the Batch Request for a given Batch'
            },
          ]
        },
      ]
    },
    {
      type: 'category',
      label: 'Create Expectations',
      link: { type: 'doc', id: 'core/create_expectations/create_expectations' },
      items: [
        // 'oss/guides/expectations/create_expectations_overview',
        {
          type: 'category',
          label: 'Manage Expectations',
          link: { type: 'doc', id: 'core/create_expectations/expectations/manage_expectations' },
          items: [
            {
              type: 'link',
              label: 'Create an Expectation',
              href: '/docs/1.0-prerelease/core/create_expectations/expectations/manage_expectations#create-an-expectation',
            },
            {
              type: 'link',
              label: 'Test an Expectation',
              href: '/docs/1.0-prerelease/core/create_expectations/expectations/manage_expectations#test-an-expectation',
            },
            {
              type: 'link',
              label: 'Modify an Expectation',
              href: '/docs/1.0-prerelease/core/create_expectations/expectations/manage_expectations#modify-an-expectation',
            },
            {
              type: 'link',
              label: 'Customize an Expectation Class',
              href: '/docs/1.0-prerelease/core/create_expectations/expectations/manage_expectations#customize-an-expectation-class',
            },
          ]
        },
      {
          type: 'category',
          label: 'Manage Expectation Suites',
          link: { type: 'doc', id: 'core/create_expectations/expectation_suites/manage_expectation_suites' },
          items: [
            {
              type: 'link',
              label: 'Create an Expectation Suite',
              href: '/docs/1.0-prerelease/core/create_expectations/expectation_suites/manage_expectation_suites#create-an-expectation-suite',
            },
            {
              type: 'link',
              label: 'Get an existing Expectation Suite',
              href: '/docs/1.0-prerelease/core/create_expectations/expectation_suites/manage_expectation_suites#get-an-existing-expectation-suite',
            },
            {
              type: 'link',
              label: 'Rename an Expectation Suite',
              href: '/docs/1.0-prerelease/core/create_expectations/expectation_suites/manage_expectation_suites#rename-an-expectation-suite',
            },
            {
              type: 'link',
              label: 'Delete an Expectation Suite',
              href: '/docs/1.0-prerelease/core/create_expectations/expectation_suites/manage_expectation_suites#delete-an-expectation-suite',
            },
            {
              type: 'link',
              label: 'Add Expectations',
              href: '/docs/1.0-prerelease/core/create_expectations/expectation_suites/manage_expectation_suites#add-expectations-to-an-expectation-suite',
            },
            {
              type: 'link',
              label: 'Get an Expectation',
              href: '/docs/1.0-prerelease/core/create_expectations/expectation_suites/manage_expectation_suites#get-an-expectation-from-an-expectation-suite',
            },
            {
              type: 'link',
              label: 'Edit a single Expectation',
              href: '/docs/1.0-prerelease/core/create_expectations/expectation_suites/manage_expectation_suites#edit-a-single-expectation-in-an-expectation-suite',
            },
            {
              type: 'link',
              label: 'Edit multiple Expectations',
              href: '/docs/1.0-prerelease/core/create_expectations/expectation_suites/manage_expectation_suites#edit-multiple-expectations-in-an-expectation-suite',
            },
            {
              type: 'link',
              label: 'Delete an Expectation',
              href: '/docs/1.0-prerelease/core/create_expectations/expectation_suites/manage_expectation_suites#delete-an-expectation-from-an-expectation-suite',
            },
          ]
        },
      ]
    },
    {
      type: 'category',
      label: 'Validate data',
      link: {type: 'doc', id: 'core/validate_data/validate_data'},
      items: [
        {
          type: 'category',
          label: 'Manage Validation Definitions',
          link: { type: 'doc', id: 'core/validate_data/validation_definitions/manage_validation_definitions' },
          items: [
            {
              type: 'link',
              label: 'Create a Validation Definition',
              href: '/docs/1.0-prerelease/core/validate_data/validation_definitions/manage_validation_definitions#create-a-validation-definition',
            },
            {
              type: 'link',
              label: 'List available Validation Definitions',
              href: '/docs/1.0-prerelease/core/validate_data/validation_definitions/manage_validation_definitions#list-available-validation-definitions',
            },
            {
              type: 'link',
              label: 'Get a Validation Definition by name',
              href: '/docs/1.0-prerelease/core/validate_data/validation_definitions/manage_validation_definitions#get-a-validation-definition-by-name',
            },
            {
              type: 'link',
              label: 'Get Validation Definitions by attributes',
              href: '/docs/1.0-prerelease/core/validate_data/validation_definitions/manage_validation_definitions#get-validation-definitions-by-attributes',
            },
            {
              type: 'link',
              label: 'Delete a Validation Definition',
              href: '/docs/1.0-prerelease/core/validate_data/validation_definitions/manage_validation_definitions#delete-a-validation-definition',
            },
            {
              type: 'link',
              label: 'Duplicate a Validation Definition',
              href: '/docs/1.0-prerelease/core/validate_data/validation_definitions/manage_validation_definitions#duplicate-a-validation-definition',
            },
            {
              type: 'link',
              label: 'Run a Validation Definition',
              href: '/docs/1.0-prerelease/core/validate_data/validation_definitions/manage_validation_definitions#run-a-validation-definition',
            },
          ]
        },
        {
          type: 'category',
          label: 'Manage Checkpoints',
          link: { type: 'doc', id: 'core/validate_data/checkpoints/manage_checkpoints' },
          items: [
            {
              type: 'link',
              label: 'Create a Checkpoint',
              href: '/docs/1.0-prerelease/core/validate_data/checkpoints/manage_checkpoints#create-a-checkpoint',
            },
            {
              type: 'link',
              label: 'List available Checkpoints',
              href: '/docs/1.0-prerelease/core/validate_data/checkpoints/manage_checkpoints#list-available-checkpoints',
            },
            {
              type: 'link',
              label: 'Get a Checkpoint by name',
              href: '/docs/1.0-prerelease/core/validate_data/checkpoints/manage_checkpoints#get-a-checkpoint-by-name',
            },
            {
              type: 'link',
              label: 'Get Checkpoints by attributes',
              href: '/docs/1.0-prerelease/core/validate_data/checkpoints/manage_checkpoints#get-checkpoints-by-attributes',
            },
            {
              type: 'link',
              label: 'Update a Checkpoint',
              href: '/docs/1.0-prerelease/core/validate_data/checkpoints/manage_checkpoints#update-a-checkpoint',
            },
            {
              type: 'link',
              label: 'Delete a Checkpoint',
              href: '/docs/1.0-prerelease/core/validate_data/checkpoints/manage_checkpoints#delete-a-checkpoint',
            },
            {
              type: 'link',
              label: '🚧 Run a Checkpoint',
              href: '/docs/1.0-prerelease/core/validate_data/checkpoints/manage_checkpoints#run-a-checkpoint',
            },
          ]
        },
      ]
    },
    {
      type: 'doc',
      id: 'oss/changelog',
      label: 'Changelog'
    },
  ],
  gx_cloud: [
    {type: 'doc', id: 'cloud/why_gx_cloud'},
        {
          type: 'category',
          label: 'GX Cloud deployment patterns and architecture',
          link: { type: 'doc', id: 'cloud/about_gx' },
          items: [
            {
              type: 'link',
              label: 'GX Cloud architecture',
              href: '/docs/cloud/about_gx#gx-cloud-architecture',
            },
            {
              type: 'link',
              label: 'GX Agent',
              href: '/docs/cloud/about_gx#gx-agent',
            },
            {
              type: 'link',
              label: 'GX Cloud deployment patterns',
              href: '/docs/cloud/about_gx#gx-cloud-deployment-patterns',
            },
            {
              type: 'link',
              label: 'GX Cloud workflow',
              href: '/docs/cloud/about_gx#gx-cloud-workflow',
            },
            {
              type: 'link',
              label: 'Roles and responsibilities',
              href: '/docs/cloud/about_gx#roles-and-responsibilities',
            },
            {
              type: 'link',
              label: 'Supported browsers',
              href: '/docs/cloud/about_gx#supported-browsers',
            },
          ]
        },
        { type: 'doc', id: 'cloud/deploy_gx_agent' },
        {
          type: 'category',
          label: 'Connect GX Cloud',
          link: { type: 'doc', id: 'cloud/connect/connect_lp' },
          items: [
            'cloud/connect/connect_postgresql',
            'cloud/connect/connect_snowflake',
            'cloud/connect/connect_airflow',
            'cloud/connect/connect_python',
          ]
        },
        {
          type: 'category',
          label: 'Manage Data Assets',
          link: { type: 'doc', id: 'cloud/data_assets/manage_data_assets' },
          items: [
            {
              type: 'link',
              label: 'Create a Data Asset',
              href: '/docs/cloud/data_assets/manage_data_assets#create-a-data-asset',
            },
            {
              type: 'link',
              label: 'View Data Asset metrics',
              href: '/docs/cloud/data_assets/manage_data_assets#view-data-asset-metrics',
            },
            {
              type: 'link',
              label: 'Add an Expectation to a Data Asset column',
              href: '/docs/cloud/data_assets/manage_data_assets#add-an-expectation-to-a-data-asset-column',
            },
            {
              type: 'link',
              label: 'Add a Data Asset to an Existing Data Source',
              href: '/docs/cloud/data_assets/manage_data_assets#add-a-data-asset-to-an-existing-data-source',
            },
            {
              type: 'link',
              label: 'Edit Data Source settings',
              href: '/docs/cloud/data_assets/manage_data_assets#edit-data-source-settings',
            },
            {
              type: 'link',
              label: 'Edit a Data Asset',
              href: '/docs/cloud/data_assets/manage_data_assets#edit-a-data-asset',
            },
            {
              type: 'link',
              label: 'Secure your GX API Data Source connection strings',
              href: '/docs/cloud/data_assets/manage_data_assets#secure-your-gx-api-data-source-connection-strings',
            },
            {
              type: 'link',
              label: 'Delete a Data Asset',
              href: '/docs/cloud/data_assets/manage_data_assets#delete-a-data-asset',
            },
          ]
        },
        {
          type: 'category',
          label: 'Manage Expectations',
          link: { type: 'doc', id: 'cloud/expectations/manage_expectations' },
          items: [
            {
              type: 'link',
              label: 'Available Expectations',
              href: '/docs/cloud/expectations/manage_expectations#available-expectations',
            },
            {
              type: 'link',
              label: 'Add an Expectation',
              href: '/docs/cloud/expectations/manage_expectations#add-an-expectation',
            },
            {
              type: 'link',
              label: 'Edit an Expectation',
              href: '/docs/cloud/expectations/manage_expectations#edit-an-expectation',
            },
            {
              type: 'link',
              label: 'View Expectation history',
              href: '/docs/cloud/expectations/manage_expectations#view-expectation-history',
            },
            {
              type: 'link',
              label: 'Delete an Expectation',
              href: '/docs/cloud/expectations/manage_expectations#delete-an-expectation',
            },
          ]
        },
        {
          type: 'category',
          label: 'Manage Expectation Suites',
          link: { type: 'doc', id: 'cloud/expectation_suites/manage_expectation_suites' },
          items: [
            {
              type: 'link',
              label: 'Create an Expectation Suite ',
              href: '/docs/cloud/expectation_suites/manage_expectation_suites#create-an-expectation-suite',
            },
            {
              type: 'link',
              label: 'Edit an Expectation Suite name',
              href: '/docs/cloud/expectation_suites/manage_expectation_suites#edit-an-expectation-suite-name',
            },
            {
              type: 'link',
              label: 'Delete an Expectation Suite',
              href: '/docs/cloud/expectation_suites/manage_expectation_suites#delete-an-expectation-suite',
            },
          ]
        },
        {
          type: 'category',
          label: 'Manage Validations',
          link: { type: 'doc', id: 'cloud/validations/manage_validations' },
          items: [
            {
              type: 'link',
              label: 'Run a Validation',
              href: '/docs/cloud/validations/manage_validations#run-a-validation',
            },
            {
              type: 'link',
              label: 'Run a Validation on a Data Asset containing partitions',
              href: '/docs/cloud/validations/manage_validations#run-a-validation-on-a-data-asset-containing-partitions',
            },
            {
              type: 'link',
              label: 'View Validation run history',
              href: '/docs/cloud/validations/manage_validations#view-validation-run-history',
            },
          ]
        },
        {
          type: 'category',
          label: 'Manage Checkpoints',
          link: { type: 'doc', id: 'cloud/checkpoints/manage_checkpoints' },
          items: [
            {
              type: 'link',
              label: 'Add a Checkpoint',
              href: '/docs/cloud/checkpoints/manage_checkpoints#add-a-checkpoint',
            },
            {
              type: 'link',
              label: 'Run a Checkpoint',
              href: '/docs/cloud/checkpoints/manage_checkpoints#run-a-checkpoint',
            },
            {
              "type": "link",
              "label": "Add a Validation and an Expectation Suite to a Checkpoint",
              "href": "/docs/cloud/checkpoints/manage_checkpoints#add-a-validation-and-an-expectation-suite-to-a-checkpoint"
            },
            {
              type: 'link',
              label: 'Edit a Checkpoint name',
              href: '/docs/cloud/checkpoints/manage_checkpoints#edit-a-checkpoint-name',
            },
            {
              type: 'link',
              label: 'Edit a Checkpoint configuration',
              href: '/docs/cloud/checkpoints/manage_checkpoints#edit-a-checkpoint-configuration',
            },
            {
              "type": "link",
              "label": "Configure the Checkpoint result format parameter",
          "href": "/docs/cloud/checkpoints/manage_checkpoints#configure-the-checkpoint-result-format-parameter"
            },
            {
              type: 'link',
              label: 'Delete a Checkpoint',
              href: '/docs/cloud/checkpoints/manage_checkpoints#delete-a-checkpoint',
            },
          ]
        },
        {
          type: 'category',
          label: 'Manage users and access tokens',
          link: { type: 'doc', id: 'cloud/users/manage_users' },
          items: [
            {
              type: 'link',
              label: 'Invite a user',
              href: '/docs/cloud/users/manage_users#invite-a-user',
            },
            {
              type: 'link',
              label: 'Edit a user role',
              href: '/docs/cloud/users/manage_users#edit-a-user-role',
            },
            {
              type: 'link',
              label: 'Delete a user',
              href: '/docs/cloud/users/manage_users#delete-a-user',
            },
            {
              type: 'link',
              label: 'Create a user access token',
              href: '/docs/cloud/users/manage_users#create-a-user-access-token',
            },
            {
              type: 'link',
              label: 'Create an organization access token',
              href: '/docs/cloud/users/manage_users#create-an-organization-access-token',
            },
            {
              type: 'link',
              label: 'Delete a user or organization access token',
              href: '/docs/cloud/users/manage_users#delete-a-user-or-organization-access-token',
            },
          ]
        },
      ],
  gx_apis: [
    {
      type: 'category',
      label: 'GX API',
      link: {
        type: 'doc',
        id: 'reference/index'
      },
      items: [
        {
          type: 'autogenerated',
          dirName: 'reference/api'
        }
      ]
    },
  ],
  learn: [
      'reference/learn/usage_statistics',
      'reference/learn/glossary'
  ],
}
<|MERGE_RESOLUTION|>--- conflicted
+++ resolved
@@ -49,15 +49,9 @@
         },
         {
           type: 'doc',
-<<<<<<< HEAD
           id: 'core/set_up_a_gx_environment/create_a_data_context',
           label: 'Create a Data Context'
         }
-=======
-          id: 'core/installation_and_setup/manage_data_contexts',
-          label: 'Create a Data Context'
-        },
->>>>>>> f96a49b5
       ]
     },
     {
