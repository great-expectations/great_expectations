module.exports = {
  gx_core: [
    {
      type: 'category',
      label: 'Introduction to Great Expectations',
      link: {type: 'doc', id: 'core/introduction/introduction'},
      items: [
        {
          type: 'doc',
          id: 'core/introduction/about_gx',
          label: 'About GX'
        },
        {
          type: 'doc',
          id: 'core/introduction/gx_overview',
          label: 'GX overview'
        },
        {
          type: 'doc',
          id: 'core/introduction/try_gx',
          label: 'Try GX'
        },
        {
          type: 'doc',
          id: 'core/introduction/community_resources',
          label: 'Community resources'
        },
      ],
    },
    {
      type: 'category',
      label: 'Set up a GX environment',
      link: {type: 'doc', id: 'core/set_up_a_gx_environment/set_up_a_gx_environment'},
      items: [
        {
          type: 'doc',
          id: 'core/set_up_a_gx_environment/install_python',
          label: 'Install Python'
        },
        {
          type: 'doc',
          id: 'core/set_up_a_gx_environment/install_gx',
          label: 'Install GX'
        },
        {
          type: 'doc',
          id: 'core/set_up_a_gx_environment/install_additional_dependencies',
          label: 'Install additional dependencies'
        },
        {
          type: 'doc',
          id: 'core/set_up_a_gx_environment/create_a_data_context',
          label: 'Create a Data Context'
        }
      ]
    },
    {
      type: 'category',
      label: 'Connect to data',
      link: {type: 'doc', id: 'core/connect_to_data/connect_to_data'},
      items: [
          {
            type: 'doc',
            id: 'core/connect_to_data/sql_data/sql_data',
            label: 'Connect to data using SQL'
          },
      ]
    },
    {
      type: 'category',
      label: 'Define Expectations',
      link: { type: 'doc', id: 'core/define_expectations/define_expectations' },
      items: [
        {
          type: 'doc',
          id: 'core/define_expectations/create_an_expectation',
          label: 'Create an Expectation'
        },
        {
          type: 'doc',
          id: 'core/define_expectations/test_an_expectation',
          label: 'Test an Expectation'
        },
        {
          type: 'doc',
          id: 'core/define_expectations/organize_expectation_suites',
          label: 'Organize Expectations into an Expectation Suite'
        },
      ]
    },
    {
      type: 'category',
      label: 'Run Validations',
      link: {type: 'doc', id: 'core/run_validations/run_validations'},
      items: [
        {type: 'doc', id: 'core/run_validations/create_a_validation_definition'},
        {type: 'doc', id: 'core/run_validations/run_a_validation_definition'},
      ]
    },
    {
      type: 'category',
<<<<<<< HEAD
      label: 'Customize Expectations',
      link: {type: 'doc', id: 'core/customize_expectations/customize_expectations'},
      items: [
        {type: 'doc', id: 'core/customize_expectations/expectation_row_conditions'},
        {type: 'doc', id: 'core/customize_expectations/define_a_custom_expectation_class'},
        {type: 'doc', id: 'core/customize_expectations/use_sql_to_define_a_custom_expectation'},
=======
      label: 'Trigger actions based on results',
      link: {type: 'doc', id: 'core/trigger_actions_based_on_results/trigger_actions_based_on_results'},
      items: [
        {type: 'doc', id: 'core/trigger_actions_based_on_results/create_a_checkpoint_with_actions'},
        {type: 'doc', id: 'core/trigger_actions_based_on_results/choose_a_result_format/choose_a_result_format'},
        {type: 'doc', id: 'core/trigger_actions_based_on_results/run_a_checkpoint'},
>>>>>>> 1cc75ba1
      ]
    },
    {
      type: 'doc',
      id: 'oss/changelog',
      label: 'Changelog'
    },
  ],
  gx_cloud: [
    {type: 'doc', id: 'cloud/why_gx_cloud'},
        {
          type: 'category',
          label: 'GX Cloud deployment patterns and architecture',
          link: { type: 'doc', id: 'cloud/about_gx' },
          items: [
            {
              type: 'link',
              label: 'GX Cloud architecture',
              href: '/docs/cloud/about_gx#gx-cloud-architecture',
            },
            {
              type: 'link',
              label: 'GX Agent',
              href: '/docs/cloud/about_gx#gx-agent',
            },
            {
              type: 'link',
              label: 'GX Cloud deployment patterns',
              href: '/docs/cloud/about_gx#gx-cloud-deployment-patterns',
            },
            {
              type: 'link',
              label: 'GX Cloud workflow',
              href: '/docs/cloud/about_gx#gx-cloud-workflow',
            },
            {
              type: 'link',
              label: 'Roles and responsibilities',
              href: '/docs/cloud/about_gx#roles-and-responsibilities',
            },
            {
              type: 'link',
              label: 'Supported browsers',
              href: '/docs/cloud/about_gx#supported-browsers',
            },
          ]
        },
        { type: 'doc', id: 'cloud/deploy_gx_agent' },
        {
          type: 'category',
          label: 'Connect GX Cloud',
          link: { type: 'doc', id: 'cloud/connect/connect_lp' },
          items: [
            'cloud/connect/connect_postgresql',
            'cloud/connect/connect_snowflake',
            'cloud/connect/connect_airflow',
            'cloud/connect/connect_python',
          ]
        },
        {
          type: 'category',
          label: 'Manage Data Assets',
          link: { type: 'doc', id: 'cloud/data_assets/manage_data_assets' },
          items: [
            {
              type: 'link',
              label: 'Create a Data Asset',
              href: '/docs/cloud/data_assets/manage_data_assets#create-a-data-asset',
            },
            {
              type: 'link',
              label: 'View Data Asset metrics',
              href: '/docs/cloud/data_assets/manage_data_assets#view-data-asset-metrics',
            },
            {
              type: 'link',
              label: 'Add an Expectation to a Data Asset column',
              href: '/docs/cloud/data_assets/manage_data_assets#add-an-expectation-to-a-data-asset-column',
            },
            {
              type: 'link',
              label: 'Add a Data Asset to an Existing Data Source',
              href: '/docs/cloud/data_assets/manage_data_assets#add-a-data-asset-to-an-existing-data-source',
            },
            {
              type: 'link',
              label: 'Edit Data Source settings',
              href: '/docs/cloud/data_assets/manage_data_assets#edit-data-source-settings',
            },
            {
              type: 'link',
              label: 'Edit a Data Asset',
              href: '/docs/cloud/data_assets/manage_data_assets#edit-a-data-asset',
            },
            {
              type: 'link',
              label: 'Secure your GX API Data Source connection strings',
              href: '/docs/cloud/data_assets/manage_data_assets#secure-your-gx-api-data-source-connection-strings',
            },
            {
              type: 'link',
              label: 'Delete a Data Asset',
              href: '/docs/cloud/data_assets/manage_data_assets#delete-a-data-asset',
            },
          ]
        },
        {
          type: 'category',
          label: 'Manage Expectations',
          link: { type: 'doc', id: 'cloud/expectations/manage_expectations' },
          items: [
            {
              type: 'link',
              label: 'Available Expectations',
              href: '/docs/cloud/expectations/manage_expectations#available-expectations',
            },
            {
              type: 'link',
              label: 'Add an Expectation',
              href: '/docs/cloud/expectations/manage_expectations#add-an-expectation',
            },
            {
              type: 'link',
              label: 'Edit an Expectation',
              href: '/docs/cloud/expectations/manage_expectations#edit-an-expectation',
            },
            {
              type: 'link',
              label: 'View Expectation history',
              href: '/docs/cloud/expectations/manage_expectations#view-expectation-history',
            },
            {
              type: 'link',
              label: 'Delete an Expectation',
              href: '/docs/cloud/expectations/manage_expectations#delete-an-expectation',
            },
          ]
        },
        {
          type: 'category',
          label: 'Manage Expectation Suites',
          link: { type: 'doc', id: 'cloud/expectation_suites/manage_expectation_suites' },
          items: [
            {
              type: 'link',
              label: 'Create an Expectation Suite ',
              href: '/docs/cloud/expectation_suites/manage_expectation_suites#create-an-expectation-suite',
            },
            {
              type: 'link',
              label: 'Edit an Expectation Suite name',
              href: '/docs/cloud/expectation_suites/manage_expectation_suites#edit-an-expectation-suite-name',
            },
            {
              type: 'link',
              label: 'Delete an Expectation Suite',
              href: '/docs/cloud/expectation_suites/manage_expectation_suites#delete-an-expectation-suite',
            },
          ]
        },
        {
          type: 'category',
          label: 'Manage Validations',
          link: { type: 'doc', id: 'cloud/validations/manage_validations' },
          items: [
            {
              type: 'link',
              label: 'Run a Validation',
              href: '/docs/cloud/validations/manage_validations#run-a-validation',
            },
            {
              type: 'link',
              label: 'Run a Validation on a Data Asset containing partitions',
              href: '/docs/cloud/validations/manage_validations#run-a-validation-on-a-data-asset-containing-partitions',
            },
            {
              type: 'link',
              label: 'View Validation run history',
              href: '/docs/cloud/validations/manage_validations#view-validation-run-history',
            },
          ]
        },
        {
          type: 'category',
          label: 'Manage Checkpoints',
          link: { type: 'doc', id: 'cloud/checkpoints/manage_checkpoints' },
          items: [
            {
              type: 'link',
              label: 'Add a Checkpoint',
              href: '/docs/cloud/checkpoints/manage_checkpoints#add-a-checkpoint',
            },
            {
              type: 'link',
              label: 'Run a Checkpoint',
              href: '/docs/cloud/checkpoints/manage_checkpoints#run-a-checkpoint',
            },
            {
              "type": "link",
              "label": "Add a Validation to a Checkpoint",
              "href": "/docs/cloud/checkpoints/manage_checkpoints#add-a-validation-to-a-checkpoint"
            },
            {
              type: 'link',
              label: 'Edit a Checkpoint name',
              href: '/docs/cloud/checkpoints/manage_checkpoints#edit-a-checkpoint-name',
            },
            {
              type: 'link',
              label: 'Edit a Checkpoint configuration',
              href: '/docs/cloud/checkpoints/manage_checkpoints#edit-a-checkpoint-configuration',
            },
            {
              "type": "link",
              "label": "Configure the Checkpoint result format parameter",
          "href": "/docs/cloud/checkpoints/manage_checkpoints#configure-the-checkpoint-result-format-parameter"
            },
            {
              type: 'link',
              label: 'Delete a Checkpoint',
              href: '/docs/cloud/checkpoints/manage_checkpoints#delete-a-checkpoint',
            },
          ]
        },
        {
          type: 'category',
          label: 'Manage alerts',
          link: { type: 'doc', id: 'cloud/alerts/manage_alerts' },
          items: [
            {
              type: 'link',
              label: 'Add a Slack alert',
              href: '/docs/cloud/alerts/manage_alerts#add-a-slack-alert',
            },
            {
              type: 'link',
              label: 'Edit a Slack alert',
              href: '/docs/cloud/alerts/manage_alerts#edit-a-slack-alert',
            },
            {
              type: 'link',
              label: 'Delete a Slack alert',
              href: '/docs/cloud/alerts/manage_alerts#delete-a-slack-alert',
            },
          ]
        },
        {
          type: 'category',
          label: 'Manage users and access tokens',
          link: { type: 'doc', id: 'cloud/users/manage_users' },
          items: [
            {
              type: 'link',
              label: 'Invite a user',
              href: '/docs/cloud/users/manage_users#invite-a-user',
            },
            {
              type: 'link',
              label: 'Edit a user role',
              href: '/docs/cloud/users/manage_users#edit-a-user-role',
            },
            {
              type: 'link',
              label: 'Delete a user',
              href: '/docs/cloud/users/manage_users#delete-a-user',
            },
            {
              type: 'link',
              label: 'Create a user access token',
              href: '/docs/cloud/users/manage_users#create-a-user-access-token',
            },
            {
              type: 'link',
              label: 'Create an organization access token',
              href: '/docs/cloud/users/manage_users#create-an-organization-access-token',
            },
            {
              type: 'link',
              label: 'Delete a user or organization access token',
              href: '/docs/cloud/users/manage_users#delete-a-user-or-organization-access-token',
            },
          ]
        },
      ],
  gx_apis: [
    {
      type: 'category',
      label: 'GX API',
      link: {
        type: 'doc',
        id: 'reference/index'
      },
      items: [
        {
          type: 'autogenerated',
          dirName: 'reference/api'
        }
      ]
    },
  ],
  learn: [
    {
      type: 'category',
      label: 'Data quality use cases',
      link: { type: 'doc', id: 'reference/learn/data_quality_use_cases/dq_use_cases_lp' },
      items: [
        'reference/learn/data_quality_use_cases/schema',
        'reference/learn/data_quality_use_cases/missingness'
      ]
    },
      'reference/learn/usage_statistics',
      'reference/learn/glossary'
  ],
}
<|MERGE_RESOLUTION|>--- conflicted
+++ resolved
@@ -99,21 +99,22 @@
     },
     {
       type: 'category',
-<<<<<<< HEAD
+      label: 'Trigger actions based on results',
+      link: {type: 'doc', id: 'core/trigger_actions_based_on_results/trigger_actions_based_on_results'},
+      items: [
+        {type: 'doc', id: 'core/trigger_actions_based_on_results/create_a_checkpoint_with_actions'},
+        {type: 'doc', id: 'core/trigger_actions_based_on_results/choose_a_result_format/choose_a_result_format'},
+        {type: 'doc', id: 'core/trigger_actions_based_on_results/run_a_checkpoint'},
+      ]
+    },
+    {
+      type: 'category',
       label: 'Customize Expectations',
       link: {type: 'doc', id: 'core/customize_expectations/customize_expectations'},
       items: [
         {type: 'doc', id: 'core/customize_expectations/expectation_row_conditions'},
         {type: 'doc', id: 'core/customize_expectations/define_a_custom_expectation_class'},
         {type: 'doc', id: 'core/customize_expectations/use_sql_to_define_a_custom_expectation'},
-=======
-      label: 'Trigger actions based on results',
-      link: {type: 'doc', id: 'core/trigger_actions_based_on_results/trigger_actions_based_on_results'},
-      items: [
-        {type: 'doc', id: 'core/trigger_actions_based_on_results/create_a_checkpoint_with_actions'},
-        {type: 'doc', id: 'core/trigger_actions_based_on_results/choose_a_result_format/choose_a_result_format'},
-        {type: 'doc', id: 'core/trigger_actions_based_on_results/run_a_checkpoint'},
->>>>>>> 1cc75ba1
       ]
     },
     {
