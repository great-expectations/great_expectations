--- conflicted
+++ resolved
@@ -148,13 +148,8 @@
         },
         {
           type: 'doc',
-<<<<<<< HEAD
-          label: 'GX Core',
-          docId: 'oss/oss',
-=======
           label: 'GX OSS',
           docId: 'core/introduction/introduction',
->>>>>>> 830e1728
           position: 'right',
         },
         {
@@ -220,7 +215,7 @@
               to: 'https://greatexpectations.io/gx-cloud',
             },
             {
-              label: 'GX Core',
+              label: 'GX OSS',
               to: 'https://greatexpectations.io/gx-oss',
             },
             {
