/** @type {import('@docusaurus/types').DocusaurusConfig} */

const remarkNamedSnippets = require('./scripts/remark-named-snippets/index');
const remarkCodeImport = require('remark-code-import');

module.exports = {
  title: 'Great Expectations',
  tagline: 'Always know what to expect from your data.',
  url: 'https://docs.greatexpectations.io', // Url to your site with no trailing slash
  baseUrl: '/',
  onBrokenLinks: 'throw',
  onBrokenMarkdownLinks: 'warn',
  favicon: '/img/gx-mark.png',
  organizationName: 'great-expectations',
  projectName: 'great_expectations',
  plugins: [
    require.resolve('@cmfcmf/docusaurus-search-local'),
    '@docusaurus-terminology/parser',
    'docusaurus-plugin-sass',
    [
      require.resolve('docusaurus-gtm-plugin'),
      {
        id: 'GTM-K63L45F', // GTM Container ID
      },
    ],
  ],

  themeConfig: {
    algolia: {
      // See: https://docusaurus.io/docs/search#connecting-algolia
      appId: 'PFK639M3JK',
      apiKey: 'fc3e3b1588b46d8d476aca9c1cadd53f',
      indexName: 'greatexpectations',
      searchPagePath: 'search',
      contextualSearch: true,
      searchParameters: {
        facetFilters: ['version:current'],
      },
    },
    prism: {
      theme: require('prism-react-renderer/themes/vsDark'),
    },
    colorMode: {
      disableSwitch: true,
    },
    zoomSelector: '.markdown :not(em) > img',
    // announcementBar: {
    //   id: 'RTD_docs', // Link to RTD Docs
    //   content:
    //             '🔄 Older Documentation for Great Expectations can be found at the <a href="https://legacy.docs.greatexpectations.io">legacy.docs.greatexpectations.io</a> 🔄',
    //   // backgroundColor: '#32a852', // Defaults to `#fff`.
    //   backgroundColor: '#143556', // Defaults to `#fff`.
    //   textColor: '#ffffff', // Defaults to `#000`.
    //   isCloseable: false // Defaults to `true`.
    // },
    image: 'img/gx-preview.png',
    navbar: {
      logo: {
        alt: 'Great Expectations',
        src: 'img/gx-logo.svg',
        href: 'https://greatexpectations.io',
      },
      items: [
        {
          type: 'search',
          position: 'right',
        },
        {
          type: 'docsVersionDropdown',
          position: 'left',
          dropdownItemsAfter: [
            {
              to: 'https://legacy.docs.greatexpectations.io/',
              label: '0.13.x and earlier',
            },
          ],
          dropdownActiveClassDisabled: true,
        },
        {
          label: 'Product',
          position: 'right',
          items: [
            {
              label: 'GX CLOUD',
              to: 'https://greatexpectations.io/gx-cloud',
            },
            {
              label: 'GX OSS',
              to: 'https://greatexpectations.io/gx-oss',
            },
          ],
        },
        {
          label: 'Community',
          position: 'right',
          items: [
            {
              label: 'COMMUNITY HOME',
              to: 'https://greatexpectations.io/community',
            },
            {
              label: 'COMMUNITY FORUM',
              to: 'https://discourse.greatexpectations.io/',
            },
            {
              label: 'GITHUB',
              to: 'https://github.com/great-expectations/great_expectations',
            },
            {
              label: 'JOIN THE EMAIL LIST',
              to: 'https://greatexpectations.io/newsletter',
            },
          ],
        },
        {
          label: 'RESOURCES',
          position: 'right',
          items: [
            {
              label: 'INTEGRATIONS',
              to: 'https://greatexpectations.io/integrations',
            },
            {
              label: 'DOCUMENTATION',
              to: 'https://docs.greatexpectations.io/docs/',
            },
            {
              label: 'EXPECTATIONS GALLERY',
              to: 'https://greatexpectations.io/expectations',
            },
            {
              label: 'GREAT EXPECTATIONS BLOG',
              to: 'https://greatexpectations.io/blog',
            },
            {
              label: 'GREAT EXPECTATIONS CASE STUDIES',
              to: 'https://greatexpectations.io/case-studies',
            },
          ],
        },
        {
          label: 'Company',
          position: 'right',
          items: [
            {
              label: 'ABOUT US',
              to: 'https://greatexpectations.io/company',
            },
            {
              label: 'CAREERS',
              to: 'https://jobs.greatexpectations.io/',
            },
          ],
        },
        {
          to: 'https://greatexpectations.io/gx-cloud',
          label: 'GX Cloud',
          position: 'right',
          className: 'header-cloud-link',
          'aria-label': 'Early cloud access',
        },
      ],
    },
    footer: {
      style: 'light',
      logo: {
        alt: 'Great Expectations',
        src: 'img/gx-logo-dark.svg',
        href: 'https://greatexpectations.io',
        width: '100%',
        height: 'auto',
      },
      links: [
        {
          title: 'Product',
          items: [
            {
              label: 'GX Cloud',
              to: 'https://greatexpectations.io/gx-cloud',
            },
            {
              label: 'GX OSS',
              to: 'https://greatexpectations.io/gx-oss',
            },
          ],
        },
        {
          title: 'Company',
          items: [
            {
              label: 'Careers',
              to: 'https://jobs.greatexpectations.io/',
            },
            {
              label: 'Legal Center',
              to: 'https://greatexpectations.io/legal-center',
            },
            {
              label: 'Privacy Policy',
              to: 'https://greatexpectations.io/privacy-policy',
            },
          ],
        },
        {
          title: 'Check Us Out',
          items: [
            {
              html: `
                <a class="footer__icon" href="https://greatexpectations.io/slack" target="_blank" rel="noreferrer noopener" aria-label="check out or Slack community">
                  <svg stroke="currentColor" fill="currentColor" stroke-width="0" viewBox="0 0 1024 1024" height="18px" width="18px" xmlns="http://www.w3.org/2000/svg"><path d="M409.4 128c-42.4 0-76.7 34.4-76.7 76.8 0 20.3 8.1 39.9 22.4 54.3 14.4 14.4 33.9 22.5 54.3 22.5h76.7v-76.8c0-42.3-34.3-76.7-76.7-76.8zm0 204.8H204.7c-42.4 0-76.7 34.4-76.7 76.8s34.4 76.8 76.7 76.8h204.6c42.4 0 76.7-34.4 76.7-76.8.1-42.4-34.3-76.8-76.6-76.8zM614 486.4c42.4 0 76.8-34.4 76.7-76.8V204.8c0-42.4-34.3-76.8-76.7-76.8-42.4 0-76.7 34.4-76.7 76.8v204.8c0 42.5 34.3 76.8 76.7 76.8zm281.4-76.8c0-42.4-34.4-76.8-76.7-76.8S742 367.2 742 409.6v76.8h76.7c42.3 0 76.7-34.4 76.7-76.8zm-76.8 128H614c-42.4 0-76.7 34.4-76.7 76.8 0 20.3 8.1 39.9 22.4 54.3 14.4 14.4 33.9 22.5 54.3 22.5h204.6c42.4 0 76.7-34.4 76.7-76.8.1-42.4-34.3-76.7-76.7-76.8zM614 742.4h-76.7v76.8c0 42.4 34.4 76.8 76.7 76.8 42.4 0 76.8-34.4 76.7-76.8.1-42.4-34.3-76.7-76.7-76.8zM409.4 537.6c-42.4 0-76.7 34.4-76.7 76.8v204.8c0 42.4 34.4 76.8 76.7 76.8 42.4 0 76.8-34.4 76.7-76.8V614.4c0-20.3-8.1-39.9-22.4-54.3-14.4-14.4-34-22.5-54.3-22.5zM128 614.4c0 20.3 8.1 39.9 22.4 54.3 14.4 14.4 33.9 22.5 54.3 22.5 42.4 0 76.8-34.4 76.7-76.8v-76.8h-76.7c-42.3 0-76.7 34.4-76.7 76.8z"></path></svg>
                </a>
                <a class="footer__icon" href="https://twitter.com/expectgreatdata" target="_blank" rel="noreferrer noopener" aria-label="check out or Slack community">
                  <svg stroke="currentColor" fill="currentColor" stroke-width="0" viewBox="0 0 1024 1024" height="18px" width="18px" xmlns="http://www.w3.org/2000/svg"><path d="M928 254.3c-30.6 13.2-63.9 22.7-98.2 26.4a170.1 170.1 0 0 0 75-94 336.64 336.64 0 0 1-108.2 41.2A170.1 170.1 0 0 0 672 174c-94.5 0-170.5 76.6-170.5 170.6 0 13.2 1.6 26.4 4.2 39.1-141.5-7.4-267.7-75-351.6-178.5a169.32 169.32 0 0 0-23.2 86.1c0 59.2 30.1 111.4 76 142.1a172 172 0 0 1-77.1-21.7v2.1c0 82.9 58.6 151.6 136.7 167.4a180.6 180.6 0 0 1-44.9 5.8c-11.1 0-21.6-1.1-32.2-2.6C211 652 273.9 701.1 348.8 702.7c-58.6 45.9-132 72.9-211.7 72.9-14.3 0-27.5-.5-41.2-2.1C171.5 822 261.2 850 357.8 850 671.4 850 843 590.2 843 364.7c0-7.4 0-14.8-.5-22.2 33.2-24.3 62.3-54.4 85.5-88.2z"></path></svg>
                </a>
                <a class="footer__icon" href="https://github.com/great-expectations/great_expectations" target="_blank" rel="noreferrer noopener" aria-label="check out or Slack community">
                  <svg stroke="currentColor" fill="currentColor" stroke-width="0" viewBox="0 0 1024 1024" height="18px" width="18px" xmlns="http://www.w3.org/2000/svg"><path d="M511.6 76.3C264.3 76.2 64 276.4 64 523.5 64 718.9 189.3 885 363.8 946c23.5 5.9 19.9-10.8 19.9-22.2v-77.5c-135.7 15.9-141.2-73.9-150.3-88.9C215 726 171.5 718 184.5 703c30.9-15.9 62.4 4 98.9 57.9 26.4 39.1 77.9 32.5 104 26 5.7-23.5 17.9-44.5 34.7-60.8-140.6-25.2-199.2-111-199.2-213 0-49.5 16.3-95 48.3-131.7-20.4-60.5 1.9-112.3 4.9-120 58.1-5.2 118.5 41.6 123.2 45.3 33-8.9 70.7-13.6 112.9-13.6 42.4 0 80.2 4.9 113.5 13.9 11.3-8.6 67.3-48.8 121.3-43.9 2.9 7.7 24.7 58.3 5.5 118 32.4 36.8 48.9 82.7 48.9 132.3 0 102.2-59 188.1-200 212.9a127.5 127.5 0 0 1 38.1 91v112.5c.8 9 0 17.9 15 17.9 177.1-59.7 304.6-227 304.6-424.1 0-247.2-200.4-447.3-447.5-447.3z"></path></svg>
                </a>
                <a class="footer__icon" href="https://www.linkedin.com/company/greatexpectations-data" target="_blank" rel="noreferrer noopener" aria-label="check out or Slack community">
                  <svg stroke="currentColor" fill="currentColor" stroke-width="0" viewBox="0 0 1024 1024" height="18px" width="18px" xmlns="http://www.w3.org/2000/svg"><path d="M847.7 112H176.3c-35.5 0-64.3 28.8-64.3 64.3v671.4c0 35.5 28.8 64.3 64.3 64.3h671.4c35.5 0 64.3-28.8 64.3-64.3V176.3c0-35.5-28.8-64.3-64.3-64.3zm0 736c-447.8-.1-671.7-.2-671.7-.3.1-447.8.2-671.7.3-671.7 447.8.1 671.7.2 671.7.3-.1 447.8-.2 671.7-.3 671.7zM230.6 411.9h118.7v381.8H230.6zm59.4-52.2c37.9 0 68.8-30.8 68.8-68.8a68.8 68.8 0 1 0-137.6 0c-.1 38 30.7 68.8 68.8 68.8zm252.3 245.1c0-49.8 9.5-98 71.2-98 60.8 0 61.7 56.9 61.7 101.2v185.7h118.6V584.3c0-102.8-22.2-181.9-142.3-181.9-57.7 0-96.4 31.7-112.3 61.7h-1.6v-52.2H423.7v381.8h118.6V604.8z"></path></svg>
                </a>
              `,
            },
          ],
        },
      ],
      copyright: `Copyright © ${new Date().getFullYear()} Great Expectations. All Rights Reserved.`,
    },
  },

  // themes:[ ],
  presets: [
    [
      '@docusaurus/preset-classic',
      {
        docs: {
          sidebarPath: require.resolve('./sidebars.js'),
          // Note: remarkCodeImport is included to handle earlier versions with line number references (e.g. v0.14.13)
          remarkPlugins: [remarkNamedSnippets, remarkCodeImport],
          lastVersion: 'current',
          versions: {
            current: {
<<<<<<< HEAD
              label: '0.17.18',
              path: '',
            },
          },
=======
              label: '0.17.19',
              path: ''
            }
          }
>>>>>>> ece1529e
        },
        theme: {
          customCss: require.resolve('./src/css/custom.scss'),
        },
        gtag: {
          // You can also use your "G-" Measurement ID here.
          trackingID: 'UA-138955219-1',
          // Optional fields.
          anonymizeIP: true, // Should IPs be anonymized?
        },
      },
    ],
  ],
};<|MERGE_RESOLUTION|>--- conflicted
+++ resolved
@@ -239,17 +239,10 @@
           lastVersion: 'current',
           versions: {
             current: {
-<<<<<<< HEAD
-              label: '0.17.18',
-              path: '',
-            },
-          },
-=======
               label: '0.17.19',
               path: ''
             }
           }
->>>>>>> ece1529e
         },
         theme: {
           customCss: require.resolve('./src/css/custom.scss'),
