--- conflicted
+++ resolved
@@ -51,18 +51,8 @@
 
 Data Assistants are multi-batch aware. For more information about using a single or multiple Batches of data in a Batch Request, see [How to choose between working with a single or multiple Batches of data](../guides/connecting_to_your_data/how_to_choose_between_working_with_a_single_or_multiple_batches_of_data.md)
 
-<<<<<<< HEAD
 To take advantage of the multi-batch awareness of Data Assistants, your <TechnicalTag tag="datasource" text="Datasources" /> need to be configured so that you can acquire multiple Batches in a single Batch Request. To configure your Datasources to return multiple Batches, see [How to configure a SQL Datasource](../guides/connecting_to_your_data/datasource_configuration/how_to_configure_a_sql_datasource.md)
 
 To request multiple Batches in a single Batch Request, see [How to get one or more Batches of data from a configured Datasource](../guides/connecting_to_your_data/how_to_get_one_or_more_batches_of_data_from_a_configured_datasource.md).
-=======
-To take advantage of the multi-batch awareness of Data Assistants, your <TechnicalTag tag="datasource" text="Datasources" /> need to be configured so that you can acquire multiple Batches in a single Batch Request.  For guidance on how to configure your Datasources to be capable of returning multiple Batches, please see the following documentation that matches the Datasource type you are working with:
-- [How to configure a Pandas Datasource](/docs/0.15.50/guides/connecting_to_your_data/datasource_configuration/how_to_configure_a_pandas_datasource)
-- [How to configure a Spark Datasource](/docs/0.15.50/guides/connecting_to_your_data/datasource_configuration/how_to_configure_a_spark_datasource)
-- [How to configure a SQL Datasource](/docs/0.15.50/guides/connecting_to_your_data/datasource_configuration/how_to_configure_a_sql_datasource)
-
-For guidance on how to request multiple Batches in a single Batch Request, see:
-- [How to get one or more Batches of data from a configured Datasource](../guides/connecting_to_your_data/how_to_get_one_or_more_batches_of_data_from_a_configured_datasource.md)
->>>>>>> 9fe1d9ff
 
 To learn more about working with the Onboarding Data Assistant, see [How to create an Expectation Suite with the Onboarding Data Assistant](../guides/expectations/data_assistants/how_to_create_an_expectation_suite_with_the_onboarding_data_assistant.md).