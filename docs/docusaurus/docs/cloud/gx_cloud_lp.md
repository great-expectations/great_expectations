---
title: 'GX Cloud'
description: Get started with GX Cloud and learn more about GX Cloud features and functionality.
hide_table_of_contents: true
pagination_next: null
pagination_prev: null
slug: '/cloud/'
displayed_sidebar: gx_cloud
---

import LinkCardGrid from '/docs/components/LinkCardGrid';
import LinkCard from '/docs/components/LinkCard';

<p class="DocItem__header-description">GX Cloud is the fastest and most reliable way to validate your data. Connect, test, and validate Data Assets in a web-based UI.
<br /> 
<<<<<<< HEAD
To learn how its fast setup, collaboration-forward approach, and accessibility to technical and nontechnical stakeholders could be the perfect solution for your organization, see <a href='/docs/cloud/why_gx_cloud'>Why GX Cloud</a>.
=======
To learn how its fast setup, collaboration-forward approach, and accessibility to technical and nontechnical stakeholders could be the perfect solution for your organization, see <a href='why_gx_cloud'>Why GX Cloud</a>.
<br />
If you're ready to get started and using Snowflake to store your data, try the <a href='quickstarts/snowflake_quickstart'>Quickstart for GX Cloud and Snowflake</a>.
>>>>>>> 6685927a
</p>

### Get started

<LinkCardGrid>
<<<<<<< HEAD
  <LinkCard topIcon label="About GX Cloud" description="Learn more about GX Cloud features and functionality and why it's the best choice for data validation." href="/docs/cloud/about_gx" icon="/img/small_gx_logo.png" />
  <LinkCard topIcon label="Try GX Cloud" description="New to GX Cloud? Start here to learn how you can quickly connect to your Data Assets and validate your data." href="/docs/cloud/try_gx_cloud" icon="/img/small_gx_logo.png" />
  <LinkCard topIcon label="Connect GX Cloud" description="Ready to integrate GX Cloud with your production enviornment? Connect GX Cloud to popular data platforms and orchestration tools." href="/docs/cloud/connect/connect_lp" icon="/img/small_gx_logo.png" />
=======
  <LinkCard topIcon label="About GX Cloud" description="Learn more about GX Cloud features and functionality and why it's the best choice for data validation." href="about_gx" icon="/img/small_gx_logo.png" />
  <LinkCard topIcon label="Set up GX Cloud" description="To get the most from GX Cloud, configure your environment first." href="set_up_gx_cloud" icon="/img/small_gx_logo.png" />
  <LinkCard topIcon label="Quickstarts" description="Quickly start using GX Cloud with data platforms and orchestration tools." href="quickstarts/quickstart_lp" icon="/img/small_gx_logo.png" />
>>>>>>> 6685927a
</LinkCardGrid>

### Manage

<LinkCardGrid>
  <LinkCard topIcon label="Manage Data Assets" description="Create, edit, or delete a Data Asset." href="data_assets/manage_data_assets" icon="/img/small_gx_logo.png" />
  <LinkCard topIcon label="Manage Expectations" description="Create, edit, or delete an Expectation." href="expectations/manage_expectations" icon="/img/small_gx_logo.png" />
  <LinkCard topIcon label="Manage Expectation Suites" description="Create or delete Expectation Suites." href="expectation_suites/manage_expectation_suites" icon="/img/small_gx_logo.png" />
  <LinkCard topIcon label="Manage Validations" description="Run a Validation, or view the Validation run history." href="validations/manage_validations" icon="/img/small_gx_logo.png" />
  <LinkCard topIcon label="Manage Checkpoints" description="Add, run, edit, or delete a Checkpoint." href="checkpoints/manage_checkpoints" icon="/img/small_gx_logo.png" />
  <LinkCard topIcon label="Manage users and access tokens" description="Manage GX Cloud users and access tokens." href="users/manage_users" icon="/img/small_gx_logo.png" />
</LinkCardGrid><|MERGE_RESOLUTION|>--- conflicted
+++ resolved
@@ -13,27 +13,15 @@
 
 <p class="DocItem__header-description">GX Cloud is the fastest and most reliable way to validate your data. Connect, test, and validate Data Assets in a web-based UI.
 <br /> 
-<<<<<<< HEAD
-To learn how its fast setup, collaboration-forward approach, and accessibility to technical and nontechnical stakeholders could be the perfect solution for your organization, see <a href='/docs/cloud/why_gx_cloud'>Why GX Cloud</a>.
-=======
 To learn how its fast setup, collaboration-forward approach, and accessibility to technical and nontechnical stakeholders could be the perfect solution for your organization, see <a href='why_gx_cloud'>Why GX Cloud</a>.
-<br />
-If you're ready to get started and using Snowflake to store your data, try the <a href='quickstarts/snowflake_quickstart'>Quickstart for GX Cloud and Snowflake</a>.
->>>>>>> 6685927a
 </p>
 
 ### Get started
 
 <LinkCardGrid>
-<<<<<<< HEAD
   <LinkCard topIcon label="About GX Cloud" description="Learn more about GX Cloud features and functionality and why it's the best choice for data validation." href="/docs/cloud/about_gx" icon="/img/small_gx_logo.png" />
   <LinkCard topIcon label="Try GX Cloud" description="New to GX Cloud? Start here to learn how you can quickly connect to your Data Assets and validate your data." href="/docs/cloud/try_gx_cloud" icon="/img/small_gx_logo.png" />
   <LinkCard topIcon label="Connect GX Cloud" description="Ready to integrate GX Cloud with your production enviornment? Connect GX Cloud to popular data platforms and orchestration tools." href="/docs/cloud/connect/connect_lp" icon="/img/small_gx_logo.png" />
-=======
-  <LinkCard topIcon label="About GX Cloud" description="Learn more about GX Cloud features and functionality and why it's the best choice for data validation." href="about_gx" icon="/img/small_gx_logo.png" />
-  <LinkCard topIcon label="Set up GX Cloud" description="To get the most from GX Cloud, configure your environment first." href="set_up_gx_cloud" icon="/img/small_gx_logo.png" />
-  <LinkCard topIcon label="Quickstarts" description="Quickly start using GX Cloud with data platforms and orchestration tools." href="quickstarts/quickstart_lp" icon="/img/small_gx_logo.png" />
->>>>>>> 6685927a
 </LinkCardGrid>
 
 ### Manage
