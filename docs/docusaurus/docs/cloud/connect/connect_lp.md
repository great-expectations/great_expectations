--- conflicted
+++ resolved
@@ -13,14 +13,8 @@
 
 
 <LinkCardGrid>
-<<<<<<< HEAD
-  <LinkCard topIcon label="Connect GX Cloud to PostgreSQL" description="Quickly start using GX Cloud with PostgreSQL." href="/docs/cloud/connect/connect_postgresql" icon="/img/postgresql_icon.svg" />
-  <LinkCard topIcon label="Connect GX Cloud to Snowflake" description="Quickly start using GX Cloud with Snowflake." href="/docs/cloud/connect/connect_snowflake" icon="/img/snowflake_icon.png" />
-  <LinkCard topIcon label="Connect GX Cloud and Airflow" description="Use Airflow to run scheduled GX Cloud validations." href="/docs/cloud/connect/connect_airflow" icon="/img/airflow_icon.png" />
-  <LinkCard topIcon label="Connect to GX Cloud with Python" description="Quickly start using GX Cloud with Python." href="/docs/cloud/connect/connect_python" icon="/img/python_icon.svg" />
-=======
+  <LinkCard topIcon label="Connect GX Cloud to PostgreSQL" description="Quickly start using GX Cloud with PostgreSQL." href="/cloud/connect/connect_postgresql" icon="/img/postgresql_icon.svg" />
   <LinkCard topIcon label="Connect GX Cloud to Snowflake" description="Quickly start using GX Cloud with Snowflake." to="/cloud/connect/connect_snowflake" icon="/img/snowflake_icon.png" />
   <LinkCard topIcon label="Connect GX Cloud and Airflow" description="Use Airflow to run scheduled GX Cloud validations." to="/cloud/connect/connect_airflow" icon="/img/airflow_icon.png" />
   <LinkCard topIcon label="Connect to GX Cloud with Python" description="Quickly start using GX Cloud with Python." to="/cloud/connect/connect_python" icon="/img/python_icon.svg" />
->>>>>>> 04b11e62
 </LinkCardGrid>