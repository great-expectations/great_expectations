--- conflicted
+++ resolved
@@ -16,11 +16,7 @@
 
 ## Create a Data Asset
 
-<<<<<<< HEAD
-Create a Data Asset to define the data you want GX Cloud to access. To connect to Data Assets for a Data Source not currently available in GX Cloud, see [Connect to data](/core/connect_to_data/connect_to_data.md) in the GX 1.0 documentation. 
-=======
-Create a Data Asset to define the data you want GX Cloud to access. To connect to Data Assets for a Data Source not currently available in GX Cloud, see [Connect to data](/core/manage_and_access_data/connect_to_data/connect_to_data.md) in the GX Core documentation. 
->>>>>>> 655af97f
+Create a Data Asset to define the data you want GX Cloud to access. To connect to Data Assets for a Data Source not currently available in GX Cloud, see [Connect to data](/core/connect_to_data/connect_to_data.md) in the GX Core documentation. 
 
 <Tabs
   groupId="manage-data-assets"
