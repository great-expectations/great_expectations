--- conflicted
+++ resolved
@@ -32,15 +32,9 @@
 
 ### 1. Setup
 
-<<<<<<< HEAD
-#### 1.1 Generate Access Token
-
-Go to [“Settings” > “Tokens”](https://app.greatexpectations.io/tokens) in the navigation panel and generate an Access Token. Both `admin` and `editor` roles will suffice for this guide.
-=======
 #### 1.1 Generate access token
 
 Go to [“Settings” > “Tokens”](https://app.greatexpectations.io/tokens) in the navigation panel and generate an access token. Both `admin` and `editor` roles will suffice for this guide.
->>>>>>> 826d5e07
 These tokens are view-once and stored as a hash in Great Expectation Cloud's backend database. Once you copy the API key and close the dialog, the Cloud UI will never show the token value again.
 
 #### 1.2 Import modules
@@ -62,11 +56,7 @@
 Paste this snippet into the next notebook cell to instantiate Cloud <TechnicalTag tag="data_context" text="Data Context"/>.
 
 :::caution
-<<<<<<< HEAD
-Please note that user access tokens are sensitive information and should not be committed to version control software. Alternatively, add these as [Data Context config variables](https://docs.greatexpectations.io/docs/guides/setup/configuring_data_contexts/how_to_configure_credentials/)
-=======
 Please note that access tokens are sensitive information and should not be committed to version control software. Alternatively, add these as [Data Context config variables](https://docs.greatexpectations.io/docs/guides/setup/configuring_data_contexts/how_to_configure_credentials/)
->>>>>>> 826d5e07
 :::
 
 ```python title="Jupyter Notebook"
