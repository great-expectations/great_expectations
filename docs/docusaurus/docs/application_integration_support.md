--- conflicted
+++ resolved
@@ -38,17 +38,11 @@
 
 The following table defines the GX components supported by GX Cloud and GX Core.
 
-<<<<<<< HEAD
 | Component    | GX Cloud                                                                                        | GX Core                                                               | Community                                                                  |
 | ------------ | ----------------------------------------------------------------------------------------------- | --------------------------------------------------------------------- | -------------------------------------------------------------------------- |
 | Expectations | See [Available Expectations](/cloud/expectations/manage_expectations.md#available-expectations) | See [Expectations Gallery](https://greatexpectations.io/expectations) | See [Legacy Gallery](https://greatexpectations.io/legacy/v1/expectations/) |
 | GX Agent     | All versions                                                                                    | N/A                                                                   | N/A                                                                        |
-=======
-| Component    | GX Cloud                                                                                         | GX OSS                                                                            |
-|--------------|--------------------------------------------------------------------------------------------------|-----------------------------------------------------------------------------------|
-| Expectations | See [Available Expectations](/cloud/expectations/manage_expectations.md#available-expectations). | See [Create an Expectation](/core/define_expectations/create_an_expectation.md). |
-| GX Agent     | All versions                                                                                     | N/A                                                                               |
->>>>>>> 59d3c89d
+
 
 ### Operating systems
 
