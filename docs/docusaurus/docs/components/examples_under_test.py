--- conflicted
+++ resolved
@@ -8,7 +8,6 @@
 
 docs_tests = []
 
-<<<<<<< HEAD
 create_a_data_context = [
     IntegrationTestFixture(
         # To test, run:
@@ -34,95 +33,16 @@
         # pytest --docs-tests -k "create_a_file_data_context" tests/integration/test_script_runner.py
         name="create_a_file_data_context",
         user_flow_script="docs/docusaurus/docs/core/set_up_a_gx_environment/_create_a_data_context/file_data_context.py",
-=======
-connect_to_dataframe_data = [
-    # Create a Data Source, pandas/spark
-    IntegrationTestFixture(
-        # To test, run:
-        # pytest --docs-tests --spark -k "create_a_df_data_source_spark" tests/integration/test_script_runner.py
-        name="create_a_df_data_source_spark",
-        user_flow_script="docs/docusaurus/docs/core/connect_to_data/dataframes/_examples/_spark_df_data_source.py",
         # data_dir="",
         # data_context_dir="",
-        backend_dependencies=[BackendDependencies.SPARK],
-    ),
-    IntegrationTestFixture(
-        # To test, run:
-        # pytest --docs-tests -k "create_a_df_data_source_pandas" tests/integration/test_script_runner.py
-        name="create_a_df_data_source_pandas",
-        user_flow_script="docs/docusaurus/docs/core/connect_to_data/dataframes/_examples/_pandas_df_data_source.py",
->>>>>>> 480753f0
-        # data_dir="",
-        # data_context_dir="",
-        backend_dependencies=[],
-    ),
-<<<<<<< HEAD
+        backend_dependencies=[],
+    ),
     IntegrationTestFixture(
         # To test, run:
         # pytest --docs-tests -k "create_a_quick_data_context" tests/integration/test_script_runner.py
         name="create_a_quick_data_context",
         user_flow_script="docs/docusaurus/docs/core/set_up_a_gx_environment/_create_a_data_context/quick_start.py",
         # data_dir="",
-=======
-    # Create a Data Asset, pandas
-    IntegrationTestFixture(
-        # To test, run:
-        # pytest --docs-tests -k "create_a_df_data_asset_pandas" tests/integration/test_script_runner.py
-        name="create_a_df_data_asset_pandas",
-        user_flow_script="docs/docusaurus/docs/core/connect_to_data/dataframes/_examples/_pandas_df_data_asset.py",
-        data_dir="docs/docusaurus/docs/components/_testing/test_data_sets/single_test_file",
-        # data_context_dir="",
-        backend_dependencies=[],
-    ),
-    # Create a Batch Definition, pandas
-    IntegrationTestFixture(
-        # To test, run:
-        # pytest --docs-tests -k "create_a_df_batch_definition_pandas" tests/integration/test_script_runner.py
-        name="create_a_df_batch_definition_pandas",
-        user_flow_script="docs/docusaurus/docs/core/connect_to_data/dataframes/_examples/_pandas_df_batch_definition.py",
-        # data_context_dir="",
-        backend_dependencies=[],
-    ),
-]
-
-docs_example_scripts_run_validations = [
-    # Create a Validation Definition
-    IntegrationTestFixture(
-        # To test, run:
-        # pytest --docs-tests -k "docs_example_create_a_validation_definition" tests/integration/test_script_runner.py
-        name="docs_example_create_a_validation_definition",
-        user_flow_script="docs/docusaurus/docs/core/run_validations/_examples/create_a_validation_definition.py",
-        data_dir="docs/docusaurus/docs/components/_testing/test_data_sets/single_test_file",
-        # data_context_dir="",
-        backend_dependencies=[],
-    ),
-    # Batch Parameters, for a Batch Definition/for a Validation Definition
-    IntegrationTestFixture(
-        # To test, run:
-        # pytest --docs-tests --spark -k "df_batch_parameters_for_batch_definition" tests/integration/test_script_runner.py
-        name="df_batch_parameters_for_batch_definition",
-        user_flow_script="docs/docusaurus/docs/core/connect_to_data/dataframes/_examples/_batch_parameters_batch_definition.py",
-        data_dir="docs/docusaurus/docs/components/_testing/test_data_sets/single_test_file",
-        # data_context_dir="",
-        backend_dependencies=[BackendDependencies.SPARK],
-    ),
-    IntegrationTestFixture(
-        # To test, run:
-        # pytest --docs-tests -k "df_batch_parameters_for_validation_definition" tests/integration/test_script_runner.py
-        name="df_batch_parameters_for_validation_definition",
-        user_flow_script="docs/docusaurus/docs/core/connect_to_data/dataframes/_examples/_batch_parameters_validation_definition.py",
-        data_dir="docs/docusaurus/docs/components/_testing/test_data_sets/single_test_file",
-        # data_context_dir="",
-        backend_dependencies=[],
-    ),
-    # Run a Validation Definition
-    IntegrationTestFixture(
-        # To test, run:
-        # pytest --docs-tests -k "docs_example_run_a_validation_definition" tests/integration/test_script_runner.py
-        name="docs_example_run_a_validation_definition",
-        user_flow_script="docs/docusaurus/docs/core/run_validations/_examples/run_a_validation_definition.py",
-        data_dir="docs/docusaurus/docs/components/_testing/test_data_sets/single_test_file",
->>>>>>> 480753f0
         # data_context_dir="",
         backend_dependencies=[],
     ),
@@ -343,6 +263,89 @@
     ),
 ]
 
+connect_to_dataframe_data = [
+    # Create a Data Source, pandas/spark
+    IntegrationTestFixture(
+        # To test, run:
+        # pytest --docs-tests --spark -k "create_a_df_data_source_spark" tests/integration/test_script_runner.py
+        name="create_a_df_data_source_spark",
+        user_flow_script="docs/docusaurus/docs/core/connect_to_data/dataframes/_examples/_spark_df_data_source.py",
+        # data_dir="",
+        # data_context_dir="",
+        backend_dependencies=[BackendDependencies.SPARK],
+    ),
+    IntegrationTestFixture(
+        # To test, run:
+        # pytest --docs-tests -k "create_a_df_data_source_pandas" tests/integration/test_script_runner.py
+        name="create_a_df_data_source_pandas",
+        user_flow_script="docs/docusaurus/docs/core/connect_to_data/dataframes/_examples/_pandas_df_data_source.py",
+        # data_dir="",
+        # data_context_dir="",
+        backend_dependencies=[],
+    ),
+    # Create a Data Asset, pandas
+    IntegrationTestFixture(
+        # To test, run:
+        # pytest --docs-tests -k "create_a_df_data_asset_pandas" tests/integration/test_script_runner.py
+        name="create_a_df_data_asset_pandas",
+        user_flow_script="docs/docusaurus/docs/core/connect_to_data/dataframes/_examples/_pandas_df_data_asset.py",
+        data_dir="docs/docusaurus/docs/components/_testing/test_data_sets/single_test_file",
+        # data_context_dir="",
+        backend_dependencies=[],
+    ),
+    # Create a Batch Definition, pandas
+    IntegrationTestFixture(
+        # To test, run:
+        # pytest --docs-tests -k "create_a_df_batch_definition_pandas" tests/integration/test_script_runner.py
+        name="create_a_df_batch_definition_pandas",
+        user_flow_script="docs/docusaurus/docs/core/connect_to_data/dataframes/_examples/_pandas_df_batch_definition.py",
+        # data_context_dir="",
+        backend_dependencies=[],
+    ),
+]
+
+docs_example_scripts_run_validations = [
+    # Create a Validation Definition
+    IntegrationTestFixture(
+        # To test, run:
+        # pytest --docs-tests -k "docs_example_create_a_validation_definition" tests/integration/test_script_runner.py
+        name="docs_example_create_a_validation_definition",
+        user_flow_script="docs/docusaurus/docs/core/run_validations/_examples/create_a_validation_definition.py",
+        data_dir="docs/docusaurus/docs/components/_testing/test_data_sets/single_test_file",
+        # data_context_dir="",
+        backend_dependencies=[],
+    ),
+    # Batch Parameters, for a Batch Definition/for a Validation Definition
+    IntegrationTestFixture(
+        # To test, run:
+        # pytest --docs-tests --spark -k "df_batch_parameters_for_batch_definition" tests/integration/test_script_runner.py
+        name="df_batch_parameters_for_batch_definition",
+        user_flow_script="docs/docusaurus/docs/core/connect_to_data/dataframes/_examples/_batch_parameters_batch_definition.py",
+        data_dir="docs/docusaurus/docs/components/_testing/test_data_sets/single_test_file",
+        # data_context_dir="",
+        backend_dependencies=[BackendDependencies.SPARK],
+    ),
+    IntegrationTestFixture(
+        # To test, run:
+        # pytest --docs-tests -k "df_batch_parameters_for_validation_definition" tests/integration/test_script_runner.py
+        name="df_batch_parameters_for_validation_definition",
+        user_flow_script="docs/docusaurus/docs/core/connect_to_data/dataframes/_examples/_batch_parameters_validation_definition.py",
+        data_dir="docs/docusaurus/docs/components/_testing/test_data_sets/single_test_file",
+        # data_context_dir="",
+        backend_dependencies=[],
+    ),
+    # Run a Validation Definition
+    IntegrationTestFixture(
+        # To test, run:
+        # pytest --docs-tests -k "docs_example_run_a_validation_definition" tests/integration/test_script_runner.py
+        name="docs_example_run_a_validation_definition",
+        user_flow_script="docs/docusaurus/docs/core/run_validations/_examples/run_a_validation_definition.py",
+        data_dir="docs/docusaurus/docs/components/_testing/test_data_sets/single_test_file",
+        # data_context_dir="",
+        backend_dependencies=[],
+    ),
+]
+
 example_scripts_for_define_expectations = [
     # Create an Expectation
     IntegrationTestFixture(
@@ -424,14 +427,12 @@
 # Extend the docs_tests list with the above sublists (only the docs_tests list is imported
 # into `test_script_runner.py` and actually used in CI checks).
 
-<<<<<<< HEAD
 docs_tests.extend(create_a_data_context)
-=======
->>>>>>> 480753f0
 
 docs_tests.extend(connect_to_filesystem_data_create_a_data_source)
 docs_tests.extend(connect_to_filesystem_data_create_a_data_asset)
 docs_tests.extend(connect_to_filesystem_data_create_a_batch_definition)
+
 docs_tests.extend(connect_to_dataframe_data)
 
 docs_tests.extend(docs_example_scripts_run_validations)
