"""
This file contains the integration test fixtures for documentation example scripts that are
under CI test.
"""

from tests.integration.backend_dependencies import BackendDependencies
from tests.integration.integration_test_fixture import IntegrationTestFixture

docs_tests = []

<<<<<<< HEAD
connect_to_dataframe_data = [
    # Create a Data Source, pandas/spark
    IntegrationTestFixture(
        # To test, run:
        # pytest --docs-tests --spark -k "create_a_df_data_source_spark" tests/integration/test_script_runner.py
        name="create_a_df_data_source_spark",
        user_flow_script="docs/docusaurus/docs/core/connect_to_data/dataframes/_examples/_spark_df_data_source.py",
        # data_dir="",
        # data_context_dir="",
        backend_dependencies=[BackendDependencies.SPARK],
    ),
    IntegrationTestFixture(
        # To test, run:
        # pytest --docs-tests -k "create_a_df_data_source_pandas" tests/integration/test_script_runner.py
        name="create_a_df_data_source_pandas",
        user_flow_script="docs/docusaurus/docs/core/connect_to_data/dataframes/_examples/_pandas_df_data_source.py",
        # data_dir="",
        # data_context_dir="",
        backend_dependencies=[],
    ),
    # Create a Data Asset, pandas
    IntegrationTestFixture(
        # To test, run:
        # pytest --docs-tests -k "create_a_df_data_asset_pandas" tests/integration/test_script_runner.py
        name="create_a_df_data_asset_pandas",
        user_flow_script="docs/docusaurus/docs/core/connect_to_data/dataframes/_examples/_pandas_df_data_asset.py",
        data_dir="docs/docusaurus/docs/components/_testing/test_data_sets/single_test_file",
        # data_context_dir="",
        backend_dependencies=[],
    ),
    # Create a Batch Definition, pandas
    IntegrationTestFixture(
        # To test, run:
        # pytest --docs-tests -k "create_a_df_batch_definition_pandas" tests/integration/test_script_runner.py
        name="create_a_df_batch_definition_pandas",
        user_flow_script="docs/docusaurus/docs/core/connect_to_data/dataframes/_examples/_pandas_df_batch_definition.py",
        data_dir="docs/docusaurus/docs/components/_testing/test_data_sets/single_test_file",
        # data_context_dir="",
        backend_dependencies=[],
    ),
    # Batch Parameters, for a Batch Definition/for a Validation Definition
    IntegrationTestFixture(
        # To test, run:
        # pytest --docs-tests --spark -k "df_batch_parameters_for_batch_definition" tests/integration/test_script_runner.py
        name="df_batch_parameters_for_batch_definition",
        user_flow_script="docs/docusaurus/docs/core/connect_to_data/dataframes/_examples/_batch_parameters_batch_definition.py",
        data_dir="docs/docusaurus/docs/components/_testing/test_data_sets/single_test_file",
        # data_context_dir="",
        backend_dependencies=[BackendDependencies.SPARK],
    ),
    IntegrationTestFixture(
        # To test, run:
        # pytest --docs-tests -k "df_batch_parameters_for_validation_definition" tests/integration/test_script_runner.py
        name="df_batch_parameters_for_validation_definition",
        user_flow_script="docs/docusaurus/docs/core/connect_to_data/dataframes/_examples/_batch_parameters_validation_definition.py",
        data_dir="docs/docusaurus/docs/components/_testing/test_data_sets/single_test_file",
        # data_context_dir="",
        backend_dependencies=[],
    ),
]

=======
connect_to_filesystem_data_create_a_data_source = [
    # Local, pandas/spark
    IntegrationTestFixture(
        # To test, run:
        # pytest --docs-tests -k "create_a_data_source_filesystem_local_pandas" tests/integration/test_script_runner.py
        name="create_a_data_source_filesystem_local_pandas",
        user_flow_script="docs/docusaurus/docs/core/connect_to_data/filesystem_data/_create_a_data_source/_local_or_networked/_pandas.py",
        data_dir="docs/docusaurus/docs/components/_testing/test_data_sets/single_test_file",
        backend_dependencies=[],
    ),
    IntegrationTestFixture(
        # To test, run:
        # pytest --docs-tests --spark -k "create_a_data_source_filesystem_local_spark" tests/integration/test_script_runner.py
        name="create_a_data_source_filesystem_local_spark",
        user_flow_script="docs/docusaurus/docs/core/connect_to_data/filesystem_data/_create_a_data_source/_local_or_networked/_spark.py",
        data_dir="docs/docusaurus/docs/components/_testing/test_data_sets/single_test_file",
        backend_dependencies=[BackendDependencies.SPARK],
    ),
    # ABS, pandas/spark
    IntegrationTestFixture(
        # To test, run:
        # pytest --docs-tests --azure -k "create_a_data_source_filesystem_abs_pandas" tests/integration/test_script_runner.py
        name="create_a_data_source_filesystem_abs_pandas",
        user_flow_script="docs/docusaurus/docs/core/connect_to_data/filesystem_data/_create_a_data_source/_abs/_pandas.py",
        backend_dependencies=[BackendDependencies.AZURE],
    ),
    IntegrationTestFixture(
        # To test, run:
        # pytest --docs-tests --azure --spark -k "create_a_datasource_filesystem_abs_spark" tests/integration/test_script_runner.py
        name="create_a_datasource_filesystem_abs_spark",
        user_flow_script="docs/docusaurus/docs/core/connect_to_data/filesystem_data/_create_a_data_source/_abs/_spark.py",
        backend_dependencies=[BackendDependencies.AZURE, BackendDependencies.SPARK],
    ),
    # GCS, pandas/spark
    IntegrationTestFixture(
        # To test, run:
        # pytest --docs-tests --bigquery -k "create_a_data_source_filesystem_gcs_pandas" tests/integration/test_script_runner.py
        name="create_a_data_source_filesystem_gcs_pandas",
        user_flow_script="docs/docusaurus/docs/core/connect_to_data/filesystem_data/_create_a_data_source/_gcs/_pandas.py",
        backend_dependencies=[BackendDependencies.GCS],
    ),
    IntegrationTestFixture(
        # To test, run:
        # pytest --docs-tests --bigquery --spark -k "create_a_data_source_filesystem_gcs_spark" tests/integration/test_script_runner.py
        name="create_a_data_source_filesystem_gcs_spark",
        user_flow_script="docs/docusaurus/docs/core/connect_to_data/filesystem_data/_create_a_data_source/_gcs/_spark.py",
        backend_dependencies=[BackendDependencies.GCS, BackendDependencies.SPARK],
    ),
    # # S3, pandas/spark
    IntegrationTestFixture(
        # To test, run:
        # pytest --docs-tests --aws -k "create_a_data_source_filesystem_s3_pandas" tests/integration/test_script_runner.py
        name="create_a_data_source_filesystem_s3_pandas",
        user_flow_script="docs/docusaurus/docs/core/connect_to_data/filesystem_data/_create_a_data_source/_s3/_pandas.py",
        backend_dependencies=[BackendDependencies.AWS],
    ),
    IntegrationTestFixture(
        # To test, run:
        # pytest --docs-tests --aws --spark -k "create_a_datasource_filesystem_s3_spark" tests/integration/test_script_runner.py
        name="create_a_datasource_filesystem_s3_spark",
        user_flow_script="docs/docusaurus/docs/core/connect_to_data/filesystem_data/_create_a_data_source/_s3/_spark.py",
        backend_dependencies=[BackendDependencies.AWS, BackendDependencies.SPARK],
    ),
]

connect_to_filesystem_data_create_a_data_asset = [
    # local, directory asset/file asset
    IntegrationTestFixture(
        # To test, run:
        # pytest --docs-tests -k "create_a_data_asset_filesystem_local_file_asset" tests/integration/test_script_runner.py
        name="create_a_data_asset_filesystem_local_file_asset",
        user_flow_script="docs/docusaurus/docs/core/connect_to_data/filesystem_data/_create_a_data_asset/_local_or_networked/_file_asset.py",
        data_dir="docs/docusaurus/docs/components/_testing/test_data_sets/single_test_file",
        data_context_dir="docs/docusaurus/docs/components/_testing/test_data_contexts/filesystem_datasource_local_pandas_no_assets/gx",
        backend_dependencies=[],
    ),
    IntegrationTestFixture(
        # To test, run:
        # pytest --docs-tests --spark -k "create_a_data_asset_filesystem_local_directory_asset" tests/integration/test_script_runner.py
        name="create_a_data_asset_filesystem_local_directory_asset",
        user_flow_script="docs/docusaurus/docs/core/connect_to_data/filesystem_data/_create_a_data_asset/_local_or_networked/_directory_asset.py",
        data_dir="docs/docusaurus/docs/components/_testing/test_data_sets/three_test_files",
        data_context_dir="docs/docusaurus/docs/components/_testing/test_data_contexts/filesystem_datasource_local_spark_no_assets/gx",
        backend_dependencies=[BackendDependencies.SPARK],
    ),
    # ABS, directory asset/file asset
    IntegrationTestFixture(
        # To test, run:
        # pytest --docs-tests --azure -k "create_a_data_asset_filesystem_abs_file_asset" tests/integration/test_script_runner.py
        name="create_a_data_asset_filesystem_abs_file_asset",
        user_flow_script="docs/docusaurus/docs/core/connect_to_data/filesystem_data/_create_a_data_asset/_abs/_file_asset.py",
        data_context_dir="docs/docusaurus/docs/components/_testing/test_data_contexts/filesystem_datasource_azure_pandas_no_assets/gx",
        backend_dependencies=[BackendDependencies.AZURE],
    ),
    IntegrationTestFixture(
        # To test, run:
        # pytest --docs-tests --azure --spark -k "create_a_data_asset_filesystem_abs_directory_asset" tests/integration/test_script_runner.py
        name="create_a_data_asset_filesystem_abs_directory_asset",
        user_flow_script="docs/docusaurus/docs/core/connect_to_data/filesystem_data/_create_a_data_asset/_abs/_directory_asset.py",
        data_context_dir="docs/docusaurus/docs/components/_testing/test_data_contexts/filesystem_datasource_azure_spark_no_assets/gx",
        backend_dependencies=[BackendDependencies.AZURE, BackendDependencies.SPARK],
    ),
    # GCS, directory asset/file asset
    IntegrationTestFixture(
        # To test, run:
        # pytest --docs-tests --bigquery -k "create_a_data_asset_filesystem_gcs_file_asset" tests/integration/test_script_runner.py
        name="create_a_data_asset_filesystem_gcs_file_asset",
        user_flow_script="docs/docusaurus/docs/core/connect_to_data/filesystem_data/_create_a_data_asset/_gcs/_file_asset.py",
        data_context_dir="docs/docusaurus/docs/components/_testing/test_data_contexts/filesystem_datasource_gcs_pandas_no_assets/gx",
        backend_dependencies=[BackendDependencies.GCS],
    ),
    IntegrationTestFixture(
        # To test, run:
        # pytest --docs-tests --bigquery --spark -k "create_a_data_asset_filesystem_gcs_directory_asset" tests/integration/test_script_runner.py
        name="create_a_data_asset_filesystem_gcs_directory_asset",
        user_flow_script="docs/docusaurus/docs/core/connect_to_data/filesystem_data/_create_a_data_asset/_gcs/_directory_asset.py",
        data_context_dir="docs/docusaurus/docs/components/_testing/test_data_contexts/filesystem_datasource_gcs_spark_no_assets/gx",
        backend_dependencies=[BackendDependencies.GCS, BackendDependencies.SPARK],
    ),
    # S3, directory asset/file asset
    IntegrationTestFixture(
        # To test, run:
        # pytest --docs-tests --aws -k "create_a_data_asset_filesystem_s3_file_asset" tests/integration/test_script_runner.py
        name="create_a_data_asset_filesystem_s3_file_asset",
        user_flow_script="docs/docusaurus/docs/core/connect_to_data/filesystem_data/_create_a_data_asset/_s3/_file_asset.py",
        data_context_dir="docs/docusaurus/docs/components/_testing/test_data_contexts/filesystem_datasource_aws_pandas_no_assets/gx",
        backend_dependencies=[BackendDependencies.AWS],
    ),
    IntegrationTestFixture(
        # To test, run:
        # pytest --docs-tests --aws --spark -k "create_a_data_asset_filesystem_s3_directory_asset" tests/integration/test_script_runner.py
        name="create_a_data_asset_filesystem_s3_directory_asset",
        user_flow_script="docs/docusaurus/docs/core/connect_to_data/filesystem_data/_create_a_data_asset/_s3/_directory_asset.py",
        data_context_dir="docs/docusaurus/docs/components/_testing/test_data_contexts/filesystem_datasource_aws_spark_no_assets/gx",
        backend_dependencies=[BackendDependencies.AWS, BackendDependencies.SPARK],
    ),
]

connect_to_filesystem_data_create_a_batch_definition = [
    # directory, whole/daily/monthly/yearly
    IntegrationTestFixture(
        # To test, run:
        # pytest --docs-tests --spark -k "create_a_batch_definition_filesystem_directory_whole" tests/integration/test_script_runner.py
        name="create_a_batch_definition_filesystem_directory_whole",
        user_flow_script="docs/docusaurus/docs/core/connect_to_data/filesystem_data/_create_a_batch_definition/_examples/_directory_whole_directory.py",
        data_dir="docs/docusaurus/docs/components/_testing/test_data_sets/three_test_files",
        data_context_dir="docs/docusaurus/docs/components/_testing/test_data_contexts/filesystem_datasource_local_spark_directory_asset/gx",
        backend_dependencies=[BackendDependencies.SPARK],
    ),
    IntegrationTestFixture(
        # To test, run:
        # pytest --docs-tests --spark -k "create_a_batch_definition_filesystem_directory_daily" tests/integration/test_script_runner.py
        name="create_a_batch_definition_filesystem_directory_daily",
        user_flow_script="docs/docusaurus/docs/core/connect_to_data/filesystem_data/_create_a_batch_definition/_examples/_directory_partitioned_daily.py",
        data_dir="docs/docusaurus/docs/components/_testing/test_data_sets/partitioned_file_sample_data/daily_file_sample_data",
        data_context_dir="docs/docusaurus/docs/components/_testing/test_data_contexts/filesystem_datasource_local_spark_directory_asset/gx",
        backend_dependencies=[BackendDependencies.SPARK],
    ),
    IntegrationTestFixture(
        # To test, run:
        # pytest --docs-tests --spark -k "create_a_batch_definition_filesystem_directory_monthly" tests/integration/test_script_runner.py
        name="create_a_batch_definition_filesystem_directory_monthly",
        user_flow_script="docs/docusaurus/docs/core/connect_to_data/filesystem_data/_create_a_batch_definition/_examples/_directory_partitioned_monthly.py",
        data_dir="docs/docusaurus/docs/components/_testing/test_data_sets/partitioned_file_sample_data/monthly_file_sample_data",
        data_context_dir="docs/docusaurus/docs/components/_testing/test_data_contexts/filesystem_datasource_local_spark_directory_asset/gx",
        backend_dependencies=[BackendDependencies.SPARK],
    ),
    IntegrationTestFixture(
        # To test, run:
        # pytest --docs-tests --spark -k "create_a_batch_definition_filesystem_directory_yearly" tests/integration/test_script_runner.py
        name="create_a_batch_definition_filesystem_directory_yearly",
        user_flow_script="docs/docusaurus/docs/core/connect_to_data/filesystem_data/_create_a_batch_definition/_examples/_directory_partitioned_yearly.py",
        data_dir="docs/docusaurus/docs/components/_testing/test_data_sets/partitioned_file_sample_data/yearly_file_sample_data",
        data_context_dir="docs/docusaurus/docs/components/_testing/test_data_contexts/filesystem_datasource_local_spark_directory_asset/gx",
        backend_dependencies=[BackendDependencies.SPARK],
    ),
    # file, path/daily/monthly/yearly
    IntegrationTestFixture(
        # To test, run:
        # pytest --docs-tests -k "create_a_batch_definition_filesystem_file_path" tests/integration/test_script_runner.py
        name="create_a_batch_definition_filesystem_file_path",
        user_flow_script="docs/docusaurus/docs/core/connect_to_data/filesystem_data/_create_a_batch_definition/_examples/_file_path.py",
        data_dir="docs/docusaurus/docs/components/_testing/test_data_sets/single_test_file",
        data_context_dir="docs/docusaurus/docs/components/_testing/test_data_contexts/filesystem_datasource_local_pandas_file_asset/gx",
        backend_dependencies=[],
    ),
    IntegrationTestFixture(
        # To test, run:
        # pytest --docs-tests -k "create_a_batch_definition_filesystem_file_daily" tests/integration/test_script_runner.py
        name="create_a_batch_definition_filesystem_file_daily",
        user_flow_script="docs/docusaurus/docs/core/connect_to_data/filesystem_data/_create_a_batch_definition/_examples/_file_partitioned_daily.py",
        data_dir="docs/docusaurus/docs/components/_testing/test_data_sets/partitioned_file_sample_data/daily_file_sample_data/",
        data_context_dir="docs/docusaurus/docs/components/_testing/test_data_contexts/filesystem_datasource_local_pandas_file_asset/gx",
        backend_dependencies=[],
    ),
    IntegrationTestFixture(
        # To test, run:
        # pytest --docs-tests -k "create_a_batch_definition_filesystem_file_monthly" tests/integration/test_script_runner.py
        name="create_a_batch_definition_filesystem_file_monthly",
        user_flow_script="docs/docusaurus/docs/core/connect_to_data/filesystem_data/_create_a_batch_definition/_examples/_file_partitioned_monthly.py",
        data_dir="docs/docusaurus/docs/components/_testing/test_data_sets/partitioned_file_sample_data/monthly_file_sample_data/",
        data_context_dir="docs/docusaurus/docs/components/_testing/test_data_contexts/filesystem_datasource_local_pandas_file_asset/gx",
        backend_dependencies=[],
    ),
    IntegrationTestFixture(
        # To test, run:
        # pytest --docs-tests -k "create_a_batch_definition_filesystem_file_yearly" tests/integration/test_script_runner.py
        name="create_a_batch_definition_filesystem_file_yearly",
        user_flow_script="docs/docusaurus/docs/core/connect_to_data/filesystem_data/_create_a_batch_definition/_examples/_file_partitioned_yearly.py",
        data_dir="docs/docusaurus/docs/components/_testing/test_data_sets/partitioned_file_sample_data/yearly_file_sample_data/",
        data_context_dir="docs/docusaurus/docs/components/_testing/test_data_contexts/filesystem_datasource_local_pandas_file_asset/gx",
        backend_dependencies=[],
    ),
]

>>>>>>> c4756e1a
learn_data_quality_use_cases = [
    # Schema.
    IntegrationTestFixture(
        name="data_quality_use_case_schema_expectations",
        user_flow_script="docs/docusaurus/docs/reference/learn/data_quality_use_cases/schema_resources/schema_expectations.py",
        data_dir="tests/test_sets/learn_data_quality_use_cases/",
        util_script="tests/test_utils.py",
        backend_dependencies=[BackendDependencies.POSTGRESQL],
    ),
    IntegrationTestFixture(
        name="data_quality_use_case_schema_validation_over_time",
        user_flow_script="docs/docusaurus/docs/reference/learn/data_quality_use_cases/schema_resources/schema_validation_over_time.py",
        data_dir="tests/test_sets/learn_data_quality_use_cases/",
        util_script="tests/test_utils.py",
        backend_dependencies=[BackendDependencies.POSTGRESQL],
    ),
    IntegrationTestFixture(
        name="data_quality_use_case_schema_strict_and_relaxed_validation",
        user_flow_script="docs/docusaurus/docs/reference/learn/data_quality_use_cases/schema_resources/schema_strict_and_relaxed.py",
        data_dir="tests/test_sets/learn_data_quality_use_cases/",
        util_script="tests/test_utils.py",
        backend_dependencies=[BackendDependencies.POSTGRESQL],
    ),
]

# Extend the docs_tests list with the above sublists (only the docs_tests list is imported
# into `test_script_runner.py` and actually used in CI checks).
<<<<<<< HEAD
docs_tests.extend(connect_to_dataframe_data)
=======
docs_tests.extend(connect_to_filesystem_data_create_a_data_source)
docs_tests.extend(connect_to_filesystem_data_create_a_data_asset)
docs_tests.extend(connect_to_filesystem_data_create_a_batch_definition)
>>>>>>> c4756e1a

docs_tests.extend(learn_data_quality_use_cases)<|MERGE_RESOLUTION|>--- conflicted
+++ resolved
@@ -8,7 +8,6 @@
 
 docs_tests = []
 
-<<<<<<< HEAD
 connect_to_dataframe_data = [
     # Create a Data Source, pandas/spark
     IntegrationTestFixture(
@@ -70,7 +69,6 @@
     ),
 ]
 
-=======
 connect_to_filesystem_data_create_a_data_source = [
     # Local, pandas/spark
     IntegrationTestFixture(
@@ -286,7 +284,6 @@
     ),
 ]
 
->>>>>>> c4756e1a
 learn_data_quality_use_cases = [
     # Schema.
     IntegrationTestFixture(
@@ -314,12 +311,11 @@
 
 # Extend the docs_tests list with the above sublists (only the docs_tests list is imported
 # into `test_script_runner.py` and actually used in CI checks).
-<<<<<<< HEAD
+
 docs_tests.extend(connect_to_dataframe_data)
-=======
+
 docs_tests.extend(connect_to_filesystem_data_create_a_data_source)
 docs_tests.extend(connect_to_filesystem_data_create_a_data_asset)
 docs_tests.extend(connect_to_filesystem_data_create_a_batch_definition)
->>>>>>> c4756e1a
 
 docs_tests.extend(learn_data_quality_use_cases)