"""
This file contains the integration test fixtures for documentation example scripts that are
under CI test.
"""

from tests.integration.backend_dependencies import BackendDependencies
from tests.integration.integration_test_fixture import IntegrationTestFixture

docs_tests = []

<<<<<<< HEAD
docs_examples_customize_expectations = [
    IntegrationTestFixture(
        # To test, run:
        # pytest --docs-tests -k "docs_example_define_a_custom_expectation_class" tests/integration/test_script_runner.py
        name="docs_example_define_a_custom_expectation_class",
        user_flow_script="docs/docusaurus/docs/core/customize_expectations/_examples/define_a_custom_expectation_class.py",
=======
docs_example_scripts_run_validations = [
    # Create a Validation Definition
    IntegrationTestFixture(
        # To test, run:
        # pytest --docs-tests -k "docs_example_create_a_validation_definition" tests/integration/test_script_runner.py
        name="docs_example_create_a_validation_definition",
        user_flow_script="docs/docusaurus/docs/core/run_validations/_examples/create_a_validation_definition.py",
>>>>>>> 0fd55292
        data_dir="docs/docusaurus/docs/components/_testing/test_data_sets/single_test_file",
        # data_context_dir="",
        backend_dependencies=[],
    ),
<<<<<<< HEAD
    IntegrationTestFixture(
        # To test, run:
        # pytest --docs-tests -k "doc_example_expectation_row_conditions" tests/integration/test_script_runner.py
        name="doc_example_expectation_row_conditions",
        user_flow_script="docs/docusaurus/docs/core/customize_expectations/_examples/expectation_row_conditions.py",
        data_dir="docs/docusaurus/docs/components/_testing/test_data_sets/titantic_test_file",
        # data_context_dir="",
        backend_dependencies=[],
    ),
    IntegrationTestFixture(
        # To test, run:
        # pytest --docs-tests -k "docs_example_use_sql_to_define_a_custom_expectation" tests/integration/test_script_runner.py
        name="docs_example_use_sql_to_define_a_custom_expectation",
        user_flow_script="docs/docusaurus/docs/core/customize_expectations/_examples/use_sql_to_define_a_custom_expectation.py",
        data_dir="tests/test_sets/taxi_yellow_tripdata_samples/sqlite",
        # data_context_dir="",
        backend_dependencies=[],
    ),
]

=======
    # Run a Validation Definition
    IntegrationTestFixture(
        # To test, run:
        # pytest --docs-tests -k "docs_example_run_a_validation_definition" tests/integration/test_script_runner.py
        name="docs_example_run_a_validation_definition",
        user_flow_script="docs/docusaurus/docs/core/run_validations/_examples/run_a_validation_definition.py",
        data_dir="docs/docusaurus/docs/components/_testing/test_data_sets/single_test_file",
        # data_context_dir="",
        backend_dependencies=[],
    ),
]

connect_to_filesystem_data_create_a_data_source = [
    # Local, pandas/spark
    IntegrationTestFixture(
        # To test, run:
        # pytest --docs-tests -k "create_a_data_source_filesystem_local_pandas" tests/integration/test_script_runner.py
        name="create_a_data_source_filesystem_local_pandas",
        user_flow_script="docs/docusaurus/docs/core/connect_to_data/filesystem_data/_create_a_data_source/_local_or_networked/_pandas.py",
        data_dir="docs/docusaurus/docs/components/_testing/test_data_sets/single_test_file",
        backend_dependencies=[],
    ),
    IntegrationTestFixture(
        # To test, run:
        # pytest --docs-tests --spark -k "create_a_data_source_filesystem_local_spark" tests/integration/test_script_runner.py
        name="create_a_data_source_filesystem_local_spark",
        user_flow_script="docs/docusaurus/docs/core/connect_to_data/filesystem_data/_create_a_data_source/_local_or_networked/_spark.py",
        data_dir="docs/docusaurus/docs/components/_testing/test_data_sets/single_test_file",
        backend_dependencies=[BackendDependencies.SPARK],
    ),
    # ABS, pandas/spark
    IntegrationTestFixture(
        # To test, run:
        # pytest --docs-tests --azure -k "create_a_data_source_filesystem_abs_pandas" tests/integration/test_script_runner.py
        name="create_a_data_source_filesystem_abs_pandas",
        user_flow_script="docs/docusaurus/docs/core/connect_to_data/filesystem_data/_create_a_data_source/_abs/_pandas.py",
        backend_dependencies=[BackendDependencies.AZURE],
    ),
    IntegrationTestFixture(
        # To test, run:
        # pytest --docs-tests --azure --spark -k "create_a_datasource_filesystem_abs_spark" tests/integration/test_script_runner.py
        name="create_a_datasource_filesystem_abs_spark",
        user_flow_script="docs/docusaurus/docs/core/connect_to_data/filesystem_data/_create_a_data_source/_abs/_spark.py",
        backend_dependencies=[BackendDependencies.AZURE, BackendDependencies.SPARK],
    ),
    # GCS, pandas/spark
    IntegrationTestFixture(
        # To test, run:
        # pytest --docs-tests --bigquery -k "create_a_data_source_filesystem_gcs_pandas" tests/integration/test_script_runner.py
        name="create_a_data_source_filesystem_gcs_pandas",
        user_flow_script="docs/docusaurus/docs/core/connect_to_data/filesystem_data/_create_a_data_source/_gcs/_pandas.py",
        backend_dependencies=[BackendDependencies.GCS],
    ),
    IntegrationTestFixture(
        # To test, run:
        # pytest --docs-tests --bigquery --spark -k "create_a_data_source_filesystem_gcs_spark" tests/integration/test_script_runner.py
        name="create_a_data_source_filesystem_gcs_spark",
        user_flow_script="docs/docusaurus/docs/core/connect_to_data/filesystem_data/_create_a_data_source/_gcs/_spark.py",
        backend_dependencies=[BackendDependencies.GCS, BackendDependencies.SPARK],
    ),
    # # S3, pandas/spark
    IntegrationTestFixture(
        # To test, run:
        # pytest --docs-tests --aws -k "create_a_data_source_filesystem_s3_pandas" tests/integration/test_script_runner.py
        name="create_a_data_source_filesystem_s3_pandas",
        user_flow_script="docs/docusaurus/docs/core/connect_to_data/filesystem_data/_create_a_data_source/_s3/_pandas.py",
        backend_dependencies=[BackendDependencies.AWS],
    ),
    IntegrationTestFixture(
        # To test, run:
        # pytest --docs-tests --aws --spark -k "create_a_datasource_filesystem_s3_spark" tests/integration/test_script_runner.py
        name="create_a_datasource_filesystem_s3_spark",
        user_flow_script="docs/docusaurus/docs/core/connect_to_data/filesystem_data/_create_a_data_source/_s3/_spark.py",
        backend_dependencies=[BackendDependencies.AWS, BackendDependencies.SPARK],
    ),
]

connect_to_filesystem_data_create_a_data_asset = [
    # local, directory asset/file asset
    IntegrationTestFixture(
        # To test, run:
        # pytest --docs-tests -k "create_a_data_asset_filesystem_local_file_asset" tests/integration/test_script_runner.py
        name="create_a_data_asset_filesystem_local_file_asset",
        user_flow_script="docs/docusaurus/docs/core/connect_to_data/filesystem_data/_create_a_data_asset/_local_or_networked/_file_asset.py",
        data_dir="docs/docusaurus/docs/components/_testing/test_data_sets/single_test_file",
        data_context_dir="docs/docusaurus/docs/components/_testing/test_data_contexts/filesystem_datasource_local_pandas_no_assets/gx",
        backend_dependencies=[],
    ),
    IntegrationTestFixture(
        # To test, run:
        # pytest --docs-tests --spark -k "create_a_data_asset_filesystem_local_directory_asset" tests/integration/test_script_runner.py
        name="create_a_data_asset_filesystem_local_directory_asset",
        user_flow_script="docs/docusaurus/docs/core/connect_to_data/filesystem_data/_create_a_data_asset/_local_or_networked/_directory_asset.py",
        data_dir="docs/docusaurus/docs/components/_testing/test_data_sets/three_test_files",
        data_context_dir="docs/docusaurus/docs/components/_testing/test_data_contexts/filesystem_datasource_local_spark_no_assets/gx",
        backend_dependencies=[BackendDependencies.SPARK],
    ),
    # ABS, directory asset/file asset
    IntegrationTestFixture(
        # To test, run:
        # pytest --docs-tests --azure -k "create_a_data_asset_filesystem_abs_file_asset" tests/integration/test_script_runner.py
        name="create_a_data_asset_filesystem_abs_file_asset",
        user_flow_script="docs/docusaurus/docs/core/connect_to_data/filesystem_data/_create_a_data_asset/_abs/_file_asset.py",
        data_context_dir="docs/docusaurus/docs/components/_testing/test_data_contexts/filesystem_datasource_azure_pandas_no_assets/gx",
        backend_dependencies=[BackendDependencies.AZURE],
    ),
    IntegrationTestFixture(
        # To test, run:
        # pytest --docs-tests --azure --spark -k "create_a_data_asset_filesystem_abs_directory_asset" tests/integration/test_script_runner.py
        name="create_a_data_asset_filesystem_abs_directory_asset",
        user_flow_script="docs/docusaurus/docs/core/connect_to_data/filesystem_data/_create_a_data_asset/_abs/_directory_asset.py",
        data_context_dir="docs/docusaurus/docs/components/_testing/test_data_contexts/filesystem_datasource_azure_spark_no_assets/gx",
        backend_dependencies=[BackendDependencies.AZURE, BackendDependencies.SPARK],
    ),
    # GCS, directory asset/file asset
    IntegrationTestFixture(
        # To test, run:
        # pytest --docs-tests --bigquery -k "create_a_data_asset_filesystem_gcs_file_asset" tests/integration/test_script_runner.py
        name="create_a_data_asset_filesystem_gcs_file_asset",
        user_flow_script="docs/docusaurus/docs/core/connect_to_data/filesystem_data/_create_a_data_asset/_gcs/_file_asset.py",
        data_context_dir="docs/docusaurus/docs/components/_testing/test_data_contexts/filesystem_datasource_gcs_pandas_no_assets/gx",
        backend_dependencies=[BackendDependencies.GCS],
    ),
    IntegrationTestFixture(
        # To test, run:
        # pytest --docs-tests --bigquery --spark -k "create_a_data_asset_filesystem_gcs_directory_asset" tests/integration/test_script_runner.py
        name="create_a_data_asset_filesystem_gcs_directory_asset",
        user_flow_script="docs/docusaurus/docs/core/connect_to_data/filesystem_data/_create_a_data_asset/_gcs/_directory_asset.py",
        data_context_dir="docs/docusaurus/docs/components/_testing/test_data_contexts/filesystem_datasource_gcs_spark_no_assets/gx",
        backend_dependencies=[BackendDependencies.GCS, BackendDependencies.SPARK],
    ),
    # S3, directory asset/file asset
    IntegrationTestFixture(
        # To test, run:
        # pytest --docs-tests --aws -k "create_a_data_asset_filesystem_s3_file_asset" tests/integration/test_script_runner.py
        name="create_a_data_asset_filesystem_s3_file_asset",
        user_flow_script="docs/docusaurus/docs/core/connect_to_data/filesystem_data/_create_a_data_asset/_s3/_file_asset.py",
        data_context_dir="docs/docusaurus/docs/components/_testing/test_data_contexts/filesystem_datasource_aws_pandas_no_assets/gx",
        backend_dependencies=[BackendDependencies.AWS],
    ),
    IntegrationTestFixture(
        # To test, run:
        # pytest --docs-tests --aws --spark -k "create_a_data_asset_filesystem_s3_directory_asset" tests/integration/test_script_runner.py
        name="create_a_data_asset_filesystem_s3_directory_asset",
        user_flow_script="docs/docusaurus/docs/core/connect_to_data/filesystem_data/_create_a_data_asset/_s3/_directory_asset.py",
        data_context_dir="docs/docusaurus/docs/components/_testing/test_data_contexts/filesystem_datasource_aws_spark_no_assets/gx",
        backend_dependencies=[BackendDependencies.AWS, BackendDependencies.SPARK],
    ),
]

connect_to_filesystem_data_create_a_batch_definition = [
    # directory, whole/daily/monthly/yearly
    IntegrationTestFixture(
        # To test, run:
        # pytest --docs-tests --spark -k "create_a_batch_definition_filesystem_directory_whole" tests/integration/test_script_runner.py
        name="create_a_batch_definition_filesystem_directory_whole",
        user_flow_script="docs/docusaurus/docs/core/connect_to_data/filesystem_data/_create_a_batch_definition/_examples/_directory_whole_directory.py",
        data_dir="docs/docusaurus/docs/components/_testing/test_data_sets/three_test_files",
        data_context_dir="docs/docusaurus/docs/components/_testing/test_data_contexts/filesystem_datasource_local_spark_directory_asset/gx",
        backend_dependencies=[BackendDependencies.SPARK],
    ),
    IntegrationTestFixture(
        # To test, run:
        # pytest --docs-tests --spark -k "create_a_batch_definition_filesystem_directory_daily" tests/integration/test_script_runner.py
        name="create_a_batch_definition_filesystem_directory_daily",
        user_flow_script="docs/docusaurus/docs/core/connect_to_data/filesystem_data/_create_a_batch_definition/_examples/_directory_partitioned_daily.py",
        data_dir="docs/docusaurus/docs/components/_testing/test_data_sets/partitioned_file_sample_data/daily_file_sample_data",
        data_context_dir="docs/docusaurus/docs/components/_testing/test_data_contexts/filesystem_datasource_local_spark_directory_asset/gx",
        backend_dependencies=[BackendDependencies.SPARK],
    ),
    IntegrationTestFixture(
        # To test, run:
        # pytest --docs-tests --spark -k "create_a_batch_definition_filesystem_directory_monthly" tests/integration/test_script_runner.py
        name="create_a_batch_definition_filesystem_directory_monthly",
        user_flow_script="docs/docusaurus/docs/core/connect_to_data/filesystem_data/_create_a_batch_definition/_examples/_directory_partitioned_monthly.py",
        data_dir="docs/docusaurus/docs/components/_testing/test_data_sets/partitioned_file_sample_data/monthly_file_sample_data",
        data_context_dir="docs/docusaurus/docs/components/_testing/test_data_contexts/filesystem_datasource_local_spark_directory_asset/gx",
        backend_dependencies=[BackendDependencies.SPARK],
    ),
    IntegrationTestFixture(
        # To test, run:
        # pytest --docs-tests --spark -k "create_a_batch_definition_filesystem_directory_yearly" tests/integration/test_script_runner.py
        name="create_a_batch_definition_filesystem_directory_yearly",
        user_flow_script="docs/docusaurus/docs/core/connect_to_data/filesystem_data/_create_a_batch_definition/_examples/_directory_partitioned_yearly.py",
        data_dir="docs/docusaurus/docs/components/_testing/test_data_sets/partitioned_file_sample_data/yearly_file_sample_data",
        data_context_dir="docs/docusaurus/docs/components/_testing/test_data_contexts/filesystem_datasource_local_spark_directory_asset/gx",
        backend_dependencies=[BackendDependencies.SPARK],
    ),
    # file, path/daily/monthly/yearly
    IntegrationTestFixture(
        # To test, run:
        # pytest --docs-tests -k "create_a_batch_definition_filesystem_file_path" tests/integration/test_script_runner.py
        name="create_a_batch_definition_filesystem_file_path",
        user_flow_script="docs/docusaurus/docs/core/connect_to_data/filesystem_data/_create_a_batch_definition/_examples/_file_path.py",
        data_dir="docs/docusaurus/docs/components/_testing/test_data_sets/single_test_file",
        data_context_dir="docs/docusaurus/docs/components/_testing/test_data_contexts/filesystem_datasource_local_pandas_file_asset/gx",
        backend_dependencies=[],
    ),
    IntegrationTestFixture(
        # To test, run:
        # pytest --docs-tests -k "create_a_batch_definition_filesystem_file_daily" tests/integration/test_script_runner.py
        name="create_a_batch_definition_filesystem_file_daily",
        user_flow_script="docs/docusaurus/docs/core/connect_to_data/filesystem_data/_create_a_batch_definition/_examples/_file_partitioned_daily.py",
        data_dir="docs/docusaurus/docs/components/_testing/test_data_sets/partitioned_file_sample_data/daily_file_sample_data/",
        data_context_dir="docs/docusaurus/docs/components/_testing/test_data_contexts/filesystem_datasource_local_pandas_file_asset/gx",
        backend_dependencies=[],
    ),
    IntegrationTestFixture(
        # To test, run:
        # pytest --docs-tests -k "create_a_batch_definition_filesystem_file_monthly" tests/integration/test_script_runner.py
        name="create_a_batch_definition_filesystem_file_monthly",
        user_flow_script="docs/docusaurus/docs/core/connect_to_data/filesystem_data/_create_a_batch_definition/_examples/_file_partitioned_monthly.py",
        data_dir="docs/docusaurus/docs/components/_testing/test_data_sets/partitioned_file_sample_data/monthly_file_sample_data/",
        data_context_dir="docs/docusaurus/docs/components/_testing/test_data_contexts/filesystem_datasource_local_pandas_file_asset/gx",
        backend_dependencies=[],
    ),
    IntegrationTestFixture(
        # To test, run:
        # pytest --docs-tests -k "create_a_batch_definition_filesystem_file_yearly" tests/integration/test_script_runner.py
        name="create_a_batch_definition_filesystem_file_yearly",
        user_flow_script="docs/docusaurus/docs/core/connect_to_data/filesystem_data/_create_a_batch_definition/_examples/_file_partitioned_yearly.py",
        data_dir="docs/docusaurus/docs/components/_testing/test_data_sets/partitioned_file_sample_data/yearly_file_sample_data/",
        data_context_dir="docs/docusaurus/docs/components/_testing/test_data_contexts/filesystem_datasource_local_pandas_file_asset/gx",
        backend_dependencies=[],
    ),
]
>>>>>>> 0fd55292

learn_data_quality_use_cases = [
    # Schema.
    IntegrationTestFixture(
        name="data_quality_use_case_schema_expectations",
        user_flow_script="docs/docusaurus/docs/reference/learn/data_quality_use_cases/schema_resources/schema_expectations.py",
        data_dir="tests/test_sets/learn_data_quality_use_cases/",
        util_script="tests/test_utils.py",
        backend_dependencies=[BackendDependencies.POSTGRESQL],
    ),
    IntegrationTestFixture(
        name="data_quality_use_case_schema_validation_over_time",
        user_flow_script="docs/docusaurus/docs/reference/learn/data_quality_use_cases/schema_resources/schema_validation_over_time.py",
        data_dir="tests/test_sets/learn_data_quality_use_cases/",
        util_script="tests/test_utils.py",
        backend_dependencies=[BackendDependencies.POSTGRESQL],
    ),
    IntegrationTestFixture(
        name="data_quality_use_case_schema_strict_and_relaxed_validation",
        user_flow_script="docs/docusaurus/docs/reference/learn/data_quality_use_cases/schema_resources/schema_strict_and_relaxed.py",
        data_dir="tests/test_sets/learn_data_quality_use_cases/",
        util_script="tests/test_utils.py",
        backend_dependencies=[BackendDependencies.POSTGRESQL],
    ),
]

# Extend the docs_tests list with the above sublists (only the docs_tests list is imported
# into `test_script_runner.py` and actually used in CI checks).
<<<<<<< HEAD
docs_tests.extend(docs_examples_customize_expectations)
=======

docs_tests.extend(docs_example_scripts_run_validations)

docs_tests.extend(connect_to_filesystem_data_create_a_data_source)
docs_tests.extend(connect_to_filesystem_data_create_a_data_asset)
docs_tests.extend(connect_to_filesystem_data_create_a_batch_definition)

>>>>>>> 0fd55292
docs_tests.extend(learn_data_quality_use_cases)<|MERGE_RESOLUTION|>--- conflicted
+++ resolved
@@ -8,27 +8,16 @@
 
 docs_tests = []
 
-<<<<<<< HEAD
 docs_examples_customize_expectations = [
     IntegrationTestFixture(
         # To test, run:
         # pytest --docs-tests -k "docs_example_define_a_custom_expectation_class" tests/integration/test_script_runner.py
         name="docs_example_define_a_custom_expectation_class",
         user_flow_script="docs/docusaurus/docs/core/customize_expectations/_examples/define_a_custom_expectation_class.py",
-=======
-docs_example_scripts_run_validations = [
-    # Create a Validation Definition
-    IntegrationTestFixture(
-        # To test, run:
-        # pytest --docs-tests -k "docs_example_create_a_validation_definition" tests/integration/test_script_runner.py
-        name="docs_example_create_a_validation_definition",
-        user_flow_script="docs/docusaurus/docs/core/run_validations/_examples/create_a_validation_definition.py",
->>>>>>> 0fd55292
-        data_dir="docs/docusaurus/docs/components/_testing/test_data_sets/single_test_file",
-        # data_context_dir="",
-        backend_dependencies=[],
-    ),
-<<<<<<< HEAD
+        data_dir="docs/docusaurus/docs/components/_testing/test_data_sets/single_test_file",
+        # data_context_dir="",
+        backend_dependencies=[],
+    ),
     IntegrationTestFixture(
         # To test, run:
         # pytest --docs-tests -k "doc_example_expectation_row_conditions" tests/integration/test_script_runner.py
@@ -49,7 +38,17 @@
     ),
 ]
 
-=======
+docs_example_scripts_run_validations = [
+    # Create a Validation Definition
+    IntegrationTestFixture(
+        # To test, run:
+        # pytest --docs-tests -k "docs_example_create_a_validation_definition" tests/integration/test_script_runner.py
+        name="docs_example_create_a_validation_definition",
+        user_flow_script="docs/docusaurus/docs/core/run_validations/_examples/create_a_validation_definition.py",
+        data_dir="docs/docusaurus/docs/components/_testing/test_data_sets/single_test_file",
+        # data_context_dir="",
+        backend_dependencies=[],
+    ),
     # Run a Validation Definition
     IntegrationTestFixture(
         # To test, run:
@@ -276,7 +275,7 @@
         backend_dependencies=[],
     ),
 ]
->>>>>>> 0fd55292
+
 
 learn_data_quality_use_cases = [
     # Schema.
@@ -305,9 +304,7 @@
 
 # Extend the docs_tests list with the above sublists (only the docs_tests list is imported
 # into `test_script_runner.py` and actually used in CI checks).
-<<<<<<< HEAD
 docs_tests.extend(docs_examples_customize_expectations)
-=======
 
 docs_tests.extend(docs_example_scripts_run_validations)
 
@@ -315,5 +312,4 @@
 docs_tests.extend(connect_to_filesystem_data_create_a_data_asset)
 docs_tests.extend(connect_to_filesystem_data_create_a_batch_definition)
 
->>>>>>> 0fd55292
 docs_tests.extend(learn_data_quality_use_cases)