--- conflicted
+++ resolved
@@ -7,6 +7,23 @@
 from tests.integration.integration_test_fixture import IntegrationTestFixture
 
 docs_tests = []
+
+try_gx = [
+    IntegrationTestFixture(
+        # To test, run:
+        # pytest --docs-tests -k "try_gx_exploratory" tests/integration/test_script_runner.py
+        name="try_gx_exploratory",
+        user_flow_script="docs/docusaurus/docs/core/introduction/try_gx_exploratory.py",
+        backend_dependencies=[],
+    ),
+    # To test, run:
+    # pytest --docs-tests --postgresql -k "try_gx_end_to_end" tests/integration/test_script_runner.py
+    IntegrationTestFixture(
+        name="try_gx_end_to_end",
+        user_flow_script="docs/docusaurus/docs/core/introduction/try_gx_end_to_end.py",
+        backend_dependencies=[BackendDependencies.POSTGRESQL],
+    ),
+]
 
 create_a_data_context = [
     IntegrationTestFixture(
@@ -485,21 +502,6 @@
     ),
 ]
 
-<<<<<<< HEAD
-try_gx = [
-    IntegrationTestFixture(
-        # To test, run:
-        # pytest --docs-tests -k "try_gx_exploratory" tests/integration/test_script_runner.py
-        name="try_gx_exploratory",
-        user_flow_script="docs/docusaurus/docs/core/introduction/try_gx_exploratory.py",
-        backend_dependencies=[],
-    ),
-    # To test, run:
-    # pytest --docs-tests --postgresql -k "try_gx_end_to_end" tests/integration/test_script_runner.py
-    IntegrationTestFixture(
-        name="try_gx_end_to_end",
-        user_flow_script="docs/docusaurus/docs/core/introduction/try_gx_end_to_end.py",
-=======
 docs_examples_configure_data_docs = [
     IntegrationTestFixture(
         # To test, run:
@@ -533,13 +535,13 @@
         user_flow_script="docs/docusaurus/docs/reference/learn/data_quality_use_cases/schema_resources/schema_strict_and_relaxed.py",
         data_dir="tests/test_sets/learn_data_quality_use_cases/",
         util_script="tests/test_utils.py",
->>>>>>> 7172b0eb
         backend_dependencies=[BackendDependencies.POSTGRESQL],
     ),
 ]
 
 # Extend the docs_tests list with the above sublists (only the docs_tests list is imported
 # into `test_script_runner.py` and actually used in CI checks).
+docs_tests.extend(try_gx)
 
 docs_tests.extend(create_a_data_context)
 
@@ -559,11 +561,6 @@
 
 docs_tests.extend(docs_example_configure_project_settings)
 
-<<<<<<< HEAD
-docs_tests.extend(learn_data_quality_use_cases)
-docs_tests.extend(try_gx)
-=======
 docs_tests.extend(docs_examples_configure_data_docs)
 
-docs_tests.extend(learn_data_quality_use_cases)
->>>>>>> 7172b0eb
+docs_tests.extend(learn_data_quality_use_cases)