---
title: Custom Expectations overview
---
import Prerequisites from './components/prerequisites.jsx'
import TechnicalTag from '@site/docs/term_tags/_tag.mdx';

You can create your own <TechnicalTag tag="custom_expectation" text="Custom Expectations" /> to extend the functionality of Great Expectations (GX). You can also contribute new <TechnicalTag tag="expectation" text="Expectations" /> to the open source project to enrich GX as a shared standard for data quality.

## Custom Expectation types

The following table lists the Custom Expectations types.

| Expectation Type              | Description                            |
|-------------------------------|----------------------------------------|
| Experimental             | <ul><li>Has a valid `library_metadata` object</li><li>Has a docstring, including a one-line short description</li><li>Has at least one positive and negative example case, and all test cases pass</li><li>Has core logic and passes tests on at least one <TechnicalTag tag="execution_engine" text="Execution Engine" /></li><li>Passes all linting checks</li></ul>                  |
| Beta                     |<ul><li>Has basic input validation and type checking</li><li>Has both Statement Renderers: prescriptive and diagnostic</li><li>Has core logic that passes tests for all applicable Execution Engines and SQL dialects</li></ul>                |
| Production                                                | <ul><li>Has a robust suite of tests, as determined by a code owner</li><li>Has passed a manual review by a code owner for code standards and style guides</li></ul> |


<<<<<<< HEAD
For more information about Feature and code readiness levels, see [Feature and code readiness](../../../contributing/contributing_maturity.md).
=======
In order to make development of Expectations as easy as possible, we've broken up the steps to create Custom Expectations into a series of bite-sized steps. Each step can be completed in minutes. They can be completed (and contributed) incrementally, unlocking value at each step along the way.

Grouped together, they constitute a Definition of Done for Expectations at each [Level of Maturity](../../../contributing/contributing_maturity.md).

<link rel="stylesheet" href="https://cdnjs.cloudflare.com/ajax/libs/font-awesome/6.0.0-beta3/css/all.min.css" crossorigin="anonymous" referrerpolicy="no-referrer"/>
<i class="fas fa-circle" style={{color: "#dc3545"}}></i> An Experimental Expectation...

* Has a valid `library_metadata` object
* Has a docstring, including a one-line short description that begins with "Expect" and ends with a period
* Has at least one positive and negative example case, and all test cases pass
* Has core logic and passes tests on at least one <TechnicalTag tag="execution_engine" text="Execution Engine" />
* Passes all linting checks

<i class="fas fa-circle" style={{color: "#ffc107"}}></i> A Beta Expectation...

* Has basic input validation and type checking
* Has both Statement Renderers: prescriptive and diagnostic
<!-- * Has default `Parameter Builders` and Domain hooks to support Profiling -->
* Has core logic that passes tests for all applicable Execution Engines and SQL dialects

<i class="fas fa-check-circle" style={{color: "#28a745"}}></i> A Production Expectation...

<!--  * Has all applicable Renderers, with fully typed and styled output -->
* Has a robust suite of tests, as determined by a code owner
* Has passed a manual review by a code owner for code standards and style guides
>>>>>>> 73f77664

### How these docs are organized

The docs in `Creating Custom Expectations` focus on completing the five steps required for Experimental Expectations. 
Completing them will leave you with a Custom Expectation that meets our linting standards, can be executed against one backend, with a couple tests to verify correctness, and a basic docstring and metadata to support diagnostics. 

The code to achieve the first four steps looks somewhat different depending on the class of Expectation you're developing. Accordingly, there are separate how-to guides and templates for each class of Expectation.

| Guide: "How to create a custom..." |  Template |
|-----------------------------------------------------------------------------------------------------------|-------------------------------------------------------------------------------------------------------------------------------------------------------------------------|
| [Column Map Expectation](./how_to_create_custom_column_map_expectations.md)             | [column_map_expectation_template](https://github.com/great-expectations/great_expectations/blob/develop/examples/expectations/column_map_expectation_template.py)       |
| [Column Aggregate Expectation](./how_to_create_custom_column_aggregate_expectations.md) | [column_aggregate_expectation_template](https://github.com/great-expectations/great_expectations/blob/develop/examples/expectations/column_aggregate_expectation_template.py) |
| [Batch Expectation](./how_to_create_custom_batch_expectations.md) | [batch_expectation_template](https://github.com/great-expectations/great_expectations/blob/develop/examples/expectations/batch_expectation_template.py) |
| [Regex-Based Column Map Expectation](./how_to_create_custom_regex_based_column_map_expectations.md) | [regex-based map column_expectation_template](https://github.com/great-expectations/great_expectations/blob/develop/examples/expectations/regex_based_column_map_expectation_template.py) |
| [Set-Based Column Map Expectation](./how_to_create_custom_set_based_column_map_expectations.md) | [set-based map_expectation_template](https://github.com/great-expectations/great_expectations/blob/develop/examples/expectations/set_based_column_map_expectation_template.py) |


:::note 
Not all classes of Expectation currently have guides and templates. <br></br>
If you'd like to develop a different kind of Expectation, please reach out on [Slack](https://greatexpectations.io/slack).
:::

Beyond the first four steps, additional features are generally similar across all Expectation classes. Accordingly, most of the remaining steps have their own how-to guide in the `Adding Features to Custom Expectations` section of the table of contents.

| Step | Guide |
|------|-------|
| Passes all linting checks                                                                        | [Great Expectations Code Style Guide: Linting](../../../contributing/style_guides/code_style.md#linting) |
| Has basic input validation and type checking                                                     | [How to add input validation and type checking for a Custom Expectation](../features_custom_expectations/how_to_add_input_validation_for_an_expectation.md) |
| Has core logic that passes tests for all applicable Execution Engines and SQL dialects  | [How to add SQLAlchemy support for Custom Expectations](../features_custom_expectations/how_to_add_sqlalchemy_support_for_an_expectation.md)<br/> [How to add Spark support for Custom Expectations](../features_custom_expectations/how_to_add_spark_support_for_an_expectation.md)|

The final two checks required for acceptance into the Great Expectations codebase at a Production level require manual review and guidance by a code owner.

### Using your Expectation

You can find instructions for using your Custom Expectation in our guide: [how to use a Custom Expectation](./how_to_use_custom_expectations.md).

### Publishing your Expectation as an open source contribution

Optionally, you can also publish Custom Expectations to the [Great Expectations open source gallery](https://greatexpectations.io/expectations) by following the steps [here](https://github.com/great-expectations/great_expectations/blob/develop/CONTRIBUTING_EXPECTATIONS.md).<|MERGE_RESOLUTION|>--- conflicted
+++ resolved
@@ -17,35 +17,7 @@
 | Production                                                | <ul><li>Has a robust suite of tests, as determined by a code owner</li><li>Has passed a manual review by a code owner for code standards and style guides</li></ul> |
 
 
-<<<<<<< HEAD
-For more information about Feature and code readiness levels, see [Feature and code readiness](../../../contributing/contributing_maturity.md).
-=======
-In order to make development of Expectations as easy as possible, we've broken up the steps to create Custom Expectations into a series of bite-sized steps. Each step can be completed in minutes. They can be completed (and contributed) incrementally, unlocking value at each step along the way.
-
-Grouped together, they constitute a Definition of Done for Expectations at each [Level of Maturity](../../../contributing/contributing_maturity.md).
-
-<link rel="stylesheet" href="https://cdnjs.cloudflare.com/ajax/libs/font-awesome/6.0.0-beta3/css/all.min.css" crossorigin="anonymous" referrerpolicy="no-referrer"/>
-<i class="fas fa-circle" style={{color: "#dc3545"}}></i> An Experimental Expectation...
-
-* Has a valid `library_metadata` object
-* Has a docstring, including a one-line short description that begins with "Expect" and ends with a period
-* Has at least one positive and negative example case, and all test cases pass
-* Has core logic and passes tests on at least one <TechnicalTag tag="execution_engine" text="Execution Engine" />
-* Passes all linting checks
-
-<i class="fas fa-circle" style={{color: "#ffc107"}}></i> A Beta Expectation...
-
-* Has basic input validation and type checking
-* Has both Statement Renderers: prescriptive and diagnostic
-<!-- * Has default `Parameter Builders` and Domain hooks to support Profiling -->
-* Has core logic that passes tests for all applicable Execution Engines and SQL dialects
-
-<i class="fas fa-check-circle" style={{color: "#28a745"}}></i> A Production Expectation...
-
-<!--  * Has all applicable Renderers, with fully typed and styled output -->
-* Has a robust suite of tests, as determined by a code owner
-* Has passed a manual review by a code owner for code standards and style guides
->>>>>>> 73f77664
+For more information about feature and code readiness levels, see [Feature and code readiness](../../../contributing/contributing_maturity.md).
 
 ### How these docs are organized
 
