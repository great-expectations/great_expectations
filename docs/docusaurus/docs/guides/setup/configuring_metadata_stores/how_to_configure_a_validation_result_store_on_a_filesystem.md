--- conflicted
+++ resolved
@@ -63,11 +63,7 @@
 
 ### 4. Confirm that the location has been updated by running ``great_expectations store list``
 
-<<<<<<< HEAD
-To make Great Expectations look for Validation Results on the new store, you must set the ``validations_store_name`` variable to the name of your Filesystem Validations Store, which in our example is `shared_validations_filesystem_store`.
-=======
 To make Great Expectations look for Validation Results in the new Store, you must set the ``validations_store_name`` variable to the name of your Filesystem Validations Store. In this example, it is `shared_validations_filesystem_store`.
->>>>>>> dfd1c5a8
 
 ### 5. Confirm that the Validation Results Store has been correctly configured
 
