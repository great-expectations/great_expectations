---
sidebar_label: 'Connect to GX Cloud with Python'
title: 'Connect to GX Cloud with Python'
id: connect_python
description: Connect to a GX Cloud account and validate data from a Python script.
---
import Prerequisites from '../../components/_prerequisites.jsx'
import PrereqPython from '../../components/prerequisites/_python_version.md'
import SetupAndInstallGx from '../../components/setup/link_lists/_setup_and_install_gx.md'
import DataContextInitializeInstantiateSave from '../../components/setup/link_lists/_data_context_initialize_instatiate_save.md'

In this quickstart, you'll learn how to use GX Cloud from a Python script or interpreter, such as a Jupyter Notebook. You'll install Great Expectations, configure your GX Cloud environment variables, connect to sample data, build your first Expectation, validate data, and review the validation results through Python code.

## Prerequisites

- You have internet access and download permissions.
- You have a [GX Cloud Beta account](https://greatexpectations.io/cloud).

## Prepare your environment

1. Download and install Python. See [Active Python Releases](https://www.python.org/downloads/).

2. Download and install pip. See the [pip documentation](https://pip.pypa.io/en/stable/cli/pip/).


## Install GX

1. Run the following command in an empty base directory inside a Python virtual environment:

    ```bash title="Terminal input"
    pip install great_expectations
    ```

    It can take several minutes for the installation to complete.

## Get your user access token and organization ID

You'll need your user access token and organization ID to set your environment variables. Don't commit your access tokens to your version control software.

1. In GX Cloud, click **Settings** > **Tokens**.

2. In the **User access tokens** pane, click **Create user access token**.

3. In the **Token name** field, enter a name for the token that will help you quickly identify it.

4. Click **Create**.

5. Copy and then paste the user access token into a temporary file. The token can't be retrieved after you close the dialog.

6. Click **Close**.

7. Copy the value in the **Organization ID** field into the temporary file with your user access token and then save the file. 

    GX recommends deleting the temporary file after you set the environment variables.

## Set the GX Cloud Organization ID and user access token as environment variables

Environment variables securely store your GX Cloud access credentials.

1. Save your **GX_CLOUD_ACCESS_TOKEN** and **GX_CLOUD_ORGANIZATION_ID** as environment variables by entering `export ENV_VAR_NAME=env_var_value` in the terminal or adding the command to your `~/.bashrc` or `~/.zshrc` file. For example:

    ```bash title="Terminal input"
    export GX_CLOUD_ACCESS_TOKEN=<user_access_token>
    export GX_CLOUD_ORGANIZATION_ID=<organization_id>
    ```

    :::note
   After you save your **GX_CLOUD_ACCESS_TOKEN** and **GX_CLOUD_ORGANIZTION_ID**, you can use Python scripts to access GX Cloud and complete other tasks. See the [GX OSS guides](../../oss/oss.md).
    :::

2. Optional. If you created a temporary file to record your user access token and Organization ID, delete it.

## Create a Data Context

- Run the following Python code to create a Data Context object:

<<<<<<< HEAD
    ```python title="Python" name="version-0.18 tutorials/quickstart/quickstart.py get_context"
=======
    ```python name="tutorials/quickstart/quickstart.py get_context"
>>>>>>> 7066a099
    ```
  
    The Data Context will detect the previously set environment variables and connect to your GX Cloud account.

## Connect to a Data Asset

- Run the following Python code to connect to existing `.csv` data stored in the `great_expectations` GitHub repository and create a Validator object:

<<<<<<< HEAD
    ```python title="Python" name="version-0.18 tutorials/quickstart/quickstart.py connect_to_data"
=======
    ```python name="tutorials/quickstart/quickstart.py connect_to_data"
>>>>>>> 7066a099
    ```

    The code example uses the default Data Source for Pandas to access the `.csv` data from the file at the specified URL path.

## Create Expectations

- Run the following Python code to create two Expectations and save them to the Expectation Suite:

<<<<<<< HEAD
    ```python title="Python" name="version-0.18 tutorials/quickstart/quickstart.py create_expectation"
=======
    ```python name="tutorials/quickstart/quickstart.py create_expectation"
>>>>>>> 7066a099
    ```

  The first Expectation uses domain knowledge (the `pickup_datetime` shouldn't be null).

  The second Expectation uses explicit kwargs along with the `passenger_count` column.

## Validate data

1. Run the following Python code to define a Checkpoint and examine the data to determine if it matches the defined Expectations:

<<<<<<< HEAD
    ```python title="Python" name="version-0.18 tutorials/quickstart/quickstart.py create_checkpoint"
=======
    ```python name="tutorials/quickstart/quickstart.py create_checkpoint"
>>>>>>> 7066a099
    ```

2. Use the following command to return the Validation Results:

<<<<<<< HEAD
    ```python title="Python" name="version-0.18 tutorials/quickstart/quickstart.py run_checkpoint"
=======
    ```python name="tutorials/quickstart/quickstart.py run_checkpoint"
>>>>>>> 7066a099
    ```

3. Run the following Python code to view an HTML representation of the Validation Results in the generated Data Docs:

<<<<<<< HEAD
    ```python title="Python" name="version-0.18 tutorials/quickstart/quickstart.py view_results"
=======
    ```python name="tutorials/quickstart/quickstart.py view_results"
>>>>>>> 7066a099
    ```

## Related documentation


- [Install GX in a specific environment with a specific Data Source](/oss/guides/setup/installation/install_gx.md)
- [Initialize, instantiate, and save a Data Context](/oss/guides/setup/configure_data_contexts_lp.md)
- [Connect to Data Sources](/oss/guides/connecting_to_your_data/connect_to_data_lp.md)
- [Create and manage Expectations and Expectation Suites](/oss/guides/expectations/expectations_lp.md)
- [Create, manage, and run Checkpoints](/oss/guides/validation/checkpoints/checkpoint_lp.md)<|MERGE_RESOLUTION|>--- conflicted
+++ resolved
@@ -74,11 +74,7 @@
 
 - Run the following Python code to create a Data Context object:
 
-<<<<<<< HEAD
-    ```python title="Python" name="version-0.18 tutorials/quickstart/quickstart.py get_context"
-=======
     ```python name="tutorials/quickstart/quickstart.py get_context"
->>>>>>> 7066a099
     ```
   
     The Data Context will detect the previously set environment variables and connect to your GX Cloud account.
@@ -87,11 +83,7 @@
 
 - Run the following Python code to connect to existing `.csv` data stored in the `great_expectations` GitHub repository and create a Validator object:
 
-<<<<<<< HEAD
-    ```python title="Python" name="version-0.18 tutorials/quickstart/quickstart.py connect_to_data"
-=======
     ```python name="tutorials/quickstart/quickstart.py connect_to_data"
->>>>>>> 7066a099
     ```
 
     The code example uses the default Data Source for Pandas to access the `.csv` data from the file at the specified URL path.
@@ -100,11 +92,7 @@
 
 - Run the following Python code to create two Expectations and save them to the Expectation Suite:
 
-<<<<<<< HEAD
-    ```python title="Python" name="version-0.18 tutorials/quickstart/quickstart.py create_expectation"
-=======
     ```python name="tutorials/quickstart/quickstart.py create_expectation"
->>>>>>> 7066a099
     ```
 
   The first Expectation uses domain knowledge (the `pickup_datetime` shouldn't be null).
@@ -115,29 +103,17 @@
 
 1. Run the following Python code to define a Checkpoint and examine the data to determine if it matches the defined Expectations:
 
-<<<<<<< HEAD
-    ```python title="Python" name="version-0.18 tutorials/quickstart/quickstart.py create_checkpoint"
-=======
     ```python name="tutorials/quickstart/quickstart.py create_checkpoint"
->>>>>>> 7066a099
     ```
 
 2. Use the following command to return the Validation Results:
 
-<<<<<<< HEAD
-    ```python title="Python" name="version-0.18 tutorials/quickstart/quickstart.py run_checkpoint"
-=======
     ```python name="tutorials/quickstart/quickstart.py run_checkpoint"
->>>>>>> 7066a099
     ```
 
 3. Run the following Python code to view an HTML representation of the Validation Results in the generated Data Docs:
 
-<<<<<<< HEAD
-    ```python title="Python" name="version-0.18 tutorials/quickstart/quickstart.py view_results"
-=======
     ```python name="tutorials/quickstart/quickstart.py view_results"
->>>>>>> 7066a099
     ```
 
 ## Related documentation
