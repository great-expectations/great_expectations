--- conflicted
+++ resolved
@@ -38,20 +38,12 @@
 
 Data Sources can be created and accessed using Python code, which can be executed from a script, a Python console, or a Jupyter Notebook. To access a Data Source all you need is a <TechnicalTag relative="../" tag="data_context" text="Data Context" /> and the name of the Data Source. The below snippet shows how to create a Pandas Data Source for local files:
 
-<<<<<<< HEAD
-```python title="Python" name="version-0.18 docs/docusaurus/docs/snippets/connect_to_your_data_overview add_datasource"
-=======
 ```python name="docs/docusaurus/docs/snippets/connect_to_your_data_overview add_datasource"
->>>>>>> 7066a099
 ```
 
 This next snippet shows how to retrieve the Data Source from the Data Context.
 
-<<<<<<< HEAD
-```python title="Python" name="version-0.18 docs/docusaurus/docs/snippets/connect_to_your_data_overview config"
-=======
 ```python name="docs/docusaurus/docs/snippets/connect_to_your_data_overview config"
->>>>>>> 7066a099
 ```
 
 For detailed instructions on how to create Data Sources that are configured for various backends, see [our documentation on Connecting to Data Sources](/oss/guides/connecting_to_your_data/connect_to_data_lp.md).
