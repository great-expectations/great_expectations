--- conflicted
+++ resolved
@@ -35,17 +35,13 @@
 
 1. Run the following command to install GX in your Python environment:
 
-  ```bash title="Terminal input"
+  ```bash
   pip install great-expectations
   ```
 
 2. Run the following command to import configuration information that you'll use in the following steps:
 
-<<<<<<< HEAD
-  ```python title="Python" name="version-0.18 docs/docusaurus/docs/snippets/postgres_deployment_patterns.py imports"
-=======
   ```python name="docs/docusaurus/docs/snippets/postgres_deployment_patterns.py imports"
->>>>>>> 7066a099
   ```
 
 ## Set up GX
@@ -54,18 +50,14 @@
 
 Run the following code to create a <TechnicalTag tag="data_context" text="Data Context"/> with the default settings:
 
-<<<<<<< HEAD
-```python title="Python" name="version-0.18 docs/docusaurus/docs/snippets/postgres_deployment_patterns.py set up context"
-=======
 ```python name="docs/docusaurus/docs/snippets/postgres_deployment_patterns.py set up context"
->>>>>>> 7066a099
 ```
 
 ## Connect to your data
 
 1. Use a `connection_string` to securely connect to your PostgreSQL instance. For example
 
-  ```python title="Python"
+  ```python
   PG_CONNECTION_STRING = "postgresql+psycopg2://postgres:@localhost/taxi_db"
   ```
 
@@ -73,31 +65,19 @@
 
 2. Run the following command to create a <TechnicalTag tag='datasource' text='Data Source' /> to represent the data available in your PostgreSQL database:
 
-<<<<<<< HEAD
-  ```python title="Python" name="version-0.18 docs/docusaurus/docs/snippets/postgres_deployment_patterns.py add_datasource"
-=======
   ```python name="docs/docusaurus/docs/snippets/postgres_deployment_patterns.py add_datasource"
->>>>>>> 7066a099
   ```
 
 3. Run the following command to create a <TechnicalTag tag="data_asset" text="Data Asset" /> to represent a discrete set of data: 
 
-<<<<<<< HEAD
-  ```python title="Python" name="version-0.18 docs/docusaurus/docs/snippets/postgres_deployment_patterns.py add_asset"
-=======
   ```python name="docs/docusaurus/docs/snippets/postgres_deployment_patterns.py add_asset"
->>>>>>> 7066a099
   ```
 
   In this example, the name of a specific table within your database is used.
 
 4. Run the following command to build a <TechnicalTag tag="batch_request" text="Batch Request" /> using the <TechnicalTag tag="data_asset" text="Data Asset" /> you configured previously:
 
-<<<<<<< HEAD
-  ```python title="Python" name="version-0.18 docs/docusaurus/docs/snippets/postgres_deployment_patterns.py pg_batch_request"
-=======
   ```python name="docs/docusaurus/docs/snippets/postgres_deployment_patterns.py pg_batch_request"
->>>>>>> 7066a099
   ```
 
 ## Create Expectations
@@ -108,29 +88,17 @@
 
 1. Run the following command to create the suite and get a `Validator`:
 
-<<<<<<< HEAD
-  ```python title="Python" name="version-0.18 docs/docusaurus/docs/snippets/postgres_deployment_patterns.py get validator"
-=======
   ```python name="docs/docusaurus/docs/snippets/postgres_deployment_patterns.py get validator"
->>>>>>> 7066a099
   ```
 
 2. Run the following command to use the `Validator` to add a few Expectations:
 
-<<<<<<< HEAD
-  ```python title="Python" name="version-0.18 docs/docusaurus/docs/snippets/postgres_deployment_patterns.py add expectations"
-=======
   ```python name="docs/docusaurus/docs/snippets/postgres_deployment_patterns.py add expectations"
->>>>>>> 7066a099
   ```
 
 3. Run the following command to save your Expectation Suite (all the unique Expectation Configurations from each run of `validator.expect_*`) to your Expectation Store:
 
-<<<<<<< HEAD
-  ```python title="Python" name="version-0.18 docs/docusaurus/docs/snippets/postgres_deployment_patterns.py save suite"
-=======
   ```python name="docs/docusaurus/docs/snippets/postgres_deployment_patterns.py save suite"
->>>>>>> 7066a099
   ```
 ## Validate your data
 
@@ -138,29 +106,17 @@
 
 1. Run the following command to create the Checkpoint configuration that uses your Data Context:
 
-<<<<<<< HEAD
-  ```python title="Python" name="version-0.18 docs/docusaurus/docs/snippets/postgres_deployment_patterns.py checkpoint config"
-=======
   ```python name="docs/docusaurus/docs/snippets/postgres_deployment_patterns.py checkpoint config"
->>>>>>> 7066a099
   ```
 
 2. Run the following command to save the Checkpoint:
 
-<<<<<<< HEAD
-  ```python title="Python" name="version-0.18 docs/docusaurus/docs/snippets/postgres_deployment_patterns.py add checkpoint config"
-=======
   ```python name="docs/docusaurus/docs/snippets/postgres_deployment_patterns.py add checkpoint config"
->>>>>>> 7066a099
   ```
 
 3. Run the following command to run the Checkpoint and pass in your Batch Request (your data) and your Expectation Suite (your tests):
 
-<<<<<<< HEAD
-  ```python title="Python" name="version-0.18 docs/docusaurus/docs/snippets/postgres_deployment_patterns.py run checkpoint"
-=======
   ```python name="docs/docusaurus/docs/snippets/postgres_deployment_patterns.py run checkpoint"
->>>>>>> 7066a099
   ```
 
   Your Checkpoint configuration includes the `store_validation_result` and `update_data_docs` actions. The `store_validation_result` action saves your validation results from the Checkpoint run and allows the results to be persisted for future use. The  `update_data_docs` action builds Data Docs files for the validations run in the Checkpoint.
@@ -175,7 +131,7 @@
 
 Run the following command to open your Data Docs and review the results of your Checkpoint run:
 
-```python title="Python"
+```python
 context.open_data_docs()
 ```
 
