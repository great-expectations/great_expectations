import TechnicalTag from '../../../../reference/learn/term_tags/_tag.mdx';

The simplest way to create a new <TechnicalTag relative="../../../" tag="data_context" text="Data Context" /> is by using the `create()` method.

From a Notebook or script where you want to deploy Great Expectations run the following command. Here the `full_path_to_project_directory` can be an empty directory where you intend to build your Great Expectations configuration.:

<<<<<<< HEAD
```python title="Python" name="version-0.18 docs/docusaurus/docs/snippets/aws_cloud_storage_pandas.py imports"
=======
```python name="docs/docusaurus/docs/snippets/aws_cloud_storage_pandas.py imports"
>>>>>>> 7066a099
```<|MERGE_RESOLUTION|>--- conflicted
+++ resolved
@@ -4,9 +4,5 @@
 
 From a Notebook or script where you want to deploy Great Expectations run the following command. Here the `full_path_to_project_directory` can be an empty directory where you intend to build your Great Expectations configuration.:
 
-<<<<<<< HEAD
-```python title="Python" name="version-0.18 docs/docusaurus/docs/snippets/aws_cloud_storage_pandas.py imports"
-=======
 ```python name="docs/docusaurus/docs/snippets/aws_cloud_storage_pandas.py imports"
->>>>>>> 7066a099
 ```