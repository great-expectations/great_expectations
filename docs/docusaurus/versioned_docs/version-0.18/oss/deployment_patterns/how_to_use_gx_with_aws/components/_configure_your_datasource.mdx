--- conflicted
+++ resolved
@@ -3,11 +3,7 @@
 
 Using this example configuration, add in your S3 bucket and path to a directory that contains some of your data:
 
-<<<<<<< HEAD
-```python title="Python" name="version-0.18 docs/docusaurus/docs/snippets/aws_cloud_storage_pandas.py add_s3_datasource"
-=======
 ```python name="docs/docusaurus/docs/snippets/aws_cloud_storage_pandas.py add_s3_datasource"
->>>>>>> 7066a099
 ```
 
 In the example, we have added a Data Source that connects to data in S3 using a Pandas dataframe. The name of
