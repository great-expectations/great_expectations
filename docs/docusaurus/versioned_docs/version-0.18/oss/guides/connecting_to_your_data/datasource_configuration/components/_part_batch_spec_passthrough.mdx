The parameter `batch_spec_passthrough` is used to access some native capabilities of your Execution Engine.  If you do not specify it, your Execution Engine will attempt to determine the values based off of file extensions and defaults.  If you do define it, it will contain two keys: `reader_method` and `reader_options`.  These will correspond to a string and a dictionary, respectively.

<<<<<<< HEAD
```python title="Python" name="version-0.18 empty batch_spec_passthrough"
=======
```python name="empty batch_spec_passthrough"
>>>>>>> 7066a099
```

#### Configuring your `reader_method`:

The `reader_method` is used to specify which of Spark's `spark.read.*`  methods will be used to read your data.  For our example, we are using `.csv` files as our Data Source, so we will specify the `csv` method of `spark.reader` as our `reader_method`, like so:

<<<<<<< HEAD
```python title="Python" name="version-0.18 set reader_method to csv"
=======
```python name="set reader_method to csv"
>>>>>>> 7066a099
```

#### Configuring your `reader_options`:

Start by adding a blank dictionary as the value of the `reader_options` parameter.  This dictionary will hold two key/value pairs: `header` and `inferSchema`.

<<<<<<< HEAD
```python title="Python" name="version-0.18 empty keys for reader_options"
=======
```python name="empty keys for reader_options"
>>>>>>> 7066a099
```

The first key is `header`, and the value should be either `True` or `False`.  This will indicate to the Data Connector whether or not the first row of each Data Source file is a header row.  For our example, we will set this to `True`.

<<<<<<< HEAD
```python title="Python" name="version-0.18 populate header for reader_options as True"
=======
```python name="populate header for reader_options as True"
>>>>>>> 7066a099
```

The second key to include is `inferSchema`.  Again, the value should be either `True` or `False`.  This will indicate to the Data Connector whether or not the Execution Engine should attempt to infer the data type contained by each column in the Data Source files.  Again, we will set this to `True` for the purpose of this guide's example.

<<<<<<< HEAD
```python title="Python" name="version-0.18 populate inferSchema for reader_options as True"
=======
```python name="populate inferSchema for reader_options as True"
>>>>>>> 7066a099
```

:::caution
- `inferSchema` will read datetime columns in as text columns.

:::

At this point, your `batch_spec_passthrough` configuration should look like:

<<<<<<< HEAD
```python title="Python" name="version-0.18 fully populated batch_spec_passthrough configuration"
=======
```python name="fully populated batch_spec_passthrough configuration"
>>>>>>> 7066a099
```<|MERGE_RESOLUTION|>--- conflicted
+++ resolved
@@ -1,50 +1,30 @@
 The parameter `batch_spec_passthrough` is used to access some native capabilities of your Execution Engine.  If you do not specify it, your Execution Engine will attempt to determine the values based off of file extensions and defaults.  If you do define it, it will contain two keys: `reader_method` and `reader_options`.  These will correspond to a string and a dictionary, respectively.
 
-<<<<<<< HEAD
-```python title="Python" name="version-0.18 empty batch_spec_passthrough"
-=======
 ```python name="empty batch_spec_passthrough"
->>>>>>> 7066a099
 ```
 
 #### Configuring your `reader_method`:
 
 The `reader_method` is used to specify which of Spark's `spark.read.*`  methods will be used to read your data.  For our example, we are using `.csv` files as our Data Source, so we will specify the `csv` method of `spark.reader` as our `reader_method`, like so:
 
-<<<<<<< HEAD
-```python title="Python" name="version-0.18 set reader_method to csv"
-=======
 ```python name="set reader_method to csv"
->>>>>>> 7066a099
 ```
 
 #### Configuring your `reader_options`:
 
 Start by adding a blank dictionary as the value of the `reader_options` parameter.  This dictionary will hold two key/value pairs: `header` and `inferSchema`.
 
-<<<<<<< HEAD
-```python title="Python" name="version-0.18 empty keys for reader_options"
-=======
 ```python name="empty keys for reader_options"
->>>>>>> 7066a099
 ```
 
 The first key is `header`, and the value should be either `True` or `False`.  This will indicate to the Data Connector whether or not the first row of each Data Source file is a header row.  For our example, we will set this to `True`.
 
-<<<<<<< HEAD
-```python title="Python" name="version-0.18 populate header for reader_options as True"
-=======
 ```python name="populate header for reader_options as True"
->>>>>>> 7066a099
 ```
 
 The second key to include is `inferSchema`.  Again, the value should be either `True` or `False`.  This will indicate to the Data Connector whether or not the Execution Engine should attempt to infer the data type contained by each column in the Data Source files.  Again, we will set this to `True` for the purpose of this guide's example.
 
-<<<<<<< HEAD
-```python title="Python" name="version-0.18 populate inferSchema for reader_options as True"
-=======
 ```python name="populate inferSchema for reader_options as True"
->>>>>>> 7066a099
 ```
 
 :::caution
@@ -54,9 +34,5 @@
 
 At this point, your `batch_spec_passthrough` configuration should look like:
 
-<<<<<<< HEAD
-```python title="Python" name="version-0.18 fully populated batch_spec_passthrough configuration"
-=======
 ```python name="fully populated batch_spec_passthrough configuration"
->>>>>>> 7066a099
 ```