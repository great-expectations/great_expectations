import TipMoreInfoOnRegex from '../components/_tip_more_info_on_regex.mdx'

Configuring an `InferredAssetFilesystemDataConnector` so that its Data Assets are capable of returning more than one Batch is just a matter of defining an appropriate regular expression.  For this kind of configuration, the regular expression you define should have two or more groups.

The first group will be treated as the Data Asset's name.  It should be a portion of your file names that occurs in more than one file.  The files that match this portion of the regular expression will be grouped together as a single Data Asset.

Any additional groups that you include in your regular expression will be used to identify specific Batches among those that are grouped together in each Data Asset.

For this example, lets assume you have the following files in our `data` directory:
- `yellow_tripdata_sample_2020-01.csv`
- `yellow_tripdata_sample_2020-02.csv`
- `yellow_tripdata_sample_2020-03.csv`

You can configure a Data Asset that groups these files together and differentiates each batch by month by defining a `pattern` in the dictionary for the `default_regex` key:
<<<<<<< HEAD
```python title="Python" name="version-0.18 datasource_configuration_inferred_multi_batch_regex_pattern"
=======
```python name="datasource_configuration_inferred_multi_batch_regex_pattern"
>>>>>>> 7066a099
```

This regex will group together all files that match the content of the first group as a single Data Asset.  Since the first group does not include any special regex characters, this means that all of the `.csv` files that start with "yellow_tripdata_sample_2020" will be combined into one Data Asset, and that all other files will be ignored.

The second defined group consists of the numeric characters after the last dash in a file name and prior to the `.csv` extension.  Specifying a value for that group in your future Batch Requests will allow you to request a specific Batch from the Data Asset.

Since you have defined two groups in your regex, you will need to provide two corresponding group names in your `group_names` key.  Since the first group in an Inferred Asset Data Connector is used to generate the names for the inferred Data Assets provided by the Data Connector and the second group you defined corresponds to the month of data that each file contains, you should name those groups as follows:

<<<<<<< HEAD
```python title="Python" name="version-0.18 group_names for inferred multi batch default_regex key"
=======
```python name="group_names for inferred multi batch default_regex key"
>>>>>>> 7066a099
```

Looking back at our sample files, this regex will result in the `InferredAssetFilesystemDataConnector` providing a single Data Asset, which will contain three batches.  In future workflows you will be able to refer to a specific Batch in this Data Asset in a Batch Request py providing the  `data_asset_name` of `"yellow_tripdata_sample_2020"` and one of the following `month`s:
- `01`
- `02`
- `03`

:::note

Any characters that are not included in a group when you define your regex will still be checked for when determining if a file name "matches" the regular expression.  However, those characters will not be included in any of the Batch Identifiers, which is why the `-` and `.csv` portions of the filenames are not found in either the `data_asset_name` or `month` values.

:::

<TipMoreInfoOnRegex />

With all of these values put together into a single dictionary, your Data Connector configuration will look like this:

<<<<<<< HEAD
```python title="Python" name="version-0.18 data connector config for inferred filesystem data connector multi batch"
=======
```python name="data connector config for inferred filesystem data connector multi batch"
>>>>>>> 7066a099
```
<|MERGE_RESOLUTION|>--- conflicted
+++ resolved
@@ -12,11 +12,7 @@
 - `yellow_tripdata_sample_2020-03.csv`
 
 You can configure a Data Asset that groups these files together and differentiates each batch by month by defining a `pattern` in the dictionary for the `default_regex` key:
-<<<<<<< HEAD
-```python title="Python" name="version-0.18 datasource_configuration_inferred_multi_batch_regex_pattern"
-=======
 ```python name="datasource_configuration_inferred_multi_batch_regex_pattern"
->>>>>>> 7066a099
 ```
 
 This regex will group together all files that match the content of the first group as a single Data Asset.  Since the first group does not include any special regex characters, this means that all of the `.csv` files that start with "yellow_tripdata_sample_2020" will be combined into one Data Asset, and that all other files will be ignored.
@@ -25,11 +21,7 @@
 
 Since you have defined two groups in your regex, you will need to provide two corresponding group names in your `group_names` key.  Since the first group in an Inferred Asset Data Connector is used to generate the names for the inferred Data Assets provided by the Data Connector and the second group you defined corresponds to the month of data that each file contains, you should name those groups as follows:
 
-<<<<<<< HEAD
-```python title="Python" name="version-0.18 group_names for inferred multi batch default_regex key"
-=======
 ```python name="group_names for inferred multi batch default_regex key"
->>>>>>> 7066a099
 ```
 
 Looking back at our sample files, this regex will result in the `InferredAssetFilesystemDataConnector` providing a single Data Asset, which will contain three batches.  In future workflows you will be able to refer to a specific Batch in this Data Asset in a Batch Request py providing the  `data_asset_name` of `"yellow_tripdata_sample_2020"` and one of the following `month`s:
@@ -47,9 +39,5 @@
 
 With all of these values put together into a single dictionary, your Data Connector configuration will look like this:
 
-<<<<<<< HEAD
-```python title="Python" name="version-0.18 data connector config for inferred filesystem data connector multi batch"
-=======
 ```python name="data connector config for inferred filesystem data connector multi batch"
->>>>>>> 7066a099
 ```
