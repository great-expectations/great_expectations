Now that you have verified that you have a valid configuration you can add your new Data Source to your Data Context with the command:

<<<<<<< HEAD
```python title="Python" name="version-0.18 add your datasource to your data_context"
=======
```python name="add your datasource to your data_context"
>>>>>>> 7066a099
```

:::caution

If the value of `datasource_config["name"]` corresponds to a Data Source that is already defined in your Data Context, then using the above command will overwrite the existing Data Source.

:::

:::tip

If you want to ensure that you only add a Data Source when it won't overwrite an existing one, you can use the following code instead:

<<<<<<< HEAD
```python title="Python" name="version-0.18 add your datasource to your data_context only if it does not already exit"
=======
```python name="add your datasource to your data_context only if it does not already exit"
>>>>>>> 7066a099
```

:::<|MERGE_RESOLUTION|>--- conflicted
+++ resolved
@@ -1,10 +1,6 @@
 Now that you have verified that you have a valid configuration you can add your new Data Source to your Data Context with the command:
 
-<<<<<<< HEAD
-```python title="Python" name="version-0.18 add your datasource to your data_context"
-=======
 ```python name="add your datasource to your data_context"
->>>>>>> 7066a099
 ```
 
 :::caution
@@ -17,11 +13,7 @@
 
 If you want to ensure that you only add a Data Source when it won't overwrite an existing one, you can use the following code instead:
 
-<<<<<<< HEAD
-```python title="Python" name="version-0.18 add your datasource to your data_context only if it does not already exit"
-=======
 ```python name="add your datasource to your data_context only if it does not already exit"
->>>>>>> 7066a099
 ```
 
 :::