import PartAddTheBackendExecutionEngineToYourDatasourceConfiguration from '../components/_part_add_the_backend_execution_engine_to_your_datasource_configuration.mdx'

<PartAddTheBackendExecutionEngineToYourDatasourceConfiguration backend="SQL" />

For the purposes of this guide, these will consist of the `SqlAlchemyExecutionEngine` found at `great_expectations.execution_engine`.  The `execution_engine` key and its corresponding value will therefore look like this:

<<<<<<< HEAD
```python title="Python" name="version-0.18 sql datasource define execution_engine class_name and module_name"
=======
```python name="sql datasource define execution_engine class_name and module_name"
>>>>>>> 7066a099
```

Additionally, your `execution_engine` dictionary will require a values for either `connection_string` or `credentials`.  You will only need to use one of these keys as they each serve the same purpose: to provide the parameters necessary for the SqlAlchemyExecutionEngine to connect to your desired database.  For the purposes of this guide we will use the `connection_string` key, the value of which will be the string representation of the information necessary to connect to your SQL database.  At this point your configuration should look like:

<<<<<<< HEAD
```python title="Python" name="version-0.18 sql datasource define CONNECTION_STRING"
=======
```python name="sql datasource define CONNECTION_STRING"
>>>>>>> 7066a099
```

:::tip
Your connection string will vary depending on the type of SQL database you are connecting to.  For more information on how to configure your connection string, please see [the appropriate guide for connecting to a specific Database](../#database).
:::

After adding the above snippets to your Data Source configuration, your full configuration dictionary should now look like:

<<<<<<< HEAD
```python title="Python" name="version-0.18 sql datasource configuration post execution engine defined"
=======
```python name="sql datasource configuration post execution engine defined"
>>>>>>> 7066a099
```

:::tip Tip: Using `credentials` instead of `connection_string`

The `credentials` key uses a dictionary to provide the elements of your connection string as separate, individual values.  For information on how to populate the `credentials` dictionary and how to configure your `great_expectations.yml` project config file to populate credentials from either a YAML file or a secret manager, please see our guide on [How to configure credentials](../../setup/configuring_data_contexts/how_to_configure_credentials).

:::

:::info Info: Additional (optional) Execution Engine keys

In addition to substituting `credentials` for `connection_string`, there are a few other optional keys that you can add to your `execution_engine` dictionary.

The first of these is the optional key `create_temp_table`.  Creating a temp table to improve query efficiency is the default behaviour of the `SqlAlchemyExecutionEngine`.  However, you can change this to `False` if you don't have the permissions to create a temp table on the database you are working with.

The other valid keys are not actually defined by the Great Expectations code.  Instead, any other key/value pairs that you add to the Execution Engine configuration will be passed directly to SqlAlchemy's `create_engine(...)` method.  This allows you to fully leverage all the capabilities supported by SqlAlchemy through that method.

For more information on what keys `create_engine(...)` will accept as parameters and how you can utilize this feature, please refer to [SqlAlchemy's documentation](https://docs.sqlalchemy.org/).

:::<|MERGE_RESOLUTION|>--- conflicted
+++ resolved
@@ -4,20 +4,12 @@
 
 For the purposes of this guide, these will consist of the `SqlAlchemyExecutionEngine` found at `great_expectations.execution_engine`.  The `execution_engine` key and its corresponding value will therefore look like this:
 
-<<<<<<< HEAD
-```python title="Python" name="version-0.18 sql datasource define execution_engine class_name and module_name"
-=======
 ```python name="sql datasource define execution_engine class_name and module_name"
->>>>>>> 7066a099
 ```
 
 Additionally, your `execution_engine` dictionary will require a values for either `connection_string` or `credentials`.  You will only need to use one of these keys as they each serve the same purpose: to provide the parameters necessary for the SqlAlchemyExecutionEngine to connect to your desired database.  For the purposes of this guide we will use the `connection_string` key, the value of which will be the string representation of the information necessary to connect to your SQL database.  At this point your configuration should look like:
 
-<<<<<<< HEAD
-```python title="Python" name="version-0.18 sql datasource define CONNECTION_STRING"
-=======
 ```python name="sql datasource define CONNECTION_STRING"
->>>>>>> 7066a099
 ```
 
 :::tip
@@ -26,11 +18,7 @@
 
 After adding the above snippets to your Data Source configuration, your full configuration dictionary should now look like:
 
-<<<<<<< HEAD
-```python title="Python" name="version-0.18 sql datasource configuration post execution engine defined"
-=======
 ```python name="sql datasource configuration post execution engine defined"
->>>>>>> 7066a099
 ```
 
 :::tip Tip: Using `credentials` instead of `connection_string`
