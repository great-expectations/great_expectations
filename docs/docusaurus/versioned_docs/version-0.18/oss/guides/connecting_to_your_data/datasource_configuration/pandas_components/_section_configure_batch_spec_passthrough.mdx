import Tabs from '@theme/Tabs';
import TabItem from '@theme/TabItem';
import PartBatchSpecPassthrough from '../components/_part_batch_spec_passthrough.mdx'

<PartBatchSpecPassthrough />

And your full configuration will look like:

<Tabs
  groupId="data-asset-type"
  defaultValue='inferred'
  values={[
  {label: 'InferredAssetFilesystemDataConnector', value:'inferred'},
  {label: 'ConfiguredAssetDataConnector', value:'configured'},
  {label: 'RuntimeDataConnector', value:'runtime'},
  ]}>

  <TabItem value="inferred">

<<<<<<< HEAD
```python title="Python" name="version-0.18 inferred datasource_config up to batch_spec_passthrough"
=======
```python name="inferred datasource_config up to batch_spec_passthrough"
>>>>>>> 7066a099
```

  </TabItem>
  <TabItem value="configured">

<<<<<<< HEAD
```python title="Python" name="version-0.18 configured datasource_config up to batch_spec_passthrough"
=======
```python name="configured datasource_config up to batch_spec_passthrough"
>>>>>>> 7066a099
```

      
  </TabItem>
  <TabItem value="runtime">

<<<<<<< HEAD
```python title="Python" name="version-0.18 runtime datasource_config up to batch_spec_passthrough"
=======
```python name="runtime datasource_config up to batch_spec_passthrough"
>>>>>>> 7066a099
```


  </TabItem>
  </Tabs><|MERGE_RESOLUTION|>--- conflicted
+++ resolved
@@ -17,32 +17,20 @@
 
   <TabItem value="inferred">
 
-<<<<<<< HEAD
-```python title="Python" name="version-0.18 inferred datasource_config up to batch_spec_passthrough"
-=======
 ```python name="inferred datasource_config up to batch_spec_passthrough"
->>>>>>> 7066a099
 ```
 
   </TabItem>
   <TabItem value="configured">
 
-<<<<<<< HEAD
-```python title="Python" name="version-0.18 configured datasource_config up to batch_spec_passthrough"
-=======
 ```python name="configured datasource_config up to batch_spec_passthrough"
->>>>>>> 7066a099
 ```
 
       
   </TabItem>
   <TabItem value="runtime">
 
-<<<<<<< HEAD
-```python title="Python" name="version-0.18 runtime datasource_config up to batch_spec_passthrough"
-=======
 ```python name="runtime datasource_config up to batch_spec_passthrough"
->>>>>>> 7066a099
 ```
 
 
