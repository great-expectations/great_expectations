--- conflicted
+++ resolved
@@ -11,22 +11,14 @@
 
 At this point, your configuration should look like:
 
-<<<<<<< HEAD
-```python title="Python" name="version-0.18 spark Data Source configuration up to adding an empty inferred data connector"
-=======
 ```python name="spark Data Source configuration up to adding an empty inferred data connector"
->>>>>>> 7066a099
 ```
 
 <PartDataConnectorKeysOverview data_connector_type="InferredAssetFilesystemDataConnector" data_connector_name="name_of_my_inferred_data_connector" runtime={false} batch_spec_passthrough={true} glob_directive={true} />
 
 For this example, you will be using the `InferredAssetFilesystemDataConnector` as your `class_name`.  This is a subclass of the `InferredAssetDataConnector` that is specialized to support filesystem Execution Engines, such as the `SparkDFExecutionEngine`.  This key/value entry will therefore look like:
 
-<<<<<<< HEAD
-```python title="Python" name="version-0.18 inferred data connector define class_name as InferredAssetFilesystemDataConnector"
-=======
 ```python name="inferred data connector define class_name as InferredAssetFilesystemDataConnector"
->>>>>>> 7066a099
 ```
 
 <TipCustomDataConnectorModuleName />
@@ -35,11 +27,7 @@
 
 With these values added, along with blank dictionary for `default_regex` (we will define it in the next step) and `batch_spec_passthrough`, your full configuration should now look like:
 
-<<<<<<< HEAD
-```python title="Python" name="version-0.18 inferred spark datasource_config up to adding empty default_regex and batch_spec_passthrough dictionaries"
-=======
 ```python name="inferred spark datasource_config up to adding empty default_regex and batch_spec_passthrough dictionaries"
->>>>>>> 7066a099
 ```
 :::info Optional parameter: `glob_directive`
 
