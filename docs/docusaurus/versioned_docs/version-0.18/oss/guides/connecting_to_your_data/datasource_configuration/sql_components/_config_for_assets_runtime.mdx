--- conflicted
+++ resolved
@@ -15,11 +15,7 @@
 
 To do this, you would simply add a `batch_timestamp` entry in your `batch_identifiers` list.  This would look like:
 
-<<<<<<< HEAD
-```python title="Python" name="version-0.18 runtime sql data asset define batch_identifiers"
-=======
 ```python name="runtime sql data asset define batch_identifiers"
->>>>>>> 7066a099
 ```
 
 Then, when you create your Batch Request you would populate the `batch_timestamp` value in its `batch_identifiers` dictionary with the value of the current date and time.  This will attach the current date and time to the returned Batch, allowing you to reference the Batch again in the future even if the current data (the data that would be provided by the Runtime Data Connector if you requested a new Batch) had changed.