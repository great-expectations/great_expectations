import ConfigForAssetsRuntime from '../filesystem_components/_config_for_assets_runtime.mdx'
import CautionRuntimeBatchIdentifierValues from '../components/_caution_runtime_batch_identifier_values.mdx'

<ConfigForAssetsRuntime />

The full configuration for your Data Source should now look like:

<<<<<<< HEAD
```python title="Python" name="version-0.18 full pandas runtime Data Source configuration"
=======
```python name="full pandas runtime Data Source configuration"
>>>>>>> 7066a099
```

<CautionRuntimeBatchIdentifierValues /><|MERGE_RESOLUTION|>--- conflicted
+++ resolved
@@ -5,11 +5,7 @@
 
 The full configuration for your Data Source should now look like:
 
-<<<<<<< HEAD
-```python title="Python" name="version-0.18 full pandas runtime Data Source configuration"
-=======
 ```python name="full pandas runtime Data Source configuration"
->>>>>>> 7066a099
 ```
 
 <CautionRuntimeBatchIdentifierValues />