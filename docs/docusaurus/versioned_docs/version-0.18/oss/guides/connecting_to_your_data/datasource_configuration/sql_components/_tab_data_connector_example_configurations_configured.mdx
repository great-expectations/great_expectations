import TipConfiguredDataConnectorOverview from '../components/_tip_configured_data_connector_overview.mdx'
import PartNameTheDataConnector from '../components/_part_name_the_data_connector.mdx'
import PartDataConnectorRequiredKeysOverview from './_part_data_connector_required_keys_overview.mdx'
import TipCustomDataConnectorModuleName from '../components/_tip_custom_data_connector_module_name.mdx'
import NoteOptionalDataConnectorKeys from './_note_optional_data_connector_keys.mdx'

<TipConfiguredDataConnectorOverview />

<PartNameTheDataConnector data_connector_name="name_of_my_configured_data_connector" />

At this point, your configuration should look like:

<<<<<<< HEAD
```python title="Python" name="version-0.18 sql datasource configuration with empty configured sql data_connector"
=======
```python name="sql datasource configuration with empty configured sql data_connector"
>>>>>>> 7066a099
```

#### Required Data Connector configuration keys

<PartDataConnectorRequiredKeysOverview data_connector_type="ConfiguredAssetSqlDataConnector" data_connector_name="name_of_my_configured_data_connector" inferred={false} configured={true} runtime={false} />

For this example, you will be using the `ConfiguredAssetSqlDataConnector` as your `class_name`.  This is a subclass of the `ConfiguredAssetDataConnector` that is specialized to support SQL Execution Engines, such as the `SqlAlchemyExecutionEngine`.  This key/value entry will therefore look like:

<<<<<<< HEAD
```python title="Python" name="version-0.18 define data_connector class_name for configured sql datasource"
=======
```python name="define data_connector class_name for configured sql datasource"
>>>>>>> 7066a099
```

<TipCustomDataConnectorModuleName />

With this value added, along with a blank dictionary for `assets`, your full configuration should now look like:

<<<<<<< HEAD
```python title="Python" name="version-0.18 configured sql datasource configuration with data_connector class_name defined"
=======
```python name="configured sql datasource configuration with data_connector class_name defined"
>>>>>>> 7066a099
```

#### Optional Data Connector configuration keys for splitting Data Assets into Batches

In addition to the above key/value pairs, there are some optional key/value pairs that you can use to define how your Data Assets are split into Batches.  If you define these key/value pairs in your Data Connector dictionary, they will be applied to all the Data Connector's Data Assets.  However, if you choose not to define these key/value pairs, the Data Assets that are defined for this Data Connector will default to returning a single Batch consisting of a full table when requested from a Batch Request.

The key/value pairs that used for splitting a Data Asset into Batches are:

<NoteOptionalDataConnectorKeys splitting={true} />

:::tip

For more information on the available splitting methods, please see the [Splitting methods subsection under Additional notes](#splitting-methods) at the end of this guide.

:::

#### Optional Data Connector configuration keys for sampling data from returned Batches

You may wish to only sample the data that is returned in your Data Asset's Batches.  To do this, you will need to define the optional keys `sampling_method` and `sampling_kwargs`.  As with `splitter_method` and `splitter_kwargs`, defining these key/value pairs in your Data Connector's dictionary will result in those values being applied to all Data Assets that are made available by the Data Connector.

The key/value pairs that are used for sampling data from a Data Asset are:

<NoteOptionalDataConnectorKeys sampling={true} />

:::tip

Although this guide will not use sampling in its examples, there is a list of the available sampling methods in [the Sampling methods subsection of the Additional notes section](#sampling-methods) at the end of this guide.

:::

#### Optional Data Connector configuration key for defining introspection behaviour

Finally, there is an optional key that can be defined to alter the default behaviour of introspection methods such as those used by auto-initializing Expectations and Data Assistants.  This key is:

<NoteOptionalDataConnectorKeys introspection={true} />

:::tip

You will find a list of the valid keys for the `introspection_directives` dictionary and their corresponding values in the [Introspection directives subsection of the Additional notes](#introspection-directives) at the end of this guide.

:::

#### A note on optional Data Connector keys

:::note

These key/value pairs can also be defined in the configurations for individual Data Assets, which will be shown later in this guide.  If these values are defined both in the Data Connector dictionary and in a Data Asset dictionary, the definition in the Data Asset will take precedence.

:::<|MERGE_RESOLUTION|>--- conflicted
+++ resolved
@@ -10,11 +10,7 @@
 
 At this point, your configuration should look like:
 
-<<<<<<< HEAD
-```python title="Python" name="version-0.18 sql datasource configuration with empty configured sql data_connector"
-=======
 ```python name="sql datasource configuration with empty configured sql data_connector"
->>>>>>> 7066a099
 ```
 
 #### Required Data Connector configuration keys
@@ -23,22 +19,14 @@
 
 For this example, you will be using the `ConfiguredAssetSqlDataConnector` as your `class_name`.  This is a subclass of the `ConfiguredAssetDataConnector` that is specialized to support SQL Execution Engines, such as the `SqlAlchemyExecutionEngine`.  This key/value entry will therefore look like:
 
-<<<<<<< HEAD
-```python title="Python" name="version-0.18 define data_connector class_name for configured sql datasource"
-=======
 ```python name="define data_connector class_name for configured sql datasource"
->>>>>>> 7066a099
 ```
 
 <TipCustomDataConnectorModuleName />
 
 With this value added, along with a blank dictionary for `assets`, your full configuration should now look like:
 
-<<<<<<< HEAD
-```python title="Python" name="version-0.18 configured sql datasource configuration with data_connector class_name defined"
-=======
 ```python name="configured sql datasource configuration with data_connector class_name defined"
->>>>>>> 7066a099
 ```
 
 #### Optional Data Connector configuration keys for splitting Data Assets into Batches
