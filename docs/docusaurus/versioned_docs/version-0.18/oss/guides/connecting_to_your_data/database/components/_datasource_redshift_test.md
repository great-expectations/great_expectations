--- conflicted
+++ resolved
@@ -15,11 +15,7 @@
 
 Here is an example of loading data by specifying a SQL query.
 
-<<<<<<< HEAD
-```python title="Python" name="version-0.18 docs/docusaurus/docs/snippets/redshift_yaml_example.py load data with query"
-=======
 ```python name="docs/docusaurus/docs/snippets/redshift_yaml_example.py load data with query"
->>>>>>> 7066a099
 ```
 
 </TabItem>
@@ -28,11 +24,7 @@
 
 Here is an example of loading data by specifying an existing table name.
 
-<<<<<<< HEAD
-```python title="Python" name="version-0.18 docs/docusaurus/docs/snippets/redshift_python_example.py load data with table name"
-=======
 ```python name="docs/docusaurus/docs/snippets/redshift_python_example.py load data with table name"
->>>>>>> 7066a099
 ```
 
 </TabItem>
