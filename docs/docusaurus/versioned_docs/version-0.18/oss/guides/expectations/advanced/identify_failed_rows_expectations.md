--- conflicted
+++ resolved
@@ -51,22 +51,14 @@
 
 Use the `get_context()` method to create a new Data Context:
 
-<<<<<<< HEAD
-```python title="Python" name="version-0.18 docs/docusaurus/docs/oss/guides/expectations/advanced/failed_rows_pandas.py get context"
-=======
 ```python name="docs/docusaurus/docs/oss/guides/expectations/advanced/failed_rows_pandas.py get context"
->>>>>>> 7066a099
 ```
 
 ### Import the Checkpoint 
 
 Run the following code to import the example Checkpoint:
 
-<<<<<<< HEAD
-```python title="Python" name="version-0.18 docs/docusaurus/docs/oss/guides/expectations/advanced/failed_rows_pandas.py get checkpoint"
-=======
 ```python name="docs/docusaurus/docs/oss/guides/expectations/advanced/failed_rows_pandas.py get checkpoint"
->>>>>>> 7066a099
 ```
 
 ### Set the `unexpected_index_column_names` parameter
@@ -75,22 +67,14 @@
 
 In the following example, you're setting the `result_format` to `COMPLETE` to return the full set of results. For more information about `result_format`, see [Result format](https://docs.greatexpectations.io/docs/reference/learn/expectations/result_format/#configure-result-format).
 
-<<<<<<< HEAD
-```python title="Python" name="version-0.18 docs/docusaurus/docs/oss/guides/expectations/advanced/failed_rows_pandas.py set unexpected_index_column_names"
-=======
 ```python name="docs/docusaurus/docs/oss/guides/expectations/advanced/failed_rows_pandas.py set unexpected_index_column_names"
->>>>>>> 7066a099
 ```
 
 ### Run Checkpoint using `result_format`
 
 Run the following code to apply the updated `result_format` to every Expectation in your Suite and pass it directly to the `run()` method: 
 
-<<<<<<< HEAD
-```python title="Python" name="version-0.18 docs/docusaurus/docs/oss/guides/expectations/advanced/failed_rows_pandas.py run checkpoint"
-=======
 ```python name="docs/docusaurus/docs/oss/guides/expectations/advanced/failed_rows_pandas.py run checkpoint"
->>>>>>> 7066a099
 ```
 
 ### Review Validation Results
@@ -99,7 +83,7 @@
 
 The following is an example of the information returned after running the Checkpoint. For pandas, a filter condition on the DataFrame is included.
 
-```python title="Python"
+```python
 {
     "element_count": 6,
     "unexpected_count": 3,
@@ -134,7 +118,7 @@
 
 Run the following code to open the Data Docs:
 
-```python title="Python"
+```python
 context.open_data_docs()
 ```
 
@@ -154,22 +138,14 @@
 
 Use the `get_context()` method to create a new Data Context:
 
-<<<<<<< HEAD
-```python title="Python" name="version-0.18 docs/docusaurus/docs/oss/guides/expectations/advanced/failed_rows_spark.py get context"
-=======
 ```python name="docs/docusaurus/docs/oss/guides/expectations/advanced/failed_rows_spark.py get context"
->>>>>>> 7066a099
 ```
 
 ### Import the Checkpoint 
 
 Run the following code to import the example Checkpoint:
 
-<<<<<<< HEAD
-```python title="Python" name="version-0.18 docs/docusaurus/docs/oss/guides/expectations/advanced/failed_rows_spark.py get checkpoint"
-=======
 ```python name="docs/docusaurus/docs/oss/guides/expectations/advanced/failed_rows_spark.py get checkpoint"
->>>>>>> 7066a099
 ```
 
 ### Set the `unexpected_index_column_names` parameter
@@ -178,22 +154,14 @@
 
 In the following example, you're setting the `result_format` to `COMPLETE` to return the full set of results. For more information about `result_format`, see [Result format](https://docs.greatexpectations.io/docs/reference/learn/expectations/result_format/#configure-result-format).
 
-<<<<<<< HEAD
-```python title="Python" name="version-0.18 docs/docusaurus/docs/oss/guides/expectations/advanced/failed_rows_spark.py set unexpected_index_column_names"
-=======
 ```python name="docs/docusaurus/docs/oss/guides/expectations/advanced/failed_rows_spark.py set unexpected_index_column_names"
->>>>>>> 7066a099
 ```
 
 ### Run Checkpoint using `result_format`
 
 Run the following code to apply the updated `result_format` to every Expectation in your Suite and pass it directly to the `run()` method: 
 
-<<<<<<< HEAD
-```python title="Python" name="version-0.18 docs/docusaurus/docs/oss/guides/expectations/advanced/failed_rows_spark.py run checkpoint"
-=======
 ```python name="docs/docusaurus/docs/oss/guides/expectations/advanced/failed_rows_spark.py run checkpoint"
->>>>>>> 7066a099
 ```
 
 ### Review Validation Results
@@ -203,7 +171,7 @@
 The following is an example of the information returned after running the Checkpoint. For Spark, a filter condition on the DataFrame is included.
 
 
-```python title="Python" 
+```python 
 {
     "element_count": 6,
     "unexpected_count": 3,
@@ -239,7 +207,7 @@
 
 Run the following code to open the Data Docs:
 
-```python title="Python"
+```python
 context.open_data_docs()
 ```
 
@@ -258,22 +226,14 @@
 
 Use the `get_context()` method to create a new Data Context:
 
-<<<<<<< HEAD
-```python title="Python" name="version-0.18 docs/docusaurus/docs/oss/guides/expectations/advanced/failed_rows_sql.py get context"
-=======
 ```python name="docs/docusaurus/docs/oss/guides/expectations/advanced/failed_rows_sql.py get context"
->>>>>>> 7066a099
 ```
 
 ### Import the Checkpoint 
 
 Run the following code to import the example Checkpoint:
 
-<<<<<<< HEAD
-```python title="Python" name="version-0.18 docs/docusaurus/docs/oss/guides/expectations/advanced/failed_rows_sql.py get checkpoint"
-=======
 ```python name="docs/docusaurus/docs/oss/guides/expectations/advanced/failed_rows_sql.py get checkpoint"
->>>>>>> 7066a099
 ```
 
 ### Set the `unexpected_index_column_names` parameter
@@ -282,22 +242,14 @@
 
 In the following example, you're setting the `result_format` to `COMPLETE` to return the full set of results. For more information about `result_format`, see [Result format](https://docs.greatexpectations.io/docs/reference/learn/expectations/result_format/#configure-result-format).
 
-<<<<<<< HEAD
-```python title="Python" name="version-0.18 docs/docusaurus/docs/oss/guides/expectations/advanced/failed_rows_sql.py set unexpected_index_column_names"
-=======
 ```python name="docs/docusaurus/docs/oss/guides/expectations/advanced/failed_rows_sql.py set unexpected_index_column_names"
->>>>>>> 7066a099
 ```
 
 ### Run Checkpoint using `result_format`
 
 Run the following code to apply the updated `result_format` to every Expectation in your Suite and pass it directly to the `run()` method: 
 
-<<<<<<< HEAD
-```python title="Python" name="version-0.18 docs/docusaurus/docs/oss/guides/expectations/advanced/failed_rows_sql.py run checkpoint"
-=======
 ```python name="docs/docusaurus/docs/oss/guides/expectations/advanced/failed_rows_sql.py run checkpoint"
->>>>>>> 7066a099
 ```
 
 ### Review Validation Results
@@ -306,7 +258,7 @@
 
 The following is an example of the information returned after running the Checkpoint. For SQLAlchemy, the output includes a query that can be used directly against the database backend.
 
-```python title="Python" 
+```python 
  {
     "element_count": 6,
     "unexpected_count": 3,
@@ -342,7 +294,7 @@
 
 Run the following code to open the Data Docs:
 
-```python title="Python"
+```python
 context.open_data_docs()
 ```
 
