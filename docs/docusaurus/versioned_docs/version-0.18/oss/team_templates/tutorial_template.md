---
title: <!-- Add the topic title here -->
---

<!-- Provide a meaningful overview here. Tell the user what they will accomplish and what value it provides. Use second person rather than first person — you instead of we. Address the reader as you, and assume that the reader is the person who's doing the tasks that you're documenting. Limit your introductory statement to two or three sentences. -->

<!-- To link to a specific section within this template, use the format provided in the following example. -->

[First task](#first-task)

## Assumed knowledge

<!-- List the existing knowledge a user should have before they start the tutorial. Link to relevant information if it's available. What follows is an example provided for your reference. If existing knowledge isn't required, remove this section.-->

- [An understanding of Great Expectations functionality](/oss/guides/setup/setup_overview.md)
- [How to connect to a Data Source](/oss/guides/connecting_to_your_data/connect_to_data_lp.md)
- [How to create an Expectation Suite](/oss/guides/expectations/create_expectations_overview.md)

## First task 

<!-- Update the task heading. Use sentence case for headings and titles and avoid using -ing verb forms (gerunds) in headings or titles. Section headings should describe the type of content that's in the section. For example, Create an instance. For more information about the correct heading format, see [Headings and titles](https://developers.google.com/style/headings).-->

<!-- In a numbered list, describe what the user must do to accomplish the task successfully. Avoid long narrative descriptions of functionality and behaviour. If the behaviour is obvious, it doesn't need to be described. Provide users with only the information they need to know. When necessary, provide or link to code samples. What follows is an example provided for your reference. -->

1. Run the following command in an empty base directory inside a Python virtual environment:

    ```bash title="Terminal input"
    pip install great_expectations
    ```

    It can take several minutes for the installation to complete. Jupyter Notebook is included with Great Expectations, and it lets you edit code and view the results of code runs.

2. Open Jupyter Notebook, a command line, or a terminal and then run the following command to import the `great_expectations` module:

<<<<<<< HEAD
    ```python title="Python" name="version-0.18 tutorials/quickstart/quickstart.py import_gx"
=======
    ```python name="tutorials/quickstart/quickstart.py import_gx"
>>>>>>> 7066a099
    ```

3. Run the following command to import the `DataContext` object:

<<<<<<< HEAD
    ```python title="Python" name="version-0.18 tutorials/quickstart/quickstart.py get_context"
=======
    ```python name="tutorials/quickstart/quickstart.py get_context"
>>>>>>> 7066a099
    ```
4. Add a comment when the prompt appears:

    ![Response dialog](../team_templates/images/comments_box_with_comment.png)

    <!-- To include images in procedure steps, or elsewhere in this template, add them to the images sub-folder in the `team_templates` folder and use underscores as delimiters in the filename. For example, `comments_box_with_comment`. Use the .png format for images. Use images sparingly.  -->

## Second task

<!-- If necessary, add a secondary task here. Use the same format that you used in the first task. What follows is an example provided for your reference. -->

1. Run the following command to create two Expectations. The first Expectation uses domain knowledge (the `pickup_datetime` shouldn't be null), and the second Expectation uses explicit kwargs with the `passenger_count` column. 

<<<<<<< HEAD
    ```python title="Python" name="version-0.18 tutorials/quickstart/quickstart.py create_expectation"
=======
    ```python name="tutorials/quickstart/quickstart.py create_expectation"
>>>>>>> 7066a099
    ```
    The Expectation assumes the `pickup_datetime` column always contains data.  None of the column's values are null.

    To analyze Validator data, you can create multiple Expectations that call multiple methods with the `validator.expect_*` syntax.

## Third task

<!-- If necessary, add a tertiary task here. Use the same format that you used in the first task. What follows is an example provided for your reference. -->

1. Run the following command to define a Checkpoint and examine the data to determine if it matches the defined Expectations: 

<<<<<<< HEAD
    ```python title="Python" name="version-0.18 tutorials/quickstart/quickstart.py create_checkpoint"
=======
    ```python name="tutorials/quickstart/quickstart.py create_checkpoint"
>>>>>>> 7066a099
    ```

2. Run the following command to return the Validation results:

<<<<<<< HEAD
    ```python title="Python" name="version-0.18 tutorials/quickstart/quickstart.py run_checkpoint"
=======
    ```python name="tutorials/quickstart/quickstart.py run_checkpoint"
>>>>>>> 7066a099
    ```

## Additional tasks

<!-- If necessary, continue adding tasks following the format you used in the first, second, and third tasks. If there aren't any additional tasks, remove this section. -->

## Related documentation

<!-- List the secondary resources that can help a user get a better understanding of the subject matter discussed in this tutorial. Don't add an introductory statement for the list. If a user needs to complete additional tasks to complete this process, use a Next steps section instead. What follows is an example provided for your reference. If there aren't any related documents, remove this section.-->

- [Install Great Expectations with Data Source dependencies](/oss/guides/setup/installation/install_gx.md)
- [Instantiate a Data Context on an EMR Spark Cluster](../deployment_patterns/how_to_instantiate_a_data_context_on_an_emr_spark_cluster.md)
- [Use Great Expectations with Databricks](../tutorials/getting_started/how_to_use_great_expectations_in_databricks.md)

## Next steps

<!-- If this tutorial is the first step in a process and there are other tasks the user must complete to finish the process, list the topics here with links to the relevant information. If you want to link to related information, use a Related topics section instead. Don't add an introductory statement for the list. What follows is an example provided for your reference. If there aren't next steps, remove this section.-->

- [Install Great Expectations with Data Source dependencies](/oss/guides/setup/installation/install_gx.md)<|MERGE_RESOLUTION|>--- conflicted
+++ resolved
@@ -32,20 +32,12 @@
 
 2. Open Jupyter Notebook, a command line, or a terminal and then run the following command to import the `great_expectations` module:
 
-<<<<<<< HEAD
-    ```python title="Python" name="version-0.18 tutorials/quickstart/quickstart.py import_gx"
-=======
     ```python name="tutorials/quickstart/quickstart.py import_gx"
->>>>>>> 7066a099
     ```
 
 3. Run the following command to import the `DataContext` object:
 
-<<<<<<< HEAD
-    ```python title="Python" name="version-0.18 tutorials/quickstart/quickstart.py get_context"
-=======
     ```python name="tutorials/quickstart/quickstart.py get_context"
->>>>>>> 7066a099
     ```
 4. Add a comment when the prompt appears:
 
@@ -59,11 +51,7 @@
 
 1. Run the following command to create two Expectations. The first Expectation uses domain knowledge (the `pickup_datetime` shouldn't be null), and the second Expectation uses explicit kwargs with the `passenger_count` column. 
 
-<<<<<<< HEAD
-    ```python title="Python" name="version-0.18 tutorials/quickstart/quickstart.py create_expectation"
-=======
     ```python name="tutorials/quickstart/quickstart.py create_expectation"
->>>>>>> 7066a099
     ```
     The Expectation assumes the `pickup_datetime` column always contains data.  None of the column's values are null.
 
@@ -75,20 +63,12 @@
 
 1. Run the following command to define a Checkpoint and examine the data to determine if it matches the defined Expectations: 
 
-<<<<<<< HEAD
-    ```python title="Python" name="version-0.18 tutorials/quickstart/quickstart.py create_checkpoint"
-=======
     ```python name="tutorials/quickstart/quickstart.py create_checkpoint"
->>>>>>> 7066a099
     ```
 
 2. Run the following command to return the Validation results:
 
-<<<<<<< HEAD
-    ```python title="Python" name="version-0.18 tutorials/quickstart/quickstart.py run_checkpoint"
-=======
     ```python name="tutorials/quickstart/quickstart.py run_checkpoint"
->>>>>>> 7066a099
     ```
 
 ## Additional tasks
