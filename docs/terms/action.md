--- conflicted
+++ resolved
@@ -1,18 +1,12 @@
 ---
 title: Action
 ---
-
-<<<<<<< HEAD
-A Validation Action is a Python class with a run method that takes the result of validating a Batch against an Expectation Suite and does something with it.
-=======
 import UniversalMap from '/docs/images/universal_map/_universal_map.mdx';
 import TechnicalTag from '../term_tags/_tag.mdx';
 import SetupHeader from '../images/universal_map/_um_setup_header.mdx'
 import ConnectHeader from '../images/universal_map/_um_connect_header.mdx';
 import CreateHeader from '../images/universal_map/_um_create_header.mdx';
 import ValidateHeader from '../images/universal_map/_um_validate_header.mdx';
->>>>>>> 72b60155
-
 
 <UniversalMap setup='inactive' connect='inactive' create='inactive' validate='active'/> 
 
@@ -24,9 +18,6 @@
 
 ### Features and promises
 
-<<<<<<< HEAD
-Classes that implement Actions can be found in the `great_expectations.checkpoint.actions` module.
-=======
 Actions are highly customizable.  Great Expectations comes with common Actions for such things as sending email or Slack notifications, updating <TechnicalTag relative="../" tag="data_docs" text="Data Docs" />, and storing <TechnicalTag relative="../" tag="validation_result" text="Validation Results" /> out of the box.  However, it is easy to create custom Actions by creating a subclass of Great Expectations' `ValidationAction` class and overwriting it's `_run()` method. This means that you can configure an Action to do literally anything you are capable of programming in Python in response to a <TechnicalTag relative="../" tag="checkpoint" text="Checkpoint" /> <TechnicalTag relative="../" tag="validation" text="Validation" /> completing.
 
 ### Relationship to other objects
@@ -113,5 +104,4 @@
     class_name: UpdateDataDocsAction
 ```
 
-For more examples of how to configure Actions in a Checkpoint, please see our [how-to guides on Actions](../guides/validation/index.md#validation-actions).
->>>>>>> 72b60155
+For more examples of how to configure Actions in a Checkpoint, please see our [how-to guides on Actions](../guides/validation/index.md#validation-actions).