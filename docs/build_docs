--- conflicted
+++ resolved
@@ -17,15 +17,12 @@
 echo "Building sphinx API docs."
 (cd docs/sphinx_api_docs_source; invoke docs)
 
-<<<<<<< HEAD
-echo "Checking out develop to build the rest of the docs."
-git checkout develop
-=======
 echo "Copying previous versions"
 curl "https://superconductive-public.s3.us-east-2.amazonaws.com/oss_docs_versions.zip" -o "oss_docs_versions.zip"
 unzip -o oss_docs_versions.zip -d .
->>>>>>> 0b6465af
+
+echo "Checking out develop to build the rest of the docs."
+git checkout develop
 
 echo "Building docusaurus docs."
-yarn install
 yarn build