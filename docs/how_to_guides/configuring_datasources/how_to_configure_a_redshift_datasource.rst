.. _how_to_guides__configuring_datasources__how_to_configure_a_redshift_datasource:

######################################
How to configure a Redshift Datasource
######################################

This guide shows how to connect to a Redshift Datasource.

.. admonition:: Prerequisites: This how-to guide assumes you have already:

  - :ref:`Set up a working deployment of Great Expectations <getting_started>`

-----
Steps
-----

To add a Redshift datasource, do this:

#. **Install the required modules**

    If you haven't already, install these modules for connecting to Redshift.

    .. code-block:: bash

        pip install sqlalchemy 

        pip install psycopg2

        # or if on macOS:
        pip install psycopg2-binary

#. **Run datasource new**

    From the command line, run:

    .. code-block:: bash

        great_expectations datasource new

#. **Choose "Relational database (SQL)"**

    .. code-block:: bash

        What data would you like Great Expectations to connect to?
            1. Files on a filesystem (for processing with Pandas or Spark)
            2. Relational database (SQL)
        : 2

#. **Choose Redshift**

    .. code-block:: bash

        Which database backend are you using?
            1. MySQL
            2. Postgres
            3. Redshift
            4. Snowflake
            5. BigQuery
            6. other - Do you have a working SQLAlchemy connection string?
        : 3

#. **Give your Datasource a name**

    When prompted, provide a custom name for your Redshift data source, or hit Enter to accept the default.

    .. code-block:: bash

        Give your new Datasource a short name.
         [my_redshift_db]: 

#. **Provide credentials**

    Next, you will be asked to supply the credentials for your Redshift instance:

    .. code-block:: bash

        Next, we will configure database credentials and store them in the `my_redshift_db` section
        of this config file: great_expectations/uncommitted/config_variables.yml:

        What is the host for the Redshift connection? []: 
        What is the port for the Redshift connection? [5439]: 
        What is the username for the Redshift connection? []: 
        What is the password for the Redshift connection?: 
        What is the database name for the Redshift connection? []: 
        What is sslmode name for the Redshift connection? [prefer]: 

    Great Expectations will store these secrets privately on your machine. They will not be committed to git.

#. **Wait to verify your connection**

    You will then see the following message on your terminal screen:

    .. code-block:: bash

        Attempting to connect to your database. This may take a moment...

    If all goes well, it will be followed by the message:

    .. code-block:: bash

        Great Expectations connected to your database!

    If you run into an error, you will see something like:

    .. code-block:: bash

        Cannot connect to the database.
          - Please check your environment and the configuration you provided.
          - Database Error: Cannot initialize datasource my_redshift_db, error: (psycopg2.OperationalError) could not connect to server: No such file or directory
            Is the server running locally and accepting
            connections on Unix domain socket "/tmp/.s.PGSQL.5439"?

        (Background on this error at: http://sqlalche.me/e/e3q8)
        Enter the credentials again? [Y/n]: n

    In this case, please check your credentials, ports, firewall, etc. and try again.

#. **Save your new configuration**

    Finally, you'll be asked to confirm that you want to save your configuration:

    .. code-block:: bash
        
        Great Expectations will now add a new Datasource 'my_redshift_db' to your deployment, by adding this entry to your great_expectations.yml:

          my_redshift_db:
            credentials: ${my_redshift_db}
            data_asset_type:
              class_name: SqlAlchemyDataset
              module_name: great_expectations.dataset
            class_name: SqlAlchemyDatasource

        The credentials will be saved in uncommitted/config_variables.yml under the key 'my_redshift_db'

        Would you like to proceed? [Y/n]: 


    After this confirmation, you can proceed with exploring the data sets in your new Redshift Datasource.

----------------
Additional Notes
----------------

#.
    Note that your Redshift connection can be equivalently described under the '<your_new_redshift_data_source>' key in your
    "uncommitted/config_variables.yml" file as follows:

    .. code-block:: python

        "postgresql+psycopg2://username:password@host:port/database_name?sslmode=require"

#.
    Depending on your Redshift cluster configuration, you may or may not need the ``sslmode`` parameter.

<<<<<<< HEAD
#.
    Should you need to modify your connection string, you can manually edit the ``great_expectations/uncommitted/config_variables.yml`` file.
=======
--------
Comments
--------

    .. discourse::
        :topic_identifier: 169
>>>>>>> a4d77170
<|MERGE_RESOLUTION|>--- conflicted
+++ resolved
@@ -152,14 +152,13 @@
 #.
     Depending on your Redshift cluster configuration, you may or may not need the ``sslmode`` parameter.
 
-<<<<<<< HEAD
+
 #.
     Should you need to modify your connection string, you can manually edit the ``great_expectations/uncommitted/config_variables.yml`` file.
-=======
+
 --------
 Comments
 --------
 
     .. discourse::
         :topic_identifier: 169
->>>>>>> a4d77170
