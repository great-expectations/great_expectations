.. _changelog:


0.8.4__develop
-----------------



0.8.3
-----------------
* Fix a bug in data-docs' rendering of mostly parameter
* Correct wording for expect_column_proportion_of_unique_values_to_be_between
* Set charset and meta tags to avoid unicode decode error in some browser/backend configurations
* Improve formatting of empirical histograms in validation result data docs
* Add support for using environment variables in `config_variables_file_path`
* Documentation improvements and corrections

<<<<<<< HEAD
=======

0.8.2.post0
------------
* Correct a packaging issue resulting in missing css files in tarball release

>>>>>>> 282e7caa

0.8.2
-----------------
* Add easier support for customizing data-docs css
* Use higher precision for rendering 'mostly' parameter in data-docs; add more consistent locale-based
  formatting in data-docs
* Fix an issue causing visual overlap of large numbers of validation results in build-docs index
* Documentation fixes (thanks @DanielOliver!) and improvements
* Minor CLI wording fixes
* Improved handling of MySql temporary tables
* Improved detection of older config versions


0.8.1
-----------------
* Fix an issue where version was reported as '0+unknown'


0.8.0
-----------------

Version 0.8.0 is a significant update to Great Expectations, with many improvements focused on configurability
and usability.  See the :ref:`migrating_versions` guide for more details on specific changes, which include
several breaking changes to configs and APIs.

Highlights include:

1. Validation Operators and Actions. Validation operators make it easy to integrate GE into a variety of pipeline runners. They
   offer one-line integration that emphasizes configurability. See the :ref:`validation_operators_and_actions`
   feature guide for more information.

   - The DataContext `get_batch` method no longer treats `expectation_suite_name` or `batch_kwargs` as optional; they
     must be explicitly specified.
   - The top-level GE validate method allows more options for specifying the specific data_asset class to use.

2. First-class support for plugins in a DataContext, with several features that make it easier to configure and
   maintain DataContexts across common deployment patterns.

   - **Environments**: A DataContext can now manage :ref:`environment_and_secrets` more easily thanks to more dynamic and
     flexible variable substitution.
   - **Stores**: A new internal abstraction for DataContexts, :ref:`stores_reference`, make extending GE easier by
     consolidating logic for reading and writing resources from a database, local, or cloud storage.
   - **Types**: Utilities configured in a DataContext are now referenced using `class_name` and `module_name` throughout
     the DataContext configuration, making it easier to extend or supplement pre-built resources. For now, the "type"
     parameter is still supported but expect it to be removed in a future release.

3. Partitioners: Batch Kwargs are clarified and enhanced to help easily reference well-known chunks of data using a
   partition_id. Batch ID and Batch Fingerprint help round out support for enhanced metadata around data
   assets that GE validates. See :ref:`batch_identifiers` for more information. The `GlobReaderGenerator`,
   `QueryGenerator`, `S3Generator`, `SubdirReaderGenerator`, and `TableGenerator` all support partition_id for
   easily accessing data assets.

4. Other Improvements:

   - We're beginning a long process of some under-the-covers refactors designed to make GE more maintainable as we
     begin adding additional features.
   - Restructured documentation: our docs have a new structure and have been reorganized to provide space for more
     easily adding and accessing reference material. Stay tuned for additional detail.
   - The command build-documentation has been renamed build-docs and now by
     default opens the Data Docs in the users' browser.

v0.7.11
-----------------
* Fix an issue where head() lost the column name for SqlAlchemyDataset objects with a single column
* Fix logic for the 'auto' bin selection of `build_continuous_partition_object`
* Add missing jinja2 dependency
* Fix an issue with inconsistent availability of strict_min and strict_max options on expect_column_values_to_be_between
* Fix an issue where expectation suite evaluation_parameters could be overriden by values during validate operation


v0.7.10
-----------------
* Fix an issue in generated documentation where the Home button failed to return to the index
* Add S3 Generator to module docs and improve module docs formatting
* Add support for views to QueryGenerator
* Add success/failure icons to index page
* Return to uniform histogram creation during profiling to avoid large partitions for internal performance reasons


v0.7.9
-----------------
* Add an S3 generator, which will introspect a configured bucket and generate batch_kwargs from identified objects
* Add support to PandasDatasource and SparkDFDatasource for reading directly from S3
* Enhance the Site Index page in documentation so that validation results are sorted and display the newest items first
  when using the default run-id scheme
* Add a new utility method, `build_continuous_partition_object` which will build partition objects using the dataset
  API and so supports any GE backend.
* Fix an issue where columns with spaces in their names caused failures in some SqlAlchemyDataset and SparkDFDataset
  expectations
* Fix an issue where generated queries including null checks failed on MSSQL (#695)
* Fix an issue where evaluation parameters passed in as a set instead of a list could cause JSON serialization problems
  for the result object (#699)


v0.7.8
-----------------
* BREAKING: slack webhook URL now must be in the profiles.yml file (treat as a secret)
* Profiler improvements:
  - Display candidate profiling data assets in alphabetical order
  - Add columns to the expectation_suite meta during profiling to support human-readable description information
* Improve handling of optional dependencies during CLI init
* Improve documentation for create_expectations notebook
* Fix several anachronistic documentation and docstring phrases (#659, #660, #668, #681; #thanks @StevenMMortimer)
* Fix data docs rendering issues:
  - documentation rendering failure from unrecognized profiled column type (#679; thanks @dinedal))
  - PY2 failure on encountering unicode (#676)


v.0.7.7
-----------------
* Standardize the way that plugin module loading works. DataContext will begin to use the new-style class and plugin
  identification moving forward; yml configs should specify class_name and module_name (with module_name optional for
  GE types). For now, it is possible to use the "type" parameter in configuration (as before).
* Add support for custom data_asset_type to all datasources
* Add support for strict_min and strict_max to inequality-based expectations to allow strict inequality checks
  (thanks @RoyalTS!)
* Add support for reader_method = "delta" to SparkDFDatasource
* Fix databricks generator (thanks @sspitz3!)
* Improve performance of DataContext loading by moving optional import
* Fix several memory and performance issues in SparkDFDataset.
  - Use only distinct value count instead of bringing values to driver
  - Migrate away from UDF for set membership, nullity, and regex expectations
* Fix several UI issues in the data_documentation
  - Move prescriptive dataset expectations to Overview section
  - Fix broken link on Home breadcrumb
  - Scroll follows navigation properly
  - Improved flow for long items in value_set
  - Improved testing for ValidationRenderer
  - Clarify dependencies introduced in documentation sites
  - Improve testing and documentation for site_builder, including run_id filter
  - Fix missing header in Index page and cut-off tooltip
  - Add run_id to path for validation files


v.0.7.6
-----------------
* New Validation Renderer! Supports turning validation results into HTML and displays differences between the expected
  and the observed attributes of a dataset.
* Data Documentation sites are now fully configurable; a data context can be configured to generate multiple
  sites built with different GE objects to support a variety of data documentation use cases. See data documentation
  guide for more detail.
* CLI now has a new top-level command, `build-documentation` that can support rendering documentation for specified
  sites and even named data assets in a specific site.
* Introduced DotDict and LooselyTypedDotDict classes that allow to enforce typing of dictionaries.
* Bug fixes: improved internal logic of rendering data documentation, slack notification, and CLI profile command when
  datasource argument was not provided.

v.0.7.5
-----------------
* Fix missing requirement for pypandoc brought in from markdown support for notes rendering.

v.0.7.4
-----------------
* Fix numerous rendering bugs and formatting issues for rendering documentation.
* Add support for pandas extension dtypes in pandas backend of expect_column_values_to_be_of_type and
  expect_column_values_to_be_in_type_list and fix bug affecting some dtype-based checks.
* Add datetime and boolean column-type detection in BasicDatasetProfiler.
* Improve BasicDatasetProfiler performance by disabling interactive evaluation when output of expectation is not
  immediately used for determining next expectations in profile.
* Add support for rendering expectation_suite and expectation_level notes from meta in docs.
* Fix minor formatting issue in readthedocs documentation.

v.0.7.3
-----------------
* BREAKING: Harmonize expect_column_values_to_be_of_type and expect_column_values_to_be_in_type_list semantics in
  Pandas with other backends, including support for None type and type_list parameters to support profiling.
  *These type expectations now rely exclusively on native python or numpy type names.*
* Add configurable support for Custom DataAsset modules to DataContext
* Improve support for setting and inheriting custom data_asset_type names
* Add tooltips with expectations backing data elements to rendered documentation
* Allow better selective disabling of tests (thanks @RoyalITS)
* Fix documentation build errors causing missing code blocks on readthedocs
* Update the parameter naming system in DataContext to reflect data_asset_name *and* expectation_suite_name
* Change scary warning about discarding expectations to be clearer, less scary, and only in log
* Improve profiler support for boolean types, value_counts, and type detection
* Allow user to specify data_assets to profile via CLI
* Support CLI rendering of expectation_suite and EVR-based documentation

v.0.7.2
-----------------
* Improved error detection and handling in CLI "add datasource" feature
* Fixes in rendering of profiling results (descriptive renderer of validation results)
* Query Generator of SQLAlchemy datasource adds tables in non-default schemas to the data asset namespace
* Added convenience methods to display HTML renderers of sections in Jupyter notebooks
* Implemented prescriptive rendering of expectations for most expectation types

v.0.7.1
------------

* Added documentation/tutorials/videos for onboarding and new profiling and documentation features
* Added prescriptive documentation built from expectation suites
* Improved index, layout, and navigation of data context HTML documentation site
* Bug fix: non-Python files were not included in the package
* Improved the rendering logic to gracefully deal with failed expectations
* Improved the basic dataset profiler to be more resilient
* Implement expect_column_values_to_be_of_type, expect_column_values_to_be_in_type_list for SparkDFDataset
* Updated CLI with a new documentation command and improved profile and render commands
* Expectation suites and validation results within a data context are saved in a more readable form (with indentation)
* Improved compatibility between SparkDatasource and InMemoryGenerator
* Optimization for Pandas column type checking
* Optimization for Spark duplicate value expectation (thanks @orenovadia!)
* Default run_id format no longer includes ":" and specifies UTC time
* Other internal improvements and bug fixes


v.0.7.0
------------

Version 0.7 of Great Expectations is HUGE. It introduces several major new features
and a large number of improvements, including breaking API changes.

The core vocabulary of expectations remains consistent. Upgrading to 
the new version of GE will primarily require changes to code that
uses data contexts; existing expectation suites will require only changes
to top-level names.

 * Major update of Data Contexts. Data Contexts now offer significantly \
   more support for building and maintaining expectation suites and \
   interacting with existing pipeline systems, including providing a namespace for objects.\
   They can handle integrating, registering, and storing validation results, and
   provide a namespace for data assets, making **batches** first-class citizens in GE.
   Read more: :ref:`data_context` or :py:mod:`great_expectations.data_context`

 * Major refactor of autoinspect. Autoinspect is now built around a module
   called "profile" which provides a class-based structure for building
   expectation suites. There is no longer a default  "autoinspect_func" --
   calling autoinspect requires explicitly passing the desired profiler. See :ref:`profiling`

 * New "Compile to Docs" feature produces beautiful documentation from expectations and expectation
   validation reports, helping keep teams on the same page.

 * Name clarifications: we've stopped using the overloaded terms "expectations
   config" and "config" and instead use "expectation suite" to refer to a
   collection (or suite!) of expectations that can be used for validating a
   data asset.

   - Expectation Suites include several top level keys that are useful \
     for organizing content in a data context: data_asset_name, \
     expectation_suite_name, and data_asset_type. When a data_asset is \
     validated, those keys will be placed in the `meta` key of the \
     validation result.

 * Major enhancement to the CLI tool including `init`, `render` and more flexibility with `validate`

 * Added helper notebooks to make it easy to get started. Each notebook acts as a combination of \
   tutorial and code scaffolding, to help you quickly learn best practices by applying them to \
   your own data.

 * Relaxed constraints on expectation parameter values, making it possible to declare many column
   aggregate expectations in a way that is always "vacuously" true, such as
   ``expect_column_values_to_be_between`` ``None`` and ``None``. This makes it possible to progressively
   tighten expectations while using them as the basis for profiling results and documentation.

  * Enabled caching on dataset objects by default.

 * Bugfixes and improvements:

   * New expectations:

     * expect_column_quantile_values_to_be_between
     * expect_column_distinct_values_to_be_in_set

   * Added support for ``head`` method on all current backends, returning a PandasDataset
   * More implemented expectations for SparkDF Dataset with optimizations

     * expect_column_values_to_be_between
     * expect_column_median_to_be_between
     * expect_column_value_lengths_to_be_between

   * Optimized histogram fetching for SqlalchemyDataset and SparkDFDataset
   * Added cross-platform internal partition method, paving path for improved profiling
   * Fixed bug with outputstrftime not being honored in PandasDataset
   * Fixed series naming for column value counts
   * Standardized naming for expect_column_values_to_be_of_type
   * Standardized and made explicit use of sample normalization in stdev calculation
   * Added from_dataset helper
   * Internal testing improvements
   * Documentation reorganization and improvements
   * Introduce custom exceptions for more detailed error logs

v.0.6.1
------------
* Re-add testing (and support) for py2
* NOTE: Support for SqlAlchemyDataset and SparkDFDataset is enabled via optional install \
  (e.g. ``pip install great_expectations[sqlalchemy]`` or ``pip install great_expectations[spark]``)

v.0.6.0
------------
* Add support for SparkDFDataset and caching (HUGE work from @cselig)
* Migrate distributional expectations to new testing framework
* Add support for two new expectations: expect_column_distinct_values_to_contain_set 
  and expect_column_distinct_values_to_equal_set (thanks @RoyalTS)
* FUTURE BREAKING CHANGE: The new cache mechanism for Datasets, \
  when enabled, causes GE to assume that dataset does not change between evaluation of individual expectations. \
  We anticipate this will become the future default behavior.
* BREAKING CHANGE: Drop official support pandas < 0.22

v.0.5.1
---------------
* **Fix** issue where no result_format available for expect_column_values_to_be_null caused error
* Use vectorized computation in pandas (#443, #445; thanks @RoyalTS)


v.0.5.0
----------------
* Restructured class hierarchy to have a more generic DataAsset parent that maintains expectation logic separate \
  from the tabular organization of Dataset expectations
* Added new FileDataAsset and associated expectations (#416 thanks @anhollis)
* Added support for date/datetime type columns in some SQLAlchemy expectations (#413)
* Added support for a multicolumn expectation, expect multicolumn values to be unique (#408)
* **Optimization**: You can now disable `partial_unexpected_counts` by setting the `partial_unexpected_count` value to \
  0 in the result_format argument, and we do not compute it when it would not be returned. (#431, thanks @eugmandel)
* **Fix**: Correct error in unexpected_percent computations for sqlalchemy when unexpected values exceed limit (#424)
* **Fix**: Pass meta object to expectation result (#415, thanks @jseeman)
* Add support for multicolumn expectations, with `expect_multicolumn_values_to_be_unique` as an example (#406)
* Add dataset class to from_pandas to simplify using custom datasets (#404, thanks @jtilly)
* Add schema support for sqlalchemy data context (#410, thanks @rahulj51)
* Minor documentation, warning, and testing improvements (thanks @zdog).


v.0.4.5
----------------
* Add a new autoinspect API and remove default expectations.
* Improve details for expect_table_columns_to_match_ordered_list (#379, thanks @rlshuhart)
* Linting fixes (thanks @elsander)
* Add support for dataset_class in from_pandas (thanks @jtilly)
* Improve redshift compatibility by correcting faulty isnull operator (thanks @avanderm)
* Adjust partitions to use tail_weight to improve JSON compatibility and
  support special cases of KL Divergence (thanks @anhollis)
* Enable custom_sql datasets for databases with multiple schemas, by
  adding a fallback for column reflection (#387, thanks @elsander)
* Remove `IF NOT EXISTS` check for custom sql temporary tables, for
  Redshift compatibility (#372, thanks @elsander)
* Allow users to pass args/kwargs for engine creation in
  SqlAlchemyDataContext (#369, thanks @elsander)
* Add support for custom schema in SqlAlchemyDataset (#370, thanks @elsander)
* Use getfullargspec to avoid deprecation warnings.
* Add expect_column_values_to_be_unique to SqlAlchemyDataset
* **Fix** map expectations for categorical columns (thanks @eugmandel)
* Improve internal testing suite (thanks @anhollis and @ccnobbli)
* Consistently use value_set instead of mixing value_set and values_set (thanks @njsmith8)

v.0.4.4
----------------
* Improve CLI help and set CLI return value to the number of unmet expectations
* Add error handling for empty columns to SqlAlchemyDataset, and associated tests
* **Fix** broken support for older pandas versions (#346)
* **Fix** pandas deepcopy issue (#342)

v.0.4.3
-------
* Improve type lists in expect_column_type_to_be[_in_list] (thanks @smontanaro and @ccnobbli)
* Update cli to use entry_points for conda compatibility, and add version option to cli
* Remove extraneous development dependency to airflow
* Address SQlAlchemy warnings in median computation
* Improve glossary in documentation
* Add 'statistics' section to validation report with overall validation results (thanks @sotte)
* Add support for parameterized expectations
* Improve support for custom expectations with better error messages (thanks @syk0saje)
* Implement expect_column_value_lenghts_to_[be_between|equal] for SQAlchemy (thanks @ccnobbli)
* **Fix** PandasDataset subclasses to inherit child class

v.0.4.2
-------
* **Fix** bugs in expect_column_values_to_[not]_be_null: computing unexpected value percentages and handling all-null (thanks @ccnobbli)
* Support mysql use of Decimal type (thanks @bouke-nederstigt)
* Add new expectation expect_column_values_to_not_match_regex_list.

  * Change behavior of expect_column_values_to_match_regex_list to use python re.findall in PandasDataset, relaxing \
    matching of individuals expressions to allow matches anywhere in the string.

* **Fix** documentation errors and other small errors (thanks @roblim, @ccnobbli)

v.0.4.1
-------
* Correct inclusion of new data_context module in source distribution

v.0.4.0
-------
* Initial implementation of data context API and SqlAlchemyDataset including implementations of the following \
  expectations:

  * expect_column_to_exist
  * expect_table_row_count_to_be
  * expect_table_row_count_to_be_between
  * expect_column_values_to_not_be_null
  * expect_column_values_to_be_null
  * expect_column_values_to_be_in_set
  * expect_column_values_to_be_between
  * expect_column_mean_to_be
  * expect_column_min_to_be
  * expect_column_max_to_be
  * expect_column_sum_to_be
  * expect_column_unique_value_count_to_be_between
  * expect_column_proportion_of_unique_values_to_be_between

* Major refactor of output_format to new result_format parameter. See docs for full details:

  * exception_list and related uses of the term exception have been renamed to unexpected
  * Output formats are explicitly hierarchical now, with BOOLEAN_ONLY < BASIC < SUMMARY < COMPLETE. \
    All *column_aggregate_expectation* expectations now return element count and related information included at the \
    BASIC level or higher.

* New expectation available for parameterized distributions--\
  expect_column_parameterized_distribution_ks_test_p_value_to_be_greater_than (what a name! :) -- (thanks @ccnobbli)
* ge.from_pandas() utility (thanks @schrockn)
* Pandas operations on a PandasDataset now return another PandasDataset (thanks @dlwhite5)
* expect_column_to_exist now takes a column_index parameter to specify column order (thanks @louispotok)
* Top-level validate option (ge.validate())
* ge.read_json() helper (thanks @rjurney)
* Behind-the-scenes improvements to testing framework to ensure parity across data contexts.
* Documentation improvements, bug-fixes, and internal api improvements

v.0.3.2
-------
* Include requirements file in source dist to support conda

v.0.3.1
--------
* **Fix** infinite recursion error when building custom expectations
* Catch dateutil parsing overflow errors

v.0.2
-----
* Distributional expectations and associated helpers are improved and renamed to be more clear regarding the tests they apply
* Expectation decorators have been refactored significantly to streamline implementing expectations and support custom expectations
* API and examples for custom expectations are available
* New output formats are available for all expectations
* Significant improvements to test suite and compatibility<|MERGE_RESOLUTION|>--- conflicted
+++ resolved
@@ -15,14 +15,11 @@
 * Add support for using environment variables in `config_variables_file_path`
 * Documentation improvements and corrections
 
-<<<<<<< HEAD
-=======
 
 0.8.2.post0
 ------------
 * Correct a packaging issue resulting in missing css files in tarball release
 
->>>>>>> 282e7caa
 
 0.8.2
 -----------------
