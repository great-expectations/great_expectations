.. _changelog:

develop
-----------------
<<<<<<< HEAD
=======
* Data Docs: improve configurability of site_section_builders
>>>>>>> 80a09399

0.9.9
-----------------
* Allow eveluation parameters support in run_validation_operator
* Add log_level parameter to jupyter_ux.setup_notebook_logging.
* Add experimental display_profiled_column_evrs_as_section and display_column_evrs_as_section methods, with a minor (nonbreaking) refactor to create a new _render_for_jupyter method.
* Allow selection of site in UpdateDataDocsAction with new arg target_site_names in great_expectations.yml
* Fix issue with regular expression support in BigQuery (#1244)

0.9.8
-----------------
* Allow basic operations in evaluation parameters, with or without evaluation parameters.
* When unexpected exceptions occur (e.g., during data docs rendering), the user will see detailed error messages, providing information about the specific issue as well as the stack trace.
* Remove the "project new" option from the command line (since it is not implemented; users can only run "init" to create a new project).
* Update type detection for bigquery based on driver changes in pybigquery driver 0.4.14. Added a warning for users who are running an older pybigquery driver
* added execution tests to the NotebookRenderer to mitigate codegen risks
* Add option "persist", true by default, for SparkDFDataset to persist the DataFrame it is passed. This addresses #1133
in a deeper way (thanks @tejsvirai for the robust debugging support and reproduction on spark).
  - Disabling this option should *only* be done if the user has *already* externally persisted the DataFrame, or if the
dataset is too large to persist but *computations are guaranteed to be stable across jobs*.
* Enable passing dataset kwargs through datasource via dataset_options batch_kwarg.
* Fix AttributeError when validating expectations from a JSON file
* Data Docs: fix bug that was causing erratic scrolling behavior when table of contents contains many columns
* Data Docs: add ability to hide how-to buttons and related content in Data Docs

0.9.7
-----------------
* Update marshmallow dependency to >3. NOTE: as of this release, you MUST use marshamllow >3.0, which REQUIRES python 3. (`#1187 <https://github.com/great-expectations/great_expectations/issues/1187>`_) @jcampbell
  - Schema checking is now stricter for expectation suites, and data_asset_name must not be present as a top-level
    key in expectation suite json. It is safe to remove.
  - Similarly, datasource configuration must now adhere strictly to the required schema, including having any
    required credentials stored in the "credentials" dictionary.
* New beta CLI command: `tap new` that generates an executable python file to expedite deployments. (`#1193 <https://github.com/great-expectations/great_expectations/issues/1193>`_) @Aylr
* bugfix in TableBatchKwargsGenerator docs
* Added feature maturity in README (`#1203 <https://github.com/great-expectations/great_expectations/issues/1203>`_) @kyleaton
* Fix failing test that should skip if postgresql not running (`#1199 <https://github.com/great-expectations/great_expectations/issues/1199>`_) @cicdw


0.9.6
-----------------
* validate result dict when instantiating an ExpectationValidationResult (`#1133 <https://github.com/great-expectations/great_expectations/issues/1133>`_)
* DataDocs: Expectation Suite name on Validation Result pages now link to Expectation Suite page
* `great_expectations init`: cli now asks user if csv has header when adding a Spark Datasource with csv file
* Improve support for using GCP Storage Bucket as a Data Docs Site backend (thanks @hammadzz)
* fix notebook renderer handling for expectations with no column kwarg and table not in their name (`#1194 <https://github.com/great-expectations/great_expectations/issues/1194>`_)


0.9.5
-----------------
* Fixed unexpected behavior with suite edit, data docs and jupyter
* pytest pinned to 5.3.5


0.9.4
-----------------
* Update CLI `init` flow to support snowflake transient tables
* Use filename for default expectation suite name in CLI `init`
* Tables created by SqlAlchemyDataset use a shorter name with 8 hex characters of randomness instead of a full uuid
* Better error message when config substitution variable is missing
* removed an unused directory in the GE folder
* removed obsolete config error handling
* Docs typo fixes
* Jupyter notebook improvements
* `great_expectations init` improvements
* Simpler messaging in valiation notebooks
* replaced hacky loop with suite list call in notebooks
* CLI suite new now supports `--empty` flag that generates an empty suite and opens a notebook
* add error handling to `init` flow for cases where user tries using a broken file


0.9.3
-----------------
* Add support for transient table creation in snowflake (#1012)
* Improve path support in TupleStoreBackend for better cross-platform compatibility
* New features on `ExpecatationSuite`
    - `.add_citation()`
    - `get_citations()`
* `SampleExpectationsDatasetProfiler` now leaves a citation containing the original batch kwargs
* `great_expectations suite edit` now uses batch_kwargs from citations if they exist
* Bugfix :: suite edit notebooks no longer blow away the existing suite while loading a batch of data
* More robust and tested logic in `suite edit`
* DataDocs: bugfixes and improvements for smaller viewports
* Bugfix :: fix for bug that crashes SampleExpectationsDatasetProfiler if unexpected_percent is of type decimal.Decimal (`#1109 <https://github.com/great-expectations/great_expectations/issues/1109>`_)


0.9.2
-----------------
* Fixes #1095
* Added a `list_expectation_suites` function to `data_context`, and a corresponding CLI function - `suite list`.
* CI no longer enforces legacy python tests.

0.9.1
------
* Bugfix for dynamic "How to Edit This Expectation Suite" command in DataDocs

0.9.0
-----------------

Version 0.9.0 is a major update to Great Expectations! The DataContext has continued to evolve into a powerful tool
for ensuring that Expectation Suites can properly represent the way users think about their data, and upgrading will
make it much easier to store and share expectation suites, and to build data docs that support your whole team.
You’ll get awesome new features including improvements to data docs look and the ability to choose and store metrics
for building flexible data quality dashboards.

The changes for version 0.9.0 fall into several broad areas:

1. Onboarding

Release 0.9.0 of Great Expectations makes it much easier to get started with the project. The `init` flow has grown
to support a much wider array of use cases and to use more natural language rather than introducing
GreatExpectations concepts earlier. You can more easily configure different backends and datasources, take advantage
of guided walkthroughs to find and profile data, and share project configurations with colleagues.

If you have already completed the `init` flow using a previous version of Great Expectations, you do not need to
rerun the command. However, **there are some small changes to your configuration that will be required**. See
:ref:`migrating_versions` for details.

2. CLI Command Improvements

With this release we have introduced a consistent naming pattern for accessing subcommands based on the noun (a
Great Expectations object like `suite` or `docs`) and verb (an action like `edit` or `new`). The new user experience
will allow us to more naturally organize access to CLI tools as new functionality is added.

3. Expectation Suite Naming and Namespace Changes

Defining shared expectation suites and validating data from different sources is much easier in this release. The
DataContext, which manages storage and configuration of expectations, validations, profiling, and data docs, no
longer requires that expectation suites live in a datasource-specific “namespace.” Instead, you should name suites
with the logical name corresponding to your data, making it easy to share them or validate against different data
sources. For example, the expectation suite "npi" for National Provider Identifier data can now be shared across
teams who access the same logical data in local systems using Pandas, on a distributed Spark cluster, or via a
relational database.

Batch Kwargs, or instructions for a datasource to build a batch of data, are similarly freed from a required
namespace, and you can more easily integrate Great Expectations into workflows where you do not need to use a
BatchKwargsGenerator (usually because you have a batch of data ready to validate, such as in a table or a known
directory).

The most noticeable impact of this API change is in the complete removal of the DataAssetIdentifier class. For
example, the `create_expectation_suite` and `get_batch` methods now no longer require a data_asset_name parameter,
relying only on the expectation_suite_name and batch_kwargs to do their job. Similarly, there is no more asset name
normalization required. See the upgrade guide for more information.

4. Metrics and Evaluation Parameter Stores

Metrics have received much more love in this release of Great Expectations! We've improved the system for declaring
evaluation parameters that support dependencies between different expectation suites, so you can easily identify a
particular field in the result of one expectation to use as the input into another. And the MetricsStore is now much
more flexible, supporting a new ValidationAction that makes it possible to select metrics from a validation result
to be saved in a database where they can power a dashboard.

5. Internal Type Changes and Improvements

Finally, in this release, we have done a lot of work under the hood to make things more robust, including updating
all of the internal objects to be more strongly typed. That change, while largely invisible to end users, paves the
way for some really exciting opportunities for extending Great Expectations as we build a bigger community around
the project.


We are really excited about this release, and encourage you to upgrade right away to take advantage of the more
flexible naming and simpler API for creating, accessing, and sharing your expectations. As always feel free to join
us on Slack for questions you don't see addressed!


0.8.9__develop
-----------------


0.8.8
-----------------
* Add support for allow_relative_error to expect_column_quantile_values_to_be_between, allowing Redshift users access
  to this expectation
* Add support for checking backend type information for datetime columns using expect_column_min_to_be_between and
  expect_column_max_to_be_between

0.8.7
-----------------
* Add support for expect_column_values_to_be_of_type for BigQuery backend (#940)
* Add image CDN for community usage stats
* Documentation improvements and fixes

0.8.6
-----------------
* Raise informative error if config variables are declared but unavailable
* Update ExpectationsStore defaults to be consistent across all FixedLengthTupleStoreBackend objects
* Add support for setting spark_options via SparkDFDatasource
* Include tail_weights by default when using build_continuous_partition_object
* Fix Redshift quantiles computation and type detection
* Allow boto3 options to be configured (#887)

0.8.5
-----------------
* BREAKING CHANGE: move all reader options from the top-level batch_kwargs object to a sub-dictionary called
  "reader_options" for SparkDFDatasource and PandasDatasource. This means it is no longer possible to specify
  supplemental reader-specific options at the top-level of `get_batch`,  `yield_batch_kwargs` or `build_batch_kwargs`
  calls, and instead, you must explicitly specify that they are reader_options, e.g. by a call such as:
  `context.yield_batch_kwargs(data_asset_name, reader_options={'encoding': 'utf-8'})`.
* BREAKING CHANGE: move all query_params from the top-level batch_kwargs object to a sub-dictionary called
  "query_params" for SqlAlchemyDatasource. This means it is no longer possible to specify supplemental query_params at
  the top-level of `get_batch`,  `yield_batch_kwargs` or `build_batch_kwargs`
  calls, and instead, you must explicitly specify that they are query_params, e.g. by a call such as:
  `context.yield_batch_kwargs(data_asset_name, query_params={'schema': 'foo'})`.
* Add support for filtering validation result suites and validation result pages to show only failed expectations in
  generated documentation
* Add support for limit parameter to batch_kwargs for all datasources: Pandas, SqlAlchemy, and SparkDF; add support
  to generators to support building batch_kwargs with limits specified.
* Include raw_query and query_params in query_generator batch_kwargs
* Rename generator keyword arguments from data_asset_name to generator_asset to avoid ambiguity with normalized names
* Consistently migrate timestamp from batch_kwargs to batch_id
* Include batch_id in validation results
* Fix issue where batch_id was not included in some generated datasets
* Fix rendering issue with expect_table_columns_to_match_ordered_list expectation
* Add support for GCP, including BigQuery and GCS
* Add support to S3 generator for retrieving directories by specifying the `directory_assets` configuration
* Fix warning regarding implicit class_name during init flow
* Expose build_generator API publicly on datasources
* Allow configuration of known extensions and return more informative message when SubdirReaderBatchKwargsGenerator cannot find
  relevant files.
* Add support for allow_relative_error on internal dataset quantile functions, and add support for
  build_continuous_partition_object in Redshift
* Fix truncated scroll bars in value_counts graphs


0.8.4.post0
----------------
* Correct a packaging issue resulting in missing notebooks in tarball release; update docs to reflect new notebook
locations.


0.8.4
-----------------
* Improved the tutorials that walk new users through the process of creating expectations and validating data
* Changed the flow of the init command - now it creates the scaffolding of the project and adds a datasource. After
  that users can choose their path.
* Added a component with links to useful tutorials to the index page of the Data Docs website
* Improved the UX of adding a SQL datasource in the CLI - now the CLI asks for specific credentials for Postgres,
  MySQL, Redshift and Snowflake, allows continuing debugging in the config file and has better error messages
* Added batch_kwargs information to DataDocs validation results
* Fix an issue affecting file stores on Windows


0.8.3
-----------------
* Fix a bug in data-docs' rendering of mostly parameter
* Correct wording for expect_column_proportion_of_unique_values_to_be_between
* Set charset and meta tags to avoid unicode decode error in some browser/backend configurations
* Improve formatting of empirical histograms in validation result data docs
* Add support for using environment variables in `config_variables_file_path`
* Documentation improvements and corrections


0.8.2.post0
------------
* Correct a packaging issue resulting in missing css files in tarball release


0.8.2
-----------------
* Add easier support for customizing data-docs css
* Use higher precision for rendering 'mostly' parameter in data-docs; add more consistent locale-based
  formatting in data-docs
* Fix an issue causing visual overlap of large numbers of validation results in build-docs index
* Documentation fixes (thanks @DanielOliver!) and improvements
* Minor CLI wording fixes
* Improved handling of MySql temporary tables
* Improved detection of older config versions


0.8.1
-----------------
* Fix an issue where version was reported as '0+unknown'


0.8.0
-----------------

Version 0.8.0 is a significant update to Great Expectations, with many improvements focused on configurability
and usability.  See the :ref:`migrating_versions` guide for more details on specific changes, which include
several breaking changes to configs and APIs.

Highlights include:

1. Validation Operators and Actions. Validation operators make it easy to integrate GE into a variety of pipeline runners. They
   offer one-line integration that emphasizes configurability. See the :ref:`validation_operators_and_actions`
   feature guide for more information.

   - The DataContext `get_batch` method no longer treats `expectation_suite_name` or `batch_kwargs` as optional; they
     must be explicitly specified.
   - The top-level GE validate method allows more options for specifying the specific data_asset class to use.

2. First-class support for plugins in a DataContext, with several features that make it easier to configure and
   maintain DataContexts across common deployment patterns.

   - **Environments**: A DataContext can now manage :ref:`environment_and_secrets` more easily thanks to more dynamic and
     flexible variable substitution.
   - **Stores**: A new internal abstraction for DataContexts, :ref:`stores_reference`, make extending GE easier by
     consolidating logic for reading and writing resources from a database, local, or cloud storage.
   - **Types**: Utilities configured in a DataContext are now referenced using `class_name` and `module_name` throughout
     the DataContext configuration, making it easier to extend or supplement pre-built resources. For now, the "type"
     parameter is still supported but expect it to be removed in a future release.

3. Partitioners: Batch Kwargs are clarified and enhanced to help easily reference well-known chunks of data using a
   partition_id. Batch ID and Batch Fingerprint help round out support for enhanced metadata around data
   assets that GE validates. See :ref:`batch_identifiers` for more information. The `GlobReaderBatchKwargsGenerator`,
   `QueryBatchKwargsGenerator`, `S3GlobReaderBatchKwargsGenerator`, `SubdirReaderBatchKwargsGenerator`, and `TableBatchKwargsGenerator` all support partition_id for
   easily accessing data assets.

4. Other Improvements:

   - We're beginning a long process of some under-the-covers refactors designed to make GE more maintainable as we
     begin adding additional features.
   - Restructured documentation: our docs have a new structure and have been reorganized to provide space for more
     easily adding and accessing reference material. Stay tuned for additional detail.
   - The command build-documentation has been renamed build-docs and now by
     default opens the Data Docs in the users' browser.

v0.7.11
-----------------
* Fix an issue where head() lost the column name for SqlAlchemyDataset objects with a single column
* Fix logic for the 'auto' bin selection of `build_continuous_partition_object`
* Add missing jinja2 dependency
* Fix an issue with inconsistent availability of strict_min and strict_max options on expect_column_values_to_be_between
* Fix an issue where expectation suite evaluation_parameters could be overriden by values during validate operation


v0.7.10
-----------------
* Fix an issue in generated documentation where the Home button failed to return to the index
* Add S3 Generator to module docs and improve module docs formatting
* Add support for views to QueryBatchKwargsGenerator
* Add success/failure icons to index page
* Return to uniform histogram creation during profiling to avoid large partitions for internal performance reasons


v0.7.9
-----------------
* Add an S3 generator, which will introspect a configured bucket and generate batch_kwargs from identified objects
* Add support to PandasDatasource and SparkDFDatasource for reading directly from S3
* Enhance the Site Index page in documentation so that validation results are sorted and display the newest items first
  when using the default run-id scheme
* Add a new utility method, `build_continuous_partition_object` which will build partition objects using the dataset
  API and so supports any GE backend.
* Fix an issue where columns with spaces in their names caused failures in some SqlAlchemyDataset and SparkDFDataset
  expectations
* Fix an issue where generated queries including null checks failed on MSSQL (#695)
* Fix an issue where evaluation parameters passed in as a set instead of a list could cause JSON serialization problems
  for the result object (#699)


v0.7.8
-----------------
* BREAKING: slack webhook URL now must be in the profiles.yml file (treat as a secret)
* Profiler improvements:
  - Display candidate profiling data assets in alphabetical order
  - Add columns to the expectation_suite meta during profiling to support human-readable description information
* Improve handling of optional dependencies during CLI init
* Improve documentation for create_expectations notebook
* Fix several anachronistic documentation and docstring phrases (#659, #660, #668, #681; #thanks @StevenMMortimer)
* Fix data docs rendering issues:
  - documentation rendering failure from unrecognized profiled column type (#679; thanks @dinedal))
  - PY2 failure on encountering unicode (#676)


0.7.7
-----------------
* Standardize the way that plugin module loading works. DataContext will begin to use the new-style class and plugin
  identification moving forward; yml configs should specify class_name and module_name (with module_name optional for
  GE types). For now, it is possible to use the "type" parameter in configuration (as before).
* Add support for custom data_asset_type to all datasources
* Add support for strict_min and strict_max to inequality-based expectations to allow strict inequality checks
  (thanks @RoyalTS!)
* Add support for reader_method = "delta" to SparkDFDatasource
* Fix databricks generator (thanks @sspitz3!)
* Improve performance of DataContext loading by moving optional import
* Fix several memory and performance issues in SparkDFDataset.
  - Use only distinct value count instead of bringing values to driver
  - Migrate away from UDF for set membership, nullity, and regex expectations
* Fix several UI issues in the data_documentation
  - Move prescriptive dataset expectations to Overview section
  - Fix broken link on Home breadcrumb
  - Scroll follows navigation properly
  - Improved flow for long items in value_set
  - Improved testing for ValidationRenderer
  - Clarify dependencies introduced in documentation sites
  - Improve testing and documentation for site_builder, including run_id filter
  - Fix missing header in Index page and cut-off tooltip
  - Add run_id to path for validation files


0.7.6
-----------------
* New Validation Renderer! Supports turning validation results into HTML and displays differences between the expected
  and the observed attributes of a dataset.
* Data Documentation sites are now fully configurable; a data context can be configured to generate multiple
  sites built with different GE objects to support a variety of data documentation use cases. See data documentation
  guide for more detail.
* CLI now has a new top-level command, `build-documentation` that can support rendering documentation for specified
  sites and even named data assets in a specific site.
* Introduced DotDict and LooselyTypedDotDict classes that allow to enforce typing of dictionaries.
* Bug fixes: improved internal logic of rendering data documentation, slack notification, and CLI profile command when
  datasource argument was not provided.

0.7.5
-----------------
* Fix missing requirement for pypandoc brought in from markdown support for notes rendering.

0.7.4
-----------------
* Fix numerous rendering bugs and formatting issues for rendering documentation.
* Add support for pandas extension dtypes in pandas backend of expect_column_values_to_be_of_type and
  expect_column_values_to_be_in_type_list and fix bug affecting some dtype-based checks.
* Add datetime and boolean column-type detection in BasicDatasetProfiler.
* Improve BasicDatasetProfiler performance by disabling interactive evaluation when output of expectation is not
  immediately used for determining next expectations in profile.
* Add support for rendering expectation_suite and expectation_level notes from meta in docs.
* Fix minor formatting issue in readthedocs documentation.

0.7.3
-----------------
* BREAKING: Harmonize expect_column_values_to_be_of_type and expect_column_values_to_be_in_type_list semantics in
  Pandas with other backends, including support for None type and type_list parameters to support profiling.
  *These type expectations now rely exclusively on native python or numpy type names.*
* Add configurable support for Custom DataAsset modules to DataContext
* Improve support for setting and inheriting custom data_asset_type names
* Add tooltips with expectations backing data elements to rendered documentation
* Allow better selective disabling of tests (thanks @RoyalITS)
* Fix documentation build errors causing missing code blocks on readthedocs
* Update the parameter naming system in DataContext to reflect data_asset_name *and* expectation_suite_name
* Change scary warning about discarding expectations to be clearer, less scary, and only in log
* Improve profiler support for boolean types, value_counts, and type detection
* Allow user to specify data_assets to profile via CLI
* Support CLI rendering of expectation_suite and EVR-based documentation

0.7.2
-----------------
* Improved error detection and handling in CLI "add datasource" feature
* Fixes in rendering of profiling results (descriptive renderer of validation results)
* Query Generator of SQLAlchemy datasource adds tables in non-default schemas to the data asset namespace
* Added convenience methods to display HTML renderers of sections in Jupyter notebooks
* Implemented prescriptive rendering of expectations for most expectation types

0.7.1
------------

* Added documentation/tutorials/videos for onboarding and new profiling and documentation features
* Added prescriptive documentation built from expectation suites
* Improved index, layout, and navigation of data context HTML documentation site
* Bug fix: non-Python files were not included in the package
* Improved the rendering logic to gracefully deal with failed expectations
* Improved the basic dataset profiler to be more resilient
* Implement expect_column_values_to_be_of_type, expect_column_values_to_be_in_type_list for SparkDFDataset
* Updated CLI with a new documentation command and improved profile and render commands
* Expectation suites and validation results within a data context are saved in a more readable form (with indentation)
* Improved compatibility between SparkDatasource and InMemoryGenerator
* Optimization for Pandas column type checking
* Optimization for Spark duplicate value expectation (thanks @orenovadia!)
* Default run_id format no longer includes ":" and specifies UTC time
* Other internal improvements and bug fixes


0.7.0
------------

Version 0.7 of Great Expectations is HUGE. It introduces several major new features
and a large number of improvements, including breaking API changes.

The core vocabulary of expectations remains consistent. Upgrading to
the new version of GE will primarily require changes to code that
uses data contexts; existing expectation suites will require only changes
to top-level names.

 * Major update of Data Contexts. Data Contexts now offer significantly \
   more support for building and maintaining expectation suites and \
   interacting with existing pipeline systems, including providing a namespace for objects.\
   They can handle integrating, registering, and storing validation results, and
   provide a namespace for data assets, making **batches** first-class citizens in GE.
   Read more: :ref:`data_context` or :py:mod:`great_expectations.data_context`

 * Major refactor of autoinspect. Autoinspect is now built around a module
   called "profile" which provides a class-based structure for building
   expectation suites. There is no longer a default  "autoinspect_func" --
   calling autoinspect requires explicitly passing the desired profiler. See :ref:`profiling`

 * New "Compile to Docs" feature produces beautiful documentation from expectations and expectation
   validation reports, helping keep teams on the same page.

 * Name clarifications: we've stopped using the overloaded terms "expectations
   config" and "config" and instead use "expectation suite" to refer to a
   collection (or suite!) of expectations that can be used for validating a
   data asset.

   - Expectation Suites include several top level keys that are useful \
     for organizing content in a data context: data_asset_name, \
     expectation_suite_name, and data_asset_type. When a data_asset is \
     validated, those keys will be placed in the `meta` key of the \
     validation result.

 * Major enhancement to the CLI tool including `init`, `render` and more flexibility with `validate`

 * Added helper notebooks to make it easy to get started. Each notebook acts as a combination of \
   tutorial and code scaffolding, to help you quickly learn best practices by applying them to \
   your own data.

 * Relaxed constraints on expectation parameter values, making it possible to declare many column
   aggregate expectations in a way that is always "vacuously" true, such as
   ``expect_column_values_to_be_between`` ``None`` and ``None``. This makes it possible to progressively
   tighten expectations while using them as the basis for profiling results and documentation.

  * Enabled caching on dataset objects by default.

 * Bugfixes and improvements:

   * New expectations:

     * expect_column_quantile_values_to_be_between
     * expect_column_distinct_values_to_be_in_set

   * Added support for ``head`` method on all current backends, returning a PandasDataset
   * More implemented expectations for SparkDF Dataset with optimizations

     * expect_column_values_to_be_between
     * expect_column_median_to_be_between
     * expect_column_value_lengths_to_be_between

   * Optimized histogram fetching for SqlalchemyDataset and SparkDFDataset
   * Added cross-platform internal partition method, paving path for improved profiling
   * Fixed bug with outputstrftime not being honored in PandasDataset
   * Fixed series naming for column value counts
   * Standardized naming for expect_column_values_to_be_of_type
   * Standardized and made explicit use of sample normalization in stdev calculation
   * Added from_dataset helper
   * Internal testing improvements
   * Documentation reorganization and improvements
   * Introduce custom exceptions for more detailed error logs

0.6.1
------------
* Re-add testing (and support) for py2
* NOTE: Support for SqlAlchemyDataset and SparkDFDataset is enabled via optional install \
  (e.g. ``pip install great_expectations[sqlalchemy]`` or ``pip install great_expectations[spark]``)

0.6.0
------------
* Add support for SparkDFDataset and caching (HUGE work from @cselig)
* Migrate distributional expectations to new testing framework
* Add support for two new expectations: expect_column_distinct_values_to_contain_set
  and expect_column_distinct_values_to_equal_set (thanks @RoyalTS)
* FUTURE BREAKING CHANGE: The new cache mechanism for Datasets, \
  when enabled, causes GE to assume that dataset does not change between evaluation of individual expectations. \
  We anticipate this will become the future default behavior.
* BREAKING CHANGE: Drop official support pandas < 0.22

0.5.1
---------------
* **Fix** issue where no result_format available for expect_column_values_to_be_null caused error
* Use vectorized computation in pandas (#443, #445; thanks @RoyalTS)


0.5.0
----------------
* Restructured class hierarchy to have a more generic DataAsset parent that maintains expectation logic separate \
  from the tabular organization of Dataset expectations
* Added new FileDataAsset and associated expectations (#416 thanks @anhollis)
* Added support for date/datetime type columns in some SQLAlchemy expectations (#413)
* Added support for a multicolumn expectation, expect multicolumn values to be unique (#408)
* **Optimization**: You can now disable `partial_unexpected_counts` by setting the `partial_unexpected_count` value to \
  0 in the result_format argument, and we do not compute it when it would not be returned. (#431, thanks @eugmandel)
* **Fix**: Correct error in unexpected_percent computations for sqlalchemy when unexpected values exceed limit (#424)
* **Fix**: Pass meta object to expectation result (#415, thanks @jseeman)
* Add support for multicolumn expectations, with `expect_multicolumn_values_to_be_unique` as an example (#406)
* Add dataset class to from_pandas to simplify using custom datasets (#404, thanks @jtilly)
* Add schema support for sqlalchemy data context (#410, thanks @rahulj51)
* Minor documentation, warning, and testing improvements (thanks @zdog).


0.4.5
----------------
* Add a new autoinspect API and remove default expectations.
* Improve details for expect_table_columns_to_match_ordered_list (#379, thanks @rlshuhart)
* Linting fixes (thanks @elsander)
* Add support for dataset_class in from_pandas (thanks @jtilly)
* Improve redshift compatibility by correcting faulty isnull operator (thanks @avanderm)
* Adjust partitions to use tail_weight to improve JSON compatibility and
  support special cases of KL Divergence (thanks @anhollis)
* Enable custom_sql datasets for databases with multiple schemas, by
  adding a fallback for column reflection (#387, thanks @elsander)
* Remove `IF NOT EXISTS` check for custom sql temporary tables, for
  Redshift compatibility (#372, thanks @elsander)
* Allow users to pass args/kwargs for engine creation in
  SqlAlchemyDataContext (#369, thanks @elsander)
* Add support for custom schema in SqlAlchemyDataset (#370, thanks @elsander)
* Use getfullargspec to avoid deprecation warnings.
* Add expect_column_values_to_be_unique to SqlAlchemyDataset
* **Fix** map expectations for categorical columns (thanks @eugmandel)
* Improve internal testing suite (thanks @anhollis and @ccnobbli)
* Consistently use value_set instead of mixing value_set and values_set (thanks @njsmith8)

0.4.4
----------------
* Improve CLI help and set CLI return value to the number of unmet expectations
* Add error handling for empty columns to SqlAlchemyDataset, and associated tests
* **Fix** broken support for older pandas versions (#346)
* **Fix** pandas deepcopy issue (#342)

0.4.3
-------
* Improve type lists in expect_column_type_to_be[_in_list] (thanks @smontanaro and @ccnobbli)
* Update cli to use entry_points for conda compatibility, and add version option to cli
* Remove extraneous development dependency to airflow
* Address SQlAlchemy warnings in median computation
* Improve glossary in documentation
* Add 'statistics' section to validation report with overall validation results (thanks @sotte)
* Add support for parameterized expectations
* Improve support for custom expectations with better error messages (thanks @syk0saje)
* Implement expect_column_value_lenghts_to_[be_between|equal] for SQAlchemy (thanks @ccnobbli)
* **Fix** PandasDataset subclasses to inherit child class

0.4.2
-------
* **Fix** bugs in expect_column_values_to_[not]_be_null: computing unexpected value percentages and handling all-null (thanks @ccnobbli)
* Support mysql use of Decimal type (thanks @bouke-nederstigt)
* Add new expectation expect_column_values_to_not_match_regex_list.

  * Change behavior of expect_column_values_to_match_regex_list to use python re.findall in PandasDataset, relaxing \
    matching of individuals expressions to allow matches anywhere in the string.

* **Fix** documentation errors and other small errors (thanks @roblim, @ccnobbli)

0.4.1
-------
* Correct inclusion of new data_context module in source distribution

0.4.0
-------
* Initial implementation of data context API and SqlAlchemyDataset including implementations of the following \
  expectations:

  * expect_column_to_exist
  * expect_table_row_count_to_be
  * expect_table_row_count_to_be_between
  * expect_column_values_to_not_be_null
  * expect_column_values_to_be_null
  * expect_column_values_to_be_in_set
  * expect_column_values_to_be_between
  * expect_column_mean_to_be
  * expect_column_min_to_be
  * expect_column_max_to_be
  * expect_column_sum_to_be
  * expect_column_unique_value_count_to_be_between
  * expect_column_proportion_of_unique_values_to_be_between

* Major refactor of output_format to new result_format parameter. See docs for full details:

  * exception_list and related uses of the term exception have been renamed to unexpected
  * Output formats are explicitly hierarchical now, with BOOLEAN_ONLY < BASIC < SUMMARY < COMPLETE. \
    All *column_aggregate_expectation* expectations now return element count and related information included at the \
    BASIC level or higher.

* New expectation available for parameterized distributions--\
  expect_column_parameterized_distribution_ks_test_p_value_to_be_greater_than (what a name! :) -- (thanks @ccnobbli)
* ge.from_pandas() utility (thanks @schrockn)
* Pandas operations on a PandasDataset now return another PandasDataset (thanks @dlwhite5)
* expect_column_to_exist now takes a column_index parameter to specify column order (thanks @louispotok)
* Top-level validate option (ge.validate())
* ge.read_json() helper (thanks @rjurney)
* Behind-the-scenes improvements to testing framework to ensure parity across data contexts.
* Documentation improvements, bug-fixes, and internal api improvements

0.3.2
-------
* Include requirements file in source dist to support conda

0.3.1
--------
* **Fix** infinite recursion error when building custom expectations
* Catch dateutil parsing overflow errors

0.2
-----
* Distributional expectations and associated helpers are improved and renamed to be more clear regarding the tests they apply
* Expectation decorators have been refactored significantly to streamline implementing expectations and support custom expectations
* API and examples for custom expectations are available
* New output formats are available for all expectations
* Significant improvements to test suite and compatibility<|MERGE_RESOLUTION|>--- conflicted
+++ resolved
@@ -2,10 +2,7 @@
 
 develop
 -----------------
-<<<<<<< HEAD
-=======
 * Data Docs: improve configurability of site_section_builders
->>>>>>> 80a09399
 
 0.9.9
 -----------------
