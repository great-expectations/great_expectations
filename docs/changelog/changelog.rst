--- conflicted
+++ resolved
@@ -3,11 +3,8 @@
 
 0.8.6__develop
 -----------------
-<<<<<<< HEAD
 * Raise informative error if config variables are declared but unavailable.
-=======
 * Update ExpectationsStore defaults to be consistent across all FixedLengthTupleStoreBackend objects
->>>>>>> f28df9ab
 
 
 0.8.5
