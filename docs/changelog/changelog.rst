--- conflicted
+++ resolved
@@ -3,10 +3,6 @@
 
 0.8.5__develop
 -----------------
-<<<<<<< HEAD
-* Allow configuration of known extensions and return more informative message when SubdirReaderGenerator cannot find
-  relevant files.
-=======
 * BREAKING CHANGE: move all reader options from the top-level batch_kwargs object to a sub-dictionary called
   "reader_options" for SparkDFDatasource and PandasDatasource. This means it is no longer possible to specify
   supplemental reader-specific options at the top-level of `get_batch`,  `yield_batch_kwargs` or `build_batch_kwargs`
@@ -29,7 +25,8 @@
 * Add support to S3 generator for retrieving directories by specifying the `directory_assets` configuration
 * Fix warning regarding implicit class_name during init flow
 * Expose build_generator API publicly on datasources
->>>>>>> 20fac913
+* Allow configuration of known extensions and return more informative message when SubdirReaderGenerator cannot find
+  relevant files.
 
 0.8.4.post0
 -----------------
@@ -45,7 +42,7 @@
 * Added a component with links to useful tutorials to the index page of the Data Docs website
 * Improved the UX of adding a SQL datasource in the CLI - now the CLI asks for specific credentials for Postgres,
   MySQL, Redshift and Snowflake, allows continuing debugging in the config file and has better error messages
-* Added batch_kwargs infomration to DataDocs validation results
+* Added batch_kwargs information to DataDocs validation results
 * Fix an issue affecting file stores on Windows
 
 
@@ -62,7 +59,6 @@
 0.8.2.post0
 ------------
 * Correct a packaging issue resulting in missing css files in tarball release
-
 
 
 0.8.2
