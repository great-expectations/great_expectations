--- conflicted
+++ resolved
@@ -57,15 +57,9 @@
     </tr>
 </table>
 
-<<<<<<< HEAD
-- **Expectation Suite**: A collection of Expectations.
-- **Expectations**: A verifiable assertion about data. Great Expectations is a framework for defining Expectations and running them against your data. In the tutorial's example, we asserted that NYC taxi rides should have a minimum of one passenger.  When we ran that Expectation against our second set of data Great Expectations reported back that some records in the new data indicated a ride with zero passengers, which failed to meet this Expectation.
-- **Profiler**: A tool that automatically generates Expectations from a Batch of data.
-=======
 - **<TechnicalTag relative="../../" tag="expectation_suite" text="Expectation Suite" />**: A collection of Expectations.
-- **<TechnicalTag relative="../../" tag="expectation" text="Expectations" />**: A verifiable assertion about data. Great Expectations is a framework for defining Expectations and running them against your data. In the tutorial's example, we asserted that NYC taxi rides should have a minimum of one passenger.  When we ran that expectation against our second set of data Great Expectations reported back that some records in the new data indicated a ride with zero passengers, which failed to meet this expectation.
+- **<TechnicalTag relative="../../" tag="expectation" text="Expectations" />**: A verifiable assertion about data. Great Expectations is a framework for defining Expectations and running them against your data. In the tutorial's example, we asserted that NYC taxi rides should have a minimum of one passenger.  When we ran that Expectation against our second set of data Great Expectations reported back that some records in the new data indicated a ride with zero passengers, which failed to meet this Expectation.
 - **<TechnicalTag relative="../../" tag="profiler" text="Profiler" />**: A tool that automatically generates Expectations from a <TechnicalTag relative="../../" tag="batch" text="Batch" /> of data.
->>>>>>> 7d0a050b
 
 <table class="borderless">
     <tr>
