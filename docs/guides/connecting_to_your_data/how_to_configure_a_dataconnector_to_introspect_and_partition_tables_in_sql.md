--- conflicted
+++ resolved
@@ -14,11 +14,7 @@
 - Exploring the schema and column metadata of the tables in your SQL database, and
 - Organizing the tables into <TechnicalTag tag="data_asset" text="Data Assets" /> according to the partitioning considerations informed by this exploration.
 
-<<<<<<< HEAD
-Partitioning enables you to select the desired subsets of your dataset for [Validation](../../guides/validation/validate_data_overview.md).
-=======
 Partitioning enables you to select the desired subsets of your dataset for <TechnicalTag tag="validation" text="Validation"/>.
->>>>>>> 05cd7f11
 
 <Prerequisites>
 
