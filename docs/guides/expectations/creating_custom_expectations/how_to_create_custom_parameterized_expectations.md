--- conflicted
+++ resolved
@@ -29,13 +29,13 @@
 
 Notice that we do not need to set `default_kwarg_values` for all kwargs: it is sufficient to set them only for ones for which we would like to set a default value. To keep our implementation simple, we do not override the `metric_dependencies` or `success_keys`.
 
-````python name="parameterized_example"
+````python name="tests/expectations/core/test_expect_column_mean_to_be_positive.py ExpectColumnMeanToBePositive_class_def"
 ````
 
 :::info
 We could also explicitly override our parent methods to modify the behavior of our new Expectation, for example by updating the configuration validation to require the values we set as defaults not be altered.
 
-```python name="parameterized_validate_config"
+```python name="tests/expectations/core/test_expect_column_mean_to_be_positive.py validate_config"
 ```
 :::
 
@@ -43,11 +43,7 @@
 
 In this case, we will only be changing our `value_set`:
 
-<<<<<<< HEAD
-```python name="parameterized_set_example"
-=======
 ```python name="tests/expectations/core/test_expect_column_values_to_be_in_set.py ExpectColumnValuesToBeTwoLetterCountryCode_class_def"
->>>>>>> 537978e6
 ```
 
 That's all there is to it - really!
@@ -62,7 +58,7 @@
 
 If you plan to contribute your Expectation to the public open source project, you should include a `library_metadata` object. For example:
 
-```python name="parameterized_library_metadata"
+```python name="tests/expectations/core/test_expect_column_mean_to_be_positive.py library_metadata"
 ```
 
 This is particularly important because ***we*** want to make sure that ***you*** get credit for all your hard work!
