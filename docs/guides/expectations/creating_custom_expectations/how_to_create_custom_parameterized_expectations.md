---
title: How to create Custom Parameterized Expectations
---
import Prerequisites from '../creating_custom_expectations/components/prerequisites.jsx'
import TechnicalTag from '@site/docs/term_tags/_tag.mdx';

This guide will walk you through the process of creating Parameterized Expectations - very quickly. This method is only available using the new Modular Expectations API introduced in 0.13.

<Prerequisites>

<<<<<<< HEAD
* [Set up a working deployment of Great Expectations](../../../tutorials/getting_started/intro.md)
:::
=======
- Read the [overview for creating Custom Expectations](./overview.md).
>>>>>>> b45edb52

</Prerequisites>

A Parameterized <TechnicalTag tag="expectation" text="Expectation"/> is a capability unlocked by Modular Expectations. Now that Expectations are structured in class form, it is easy to inherit from these classes and build similar Expectations that are adapted to your own needs.

## Steps

### 1. Select an Expectation to inherit from

For the purpose of this exercise, we will implement the Expectations `expect_column_mean_to_be_positive` and `expect_column_values_to_be_two_letter_country_code` - realistic Expectations 
of the data that can easily inherit from `expect_column_mean_to_be_between` and `expect_column_values_to_be_in_set` respectively.

### 2. Select default values for your class

Our first implementation will be `expect_column_mean_to_be_positive`.

As can be seen in the implementation below, we have chosen to keep our default minimum value at 0, given that we are validating that all our values are positive. Setting the upper bound to `None` means that no upper bound will be checked – effectively setting the threshold at ∞ and allowing any positive value.

Notice that we do not need to set `default_kwarg_values` for all kwargs: it is sufficient to set them only for ones for which we would like to set a default value. To keep our implementation simple, we do not override the `metric_dependencies` or `success_keys`.

```python file=../../../../tests/expectations/core/test_expect_column_mean_to_be_positive.py#L13-L19
```

We could also explicitly override our parent methods to modify the behavior of our new Expectation, for example by updating the configuration validation to require the values we set as defaults not be altered.

```python file=../../../../tests/expectations/core/test_expect_column_mean_to_be_positive.py#L21-L26
```

Now for `expect_column_values_to_be_in_set`.

In this case, we will only be changing our `value_set`:

```python file=../../../../tests/expectations/core/test_expect_column_values_to_be_in_set.py#L15-L18
```

That's all there is to it - really!

<div style={{"text-align":"center"}}>  
<p style={{"color":"#8784FF","font-size":"1.4em"}}><b>  
Congratulations!<br/>&#127881; You've just built your first Parameterized Custom Expectation! &#127881;  
</b></p>  
</div>

### 3. Contribution (Optional)

If you plan to contribute your Expectation to the public open source project, you should include a `library_metadata` object. For example:

```python file=../../../../tests/expectations/core/test_expect_column_mean_to_be_positive.py#L28
```

This is particularly important because ***we*** want to make sure that ***you*** get credit for all your hard work!

Additionally, you will need to implement some basic examples and test cases before your contribution can be accepted. For guidance on examples and testing, see our [guide on implementing examples and test cases](../features_custom_expectations/how_to_add_example_cases_for_an_expectation.md).

:::note
For more information on our code standards and contribution, see our guide on [Levels of Maturity](../../../contributing/contributing_maturity.md#contributing-expectations) for Expectations.
:::<|MERGE_RESOLUTION|>--- conflicted
+++ resolved
@@ -8,12 +8,7 @@
 
 <Prerequisites>
 
-<<<<<<< HEAD
-* [Set up a working deployment of Great Expectations](../../../tutorials/getting_started/intro.md)
-:::
-=======
 - Read the [overview for creating Custom Expectations](./overview.md).
->>>>>>> b45edb52
 
 </Prerequisites>
 
