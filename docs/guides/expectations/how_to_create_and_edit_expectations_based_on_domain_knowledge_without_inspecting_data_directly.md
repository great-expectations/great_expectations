--- conflicted
+++ resolved
@@ -120,8 +120,4 @@
 
 Run the final cell in the helper notebook to save your Expectation Suite.
 
-<<<<<<< HEAD
-This will create a JSON file with your Expectation Suite in the <TechnicalTag tag="store" text="Store" /> you have configured, which you can then load and use for [Validation](../../terms/checkpoint.md).
-=======
-This will create a JSON file with your Expectation Suite in the <TechnicalTag tag="store" text="Store" /> you have configured, which you can then load and use for <TechnicalTag tag="validation" text="Validation"/>.
->>>>>>> 05cd7f11
+This will create a JSON file with your Expectation Suite in the <TechnicalTag tag="store" text="Store" /> you have configured, which you can then load and use for <TechnicalTag tag="validation" text="Validation"/>.