--- conflicted
+++ resolved
@@ -60,21 +60,6 @@
 ```
 
 ### 2. Include the `send_slack_notification_on_validation_result` Action in your Checkpoint configuration
-<<<<<<< HEAD
-
-Open the `.yml` configuration file in `great_expectations/checkpoints` that corresponds to the <TechnicalTag tag="checkpoint" text="Checkpoint" /> you want to add Slack notifications to.  
-
-Add the `send_slack_notification_on_validation_result` Action to the `action_list` section of the configuration. Make sure the following section exists in the Checkpoint configuration.
-
-<Tabs
-  groupId="webhook-or-app"
-  defaultValue='webhook'
-  values={[
-  {label: 'For Webhook', value:'webhook'},
-  {label: 'For App', value:'app'},
-  ]}>
-
-=======
 
 Open the `.yml` configuration file in `great_expectations/checkpoints` that corresponds to the <TechnicalTag tag="checkpoint" text="Checkpoint" /> you want to add Slack notifications to.  
 
@@ -88,7 +73,6 @@
   {label: 'For App', value:'app'},
   ]}>
 
->>>>>>> 3d76b740
 <TabItem value="webhook">
 
 #### Webhook config
@@ -177,11 +161,8 @@
           show_cta_footer: true
 ```
 
-<<<<<<< HEAD
-=======
 ```yaml
     # Example action_list in Checkpoint configuration   
->>>>>>> 3d76b740
     action_list:
         - name: send_slack_notification_on_validation_result # name can be set to any value
               action:
