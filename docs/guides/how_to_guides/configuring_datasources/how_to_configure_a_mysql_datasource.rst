.. _how_to_guides__configuring_datasources__how_to_configure_a_mysql_datasource:


#######################################
How to configure a MySQL Datasource
#######################################

This guide shows how to connect to a MySql Datasource. Great Expectations uses SqlAlchemy to connect to MySQL.


Steps
-----

.. content-tabs::

    .. tab-container:: tab0
        :title: Show Docs for Stable API (up to 0.12.x)

        .. admonition:: Prerequisites: This how-to guide assumes you have already:

          - :ref:`Set up a working deployment of Great Expectations <tutorials__getting_started>`
          - Obtained database credentials for MySql, including username, password, hostname, and database.

        #. **Install the required modules**

            If you have not already done so, install required modules for connecting to MySql.

            .. code-block:: bash

                pip install sqlalchemy
                pip install PyMySQL


        #. **Run datasource new**

            From the command line, run:

            .. code-block:: bash

                great_expectations datasource new


        #. **Choose "Relational database (SQL)"**

            .. code-block:: bash

                What data would you like Great Expectations to connect to?
                    1. Files on a filesystem (for processing with Pandas or Spark)
                    2. Relational database (SQL)
                : 2

        #. **Choose MySQL**

            .. code-block:: bash

                Which database backend are you using?
                    1. MySQL
                    2. Postgres
                    3. Redshift
                    4. Snowflake
                    5. BigQuery
                    6. other - Do you have a working SQLAlchemy connection string?
                : 1

        #. **Give your Datasource a name**

            When prompted, provide a custom name for your Snowflake data source, or hit Enter to accept the default.

            .. code-block:: bash

                Give your new Datasource a short name.
                 [my_mysql_db]:

        #. **Enter connection information**

            When prompted, provide a custom name for your new Datasource, or hit Enter to accept the default.

            .. code-block:: bash

                Next, we will configure database credentials and store them in the `my_mysql_db` section
                of this config file: great_expectations/uncommitted/config_variables.yml:

                What is the host for the MySQL connection? [localhost]:
                What is the port for the MySQL connection? [3306]:
                What is the username for the MySQL connection? []: root
                What is the password for the MySQL connection?:
                What is the database name for the MySQL connection? []: test_ci
                Attempting to connect to your database. This may take a moment...


        #. **Save your new configuration**

            .. code-block:: bash

                Great Expectations will now add a new Datasource 'my_mysql_db' to your deployment, by adding this entry to your great_expectations.yml:

                  my_mysql_db:
                    credentials: ${my_mysql_db}
                    data_asset_type:
                      class_name: SqlAlchemyDataset
                      module_name: great_expectations.dataset
                    class_name: SqlAlchemyDatasource
                    module_name: great_expectations.datasource

                The credentials will be saved in uncommitted/config_variables.yml under the key 'my_mysql_db'


    .. tab-container:: tab1
        :title: Show Docs for Experimental API (0.13)

        .. admonition:: Prerequisites: This how-to guide assumes you have already:

            - :ref:`Set up a working deployment of Great Expectations <tutorials__getting_started>`
<<<<<<< HEAD
            - :ref:`Understand the basics of Datasources <_reference__core_concepts__datasources>`
            - Learned how to configure a :ref:`DataContext using test_yaml_config <_how_to_guides_how_to_configure_datacontext_components_using_test_yaml_config>`
=======
            - :ref:`Understand the basics of Datasources <reference__core_concepts__datasources>`
            - Learned how to configure a :ref:`DataContext using test_yaml_config <how_to_guides_how_to_configure_datacontext_components_using_test_yaml_config>`
>>>>>>> d4067847
            - Obtained database credentials for MySql, including username, password, hostname, and database.

        To add a MySql datasource, do the following:

        #. **Install the required modules**

            If you have not already done so, install required modules for connecting to MySql.

            .. code-block:: bash

                pip install sqlalchemy
                pip install PyMySQL

        #. **Instantiate a DataContext**

            .. code-block:: python

                import great_expectations as ge
                context = ge.get_context()

        #.  **Create or copy a yaml config**

                Parameters can be set as strings, or passed in as environment variables. In the following example, a yaml config is configured for a ``SimpleSqlalchemyDatasource`` with associated credentials passed in as environment variables.
                ``SimpleSqlalchemyDatasource`` is a sub-class of ``Datasource`` that automatically configures a ``SqlDataConnector``, and is one you will probably want to use in connecting data living in a sql database. More information on ``Datasources``
                in GE 0.13 can found in :ref:`Core Great Expectations Concepts document. <reference__core_concepts>`

                This example also uses ``introspection`` to configure the datasource, where each table in the database is associated with its own ``data_asset``.  A deeper explanation on the different modes of building ``data_asset`` from data (``introspective`` / ``inferred`` vs ``configured``) can be found in the :ref:`Core Great Expectations Concepts document. <reference__core_concepts>`

                Also, additional examples of yaml configurations for various filesystems and databases can be found in the following document: :ref:`How to configure DataContext components using test_yaml_config <how_configure_data_context_using_test_yaml_config>`

                .. code-block:: python

                    config = f"""
                        class_name: SimpleSqlalchemyDatasource
                        credentials:
                            drivername: mysql+pymysql
                            host: {host}
                            port: {port}
                            username: {user_name}
                            password: {password}
                            database: {db_name}
                        introspection:
                            whole_table:
                                data_asset_name_suffix: __whole_table
                        """


        #. **Run context.test_yaml_config.**

            .. code-block:: python

                context.test_yaml_config(
                    name="mysql_datasource",
                    yaml_config=my_config
                )

            When executed, ``test_yaml_config`` will instantiate the component and run through a ``self_check`` procedure to verify that the component works as expected.

            The resulting output will look something like this:

            .. code-block:: bash

                Attempting to instantiate class from config...
                Instantiating as a DataSource, since class_name is SimpleSqlalchemyDatasource
                Successfully instantiated SimpleSqlalchemyDatasource

                Execution engine: SqlAlchemyExecutionEngine
                Data connectors:
                    whole_table : InferredAssetSqlDataConnector

                    Available data_asset_names (1 of 1):
                        imdb_100k_main__whole_table (1 of 1): [{}]

                    Unmatched data_references (0 of 0): []

                    Choosing an example data reference...
                        Reference chosen: {}

                        Fetching batch data...
                [(58098,)]

                        Showing 5 rows
                   movieId                               title                                         genres
                0        1                    Toy Story (1995)  Adventure|Animation|Children|Comedy|Fantasy\r
                1        2                      Jumanji (1995)                   Adventure|Children|Fantasy\r
                2        3             Grumpier Old Men (1995)                               Comedy|Romance\r
                3        4            Waiting to Exhale (1995)                         Comedy|Drama|Romance\r
                4        5  Father of the Bride Part II (1995)                                       Comedy\r

             This means all has went well and you can proceed with exploring the data sets in your new MySql datasource.

            **Note** : In the current example, the yaml config will only create a connection to the datasource for the current session. After you exit python, the datasource and configuration will be gone.  To make the datasource and configuration persistent, please add information to  ``great_expectations.yml`` in your ``great_expectations/`` directory.

Additional notes
----------------

* The default configuration of the most recent MySQL releases does not support some GROUP_BY operations used in Great Expectations. To use the full range of statistical Expectations, you need to disable the ``ONLY_FULL_GROUP_BY`` ``sql_mode`` setting. Please see the following article for more information https://stackoverflow.com/questions/36829911/how-to-resolve-order-by-clause-is-not-in-select-list-caused-mysql-5-7-with-sel).


Comments
--------

.. discourse::
   :topic_identifier: 294<|MERGE_RESOLUTION|>--- conflicted
+++ resolved
@@ -111,13 +111,8 @@
         .. admonition:: Prerequisites: This how-to guide assumes you have already:
 
             - :ref:`Set up a working deployment of Great Expectations <tutorials__getting_started>`
-<<<<<<< HEAD
-            - :ref:`Understand the basics of Datasources <_reference__core_concepts__datasources>`
-            - Learned how to configure a :ref:`DataContext using test_yaml_config <_how_to_guides_how_to_configure_datacontext_components_using_test_yaml_config>`
-=======
             - :ref:`Understand the basics of Datasources <reference__core_concepts__datasources>`
             - Learned how to configure a :ref:`DataContext using test_yaml_config <how_to_guides_how_to_configure_datacontext_components_using_test_yaml_config>`
->>>>>>> d4067847
             - Obtained database credentials for MySql, including username, password, hostname, and database.
 
         To add a MySql datasource, do the following:
