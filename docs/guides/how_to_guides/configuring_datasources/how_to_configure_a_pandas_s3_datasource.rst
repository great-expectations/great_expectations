--- conflicted
+++ resolved
@@ -19,16 +19,7 @@
 
             - :ref:`Set up a working deployment of Great Expectations <tutorials__getting_started>`
 
-<<<<<<< HEAD
-        datasources:
-          pandas_s3:
-            class_name: PandasDatasource
-            data_asset_type:
-              class_name: PandasDataset
-              module_name: great_expectations.dataset
-=======
         To add an S3-backed Pandas datasource do the following:
->>>>>>> 63e456b6
 
         #. **Edit your great_expectations/great_expectations.yml file**
 
