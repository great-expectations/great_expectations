--- conflicted
+++ resolved
@@ -51,14 +51,9 @@
 
     def __init__(
         self,
-<<<<<<< HEAD
-        docs_path: pathlib.Path,
-        docs_root: pathlib.Path,
-=======
         docs_path: str,
         docs_root: str,
         static_root: str,
->>>>>>> eff37b83
         site_prefix: str,
         static_prefix: str,
         skip_external: bool = False,
@@ -72,14 +67,9 @@
             static_prefix: The top-level static folder (ex: /static) used to resolve absolute image links to local files
             skip_external: Whether or not to skip checking external (http..) links
         """
-<<<<<<< HEAD
-        self._docs_path = docs_path
-        self._docs_root = docs_root
-=======
         self._docs_path = docs_path.strip(os.path.sep)
         self._docs_root = docs_root.strip(os.path.sep)
         self._static_root = static_root.strip(os.path.sep)
->>>>>>> eff37b83
         self._site_prefix = site_prefix.strip("/")
         self._static_prefix = static_prefix.strip("/")
         self._skip_external = skip_external
@@ -167,16 +157,13 @@
     def _get_absolute_path(self, path: pathlib.Path) -> pathlib.Path:
         return self._docs_root.joinpath(path).resolve()
 
-<<<<<<< HEAD
-    def _get_relative_path(
-        self, file: pathlib.Path, path: pathlib.Path
-    ) -> pathlib.Path:
-=======
+    def _get_absolute_path(self, path: str) -> str:
+        return os.path.join(self._docs_root, self._get_os_path(path))  # noqa: PTH118
+
     def _get_absolute_static_path(self, path: str) -> str:
         return os.path.join(self._static_root, self._get_os_path(path))
 
     def _get_relative_path(self, file: str, path: str) -> str:
->>>>>>> eff37b83
         # link should be relative to the location of the current file
         return file.parent / path
 
@@ -212,13 +199,8 @@
     ) -> Optional[LinkReport]:
         logger.debug(f"Checking absolute image {link} in file {file}")
 
-<<<<<<< HEAD
-        image_file = self._get_absolute_path(path)
-        if not image_file.is_file():
-=======
         image_file = self._get_absolute_static_path(path)
         if not os.path.isfile(image_file):  # noqa: PTH113
->>>>>>> eff37b83
             logger.info(f"Absolute image {link} in file {file} was not found")
             return LinkReport(link, file, f"Image {image_file} not found")
         else:
@@ -393,17 +375,11 @@
 )
 @click.option("--skip-external", is_flag=True)
 def scan_docs_click(
-<<<<<<< HEAD
-    path: pathlib.Path,
-    docs_root: Optional[pathlib.Path],
-    site_prefix: str,
-=======
     path: str,
     docs_root: Optional[str],
     static_root: str,
     site_prefix: str,
     static_prefix: str,
->>>>>>> eff37b83
     skip_external: bool,
 ) -> None:
     code, message = scan_docs(
@@ -414,17 +390,11 @@
 
 
 def scan_docs(
-<<<<<<< HEAD
-    path: pathlib.Path,
-    docs_root: pathlib.Path | None,
-    site_prefix: str,
-=======
     path: str,
     docs_root: Optional[str],
     static_root: str,
     site_prefix: str,
     static_prefix: str,
->>>>>>> eff37b83
     skip_external: bool,
 ) -> tuple[int, str]:
     if not docs_root:
@@ -433,15 +403,10 @@
         return 1, f"Docs root path: {docs_root} is not a directory"
 
     # prepare our return value
-<<<<<<< HEAD
-    result: List[LinkReport] = []
-    checker = LinkChecker(path, docs_root, site_prefix, skip_external)
-=======
     result: List[LinkReport] = list()
     checker = LinkChecker(
         path, docs_root, static_root, site_prefix, static_prefix, skip_external
     )
->>>>>>> eff37b83
 
     if path.is_dir():
         # if the path is a directory, get all .md files within it
