---
title: How to use Great Expectations in Deepnote
---

import Prerequisites from './components/deployment_pattern_prerequisites.jsx'
import TechnicalTag from '@site/docs/term_tags/_tag.mdx';

_This piece of documentation was authored by [Allan Campopiano](https://www.linkedin.com/in/allan-campopiano-703394120)._

This guide will help you get started with Great Expectations on Deepnote. You will learn how to validate columns in a Pandas DataFrame, 
host your data docs, and schedule a pipeline job.

All of this will be accomplished from within a single, [ready-to-use notebook](https://deepnote.com/project/Reduce-Pipeline-Debt-With-Great-Expectations-d78cwK3GRYKU7AAl9fO7lg/%2Fnotebook.ipynb/#00000-85c6538f-6aaa-427b-9eda-29fdacf56457), 
with no prerequisites beyond signing up for a [free Deepnote account](https://deepnote.com/)!

### Benefits of Great Expectations in Deepnote

Deepnote provides a "click and play" notebook platform that integrates perfectly with Great Expectations. 
You can read all about it in [this blog post](https://deepnote.com/blog/how-not-to-draw-an-owl-cky1yda1c784x0b30j4ktcok7)!

Here are some of the notable benefits:
- Great Expectation's features are demonstrated in a [single notebook](https://deepnote.com/project/Reduce-Pipeline-Debt-With-Great-Expectations-d78cwK3GRYKU7AAl9fO7lg/%2Fnotebook.ipynb/#00000-85c6538f-6aaa-427b-9eda-29fdacf56457) (no terminal needed)
- Data Docs can be [hosted publicly on Deepnote](https://docs.deepnote.com/environment/incoming-connections) (no need to host them yourself)
- [Deepnote scheduling](https://docs.deepnote.com/features/scheduling) allows you to experience Great Expectations as part of a pipeline

These benefits make Deepnote one of the easiest and fastest ways to get started with Great Expectations.

## Steps

### 1. Begin by importing Great Expectations

Since Great Expectations can be listed in Deepnote's `requirements.txt`, it will be installed automatically. You can read more about package installation [here](https://docs.deepnote.com/environment/python-requirements). 
This lets us import the required libraries right away.

```python
import pandas as pd
import numpy as np
import great_expectations as ge
from great_expectations.data_context.types.base import (
    DataContextConfig,
    DatasourceConfig,
    FilesystemStoreBackendDefaults,
)
from great_expectations.data_context import BaseDataContext
from great_expectations.checkpoint import SimpleCheckpoint
from great_expectations.core.batch import RuntimeBatchRequest
```

### 2. Initialize Great Expectations

The following cell creates a Great Expectations folder in the filesystem
which will hold all of the forthcoming project configurations. Note that if this folder already exists, Great Expectations gracefully allows us to continue.

```bash
!great_expectations --yes --v3-api init
```

### 3. Validate a Pandas DataFrame

In practice, this is where you would bring in your own data; however, for the sake of a placeholder, 
a DataFrame with random values is created. The Expectations we set later on this data may pass or fail.

:::note
Replace the randomly created DataFrame below with your own datasource.
:::

```python
import pandas as pd

products = np.random.choice(
    [
        "camera",
        "phone",
        "computer",
        "speaker",
        "TV",
        "cable",
        "movie",
        "guitar",
        "printer",
    ],
    size=5,
)

quantities = np.random.choice(list(range(10)) + [None], size=5)

dates = np.random.choice(pd.date_range(start="2020-12-30", end="2021-01-08"), size=5)

df = pd.DataFrame({"products": products, "quantities": quantities, "dates": dates})

df.show()
```


![Example DataFrame](./images/dataframe.png)


### 4. Define Expectations

Expectations can be defined directly on a Pandas DataFrame using `ge.from_pandas(df)`. 
We're defining three Expectations on our DataFrame:

1. The `products` column must contain unique values
2. The `quantities` column cannot contain null values
3. The `dates` column must have dates between January 1st and January 8th

These Expectations together form an <TechnicalTag tag="expectation_suite" text="Expectation Suite"/> that will be validated against our data.

:::tip
Replace the sample Expectations below with those that relate to your data.

You can see all the Expectations available in the [gallery](https://greatexpectations.io/expectations).
:::

```python
df = ge.from_pandas(df)

# ~30% chance of passing
df.expect_column_values_to_be_unique("products") # ~30% chance of passing

# ~60% chance of passing
df.expect_column_values_to_not_be_null("quantities") # ~60% chance of passing

# ~60% chance of passing
df.expect_column_values_to_be_between(
    "dates", "2021-01-01", "2021-01-8", parse_strings_as_datetimes=True
);
```

### 5. Set project configurations

Before we can validate our expectations against our data, we need to tell Great Expectations more about our project's configuration. 
Great Expectations keeps track of many configurations with a <TechnicalTag tag="data_context" text="Data Context"/>. 
These configurations are used to manage aspects of your project behind the scenes.

:::info
There's a lot going on here, but for the sake of this guide we don't need to worry about the full details.

To learn more, visit the [Great Expectations docs](https://docs.greatexpectations.io/docs/).
:::

```python
data_context_config = DataContextConfig(
    datasources={
        "my_datasource": DatasourceConfig(
            class_name="Datasource",
            module_name="great_expectations.datasource",
            execution_engine={
                "class_name": "PandasExecutionEngine",
                "module_name": "great_expectations.execution_engine",
            },
            data_connectors={
                "default_runtime_data_connector_name": {
                    "class_name": "RuntimeDataConnector",
                    "batch_identifiers": ["default_identifier_name"],
                }
            },
        )
    },
    store_backend_defaults=FilesystemStoreBackendDefaults(
        root_directory="/work/great_expectations"
    ),
)

context = BaseDataContext(project_config=data_context_config)
context.save_expectation_suite(
    expectation_suite_name="my_expectation_suite",
    expectation_suite=df.get_expectation_suite(discard_failed_expectations=False),
);
```

### 6. Setting up a Batch and Checkpoint

In order to populate the documentation (<TechnicalTag tag="data_docs" text="Data Docs"/>) for our tests, 
we need to set up at least one <TechnicalTag tag="batch" text="Batch"/> and a <TechnicalTag tag="checkpoint" text="Checkpoint"/>. 

A Batch is a pairing of data and metadata to be validated. A Checkpoint is a bundle of at least:
- One Batch (the data to be validated)
- One Expectation Suite (our Expectations for that data)
- One <TechnicalTag tag="action" text="Action"/> (saving our validation results, rebuilding Data Docs, sending a Slack notification, etc.)

In the cell below, one Batch is constructed from our DataFrame with a <TechnicalTag tag="batch_request" text="RuntimeBatchRequest"/>. 

We then create a Checkpoint, and pass in our `batch_request`. 

When we execute this code, our Expectation Suite is run against our data, validating whether that data meets our 
Expectations or not. The results are then persisted temporarily until we build our Data Docs.

```python
batch_request = RuntimeBatchRequest(
    datasource_name="my_datasource",
    data_connector_name="default_runtime_data_connector_name",
    data_asset_name="df",
    runtime_parameters={"batch_data": df},
    batch_identifiers={"default_identifier_name": "df"},
)

checkpoint_config = {
    "name": "my_checkpoint",
    "config_version": 1,
    "class_name": "SimpleCheckpoint",
    "expectation_suite_name": "my_expectation_suite",
}

context.add_checkpoint(**checkpoint_config)

results = context.run_checkpoint(
    checkpoint_name="my_checkpoint",
    validations=[{"batch_request": batch_request}],
    run_id="my_run_id",
)
```

### 7. Build the documentation

Our Data Docs can now be generated and served (thanks to [Deepnote Tunneling](https://docs.deepnote.com/environment/incoming-connections)!) by running the next cell.

```python
context.build_data_docs();
 
# Uncomment this line to serve up the documentation
#!python -m http.server 8080 --directory great_expectations/uncommitted/data_docs/local_site
```

<<<<<<< HEAD
When served, the Data Docs site provides the details of each [Validation](../terms/validation_result.md) we've run and Expectation Suite we've created.
=======
When served, the Data Docs site provides the details of each <TechnicalTag tag="validation" text="Validation"/> we've run and Expectation Suite we've created.
>>>>>>> 05cd7f11

For example, the following image shows a run where three Expectations were validated against our DataFrame and two of them failed.


![Data Docs](./images/datadocs.png)


<div style={{"text-align":"center"}}>
<p style={{"color":"#8784FF","font-size":"1.4em"}}><b>
Congratulations!<br/>&#127881; You've successfully deployed Great Expectations on Deepnote! &#127881;
</b></p>
</div>

## Summary

Deepnote integrates perfectly with Great Expectations, allowing documentation to be hosted and notebooks to be scheduled. Please visit [Deepnote](https://deepnote.com/) 
to learn more about how to bring tools, teams, and workflows together.<|MERGE_RESOLUTION|>--- conflicted
+++ resolved
@@ -222,11 +222,7 @@
 #!python -m http.server 8080 --directory great_expectations/uncommitted/data_docs/local_site
 ```
 
-<<<<<<< HEAD
-When served, the Data Docs site provides the details of each [Validation](../terms/validation_result.md) we've run and Expectation Suite we've created.
-=======
 When served, the Data Docs site provides the details of each <TechnicalTag tag="validation" text="Validation"/> we've run and Expectation Suite we've created.
->>>>>>> 05cd7f11
 
 For example, the following image shows a run where three Expectations were validated against our DataFrame and two of them failed.
 
