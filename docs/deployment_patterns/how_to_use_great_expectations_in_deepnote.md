--- conflicted
+++ resolved
@@ -225,12 +225,8 @@
 
 For example, the following image shows a run where three Expectations were validated against our DataFrame and two of them failed.
 
-<<<<<<< HEAD
+
 ![Data Docs](./images/datadocs.png)
-=======
-
-![Data Docs](images/datadocs.png)
->>>>>>> 62cf7e2f
 
 
 <div style={{"text-align":"center"}}>
